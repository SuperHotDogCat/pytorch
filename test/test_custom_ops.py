--- conflicted
+++ resolved
@@ -168,6 +168,7 @@
         lib.impl("foo", Foo.apply, "Autograd")
         lib.impl("foo", foo_impl, "CPU")
         lib.impl("foo", foo_impl, "CUDA")
+        lib.impl("foo", foo_impl, "XPU")
 
         x = torch.tensor(3.14159 / 3, requires_grad=True, device=device)
         with self.assertRaisesRegex(
@@ -226,6 +227,31 @@
         example = torch.zeros([10, 20], device=device)
         torch.library.opcheck(f, args=[example])
 
+    # https://github.com/pytorch/pytorch/issues/150472
+    def test_single_element_tuple_output(self, device):
+        # Helper function to register id_tuple custom and the fake tensor implementation
+        # so that Dynamo has the fake tensor implementation
+        def get_id_tuple():
+            @torch.library.custom_op("test::id_tuple", mutates_args=[])
+            def id_tuple(x: torch.Tensor) -> Tuple[torch.Tensor]:
+                return (x.clone(),)
+
+            @id_tuple.register_fake
+            def _(
+                x: torch.Tensor,
+            ) -> Tuple[torch.Tensor]:
+                return (x.clone(),)
+
+            return id_tuple
+
+        id_tuple = get_id_tuple()
+        x = torch.randn(3, device=device)
+        ret = id_tuple(x)
+        # Check if ret is a tuple and has exactly one and the same element
+        self.assertIsInstance(ret, tuple)
+        self.assertEqual(len(ret), 1)
+        self.assertEqual(x, ret[0])
+
     def test_missing_abstract_impl(self, device):
         lib = self.lib()
         lib.define("foo(Tensor x) -> Tensor")
@@ -247,6 +273,7 @@
         lib.impl("foo", Foo.apply, "Autograd")
         lib.impl("foo", foo_impl, "CPU")
         lib.impl("foo", foo_impl, "CUDA")
+        lib.impl("foo", foo_impl, "XPU")
 
         x = torch.tensor([0, 1.0], requires_grad=True)
         with self.assertRaisesRegex(
@@ -288,6 +315,7 @@
         lib.impl("foo", Foo.apply, "Autograd")
         lib.impl("foo", foo_impl, "CPU")
         lib.impl("foo", foo_impl, "CUDA")
+        lib.impl("foo", foo_impl, "XPU")
         lib.impl("foo", foo_meta, "Meta")
 
         x = torch.tensor([0, 1.0], requires_grad=True)
@@ -319,6 +347,7 @@
         lib.impl("foo", Foo.apply, "Autograd")
         lib.impl("foo", foo_impl, "CPU")
         lib.impl("foo", foo_impl, "CUDA")
+        lib.impl("foo", foo_impl, "XPU")
         lib.impl("foo", foo_meta, "Meta")
 
         x = torch.tensor([0, 1.0])
@@ -345,6 +374,7 @@
 
         lib.impl("foo", Foo.apply, "CPU")
         lib.impl("foo", Foo.apply, "CUDA")
+        lib.impl("foo", Foo.apply, "XPU")
         lib.impl("foo", lambda x: x.clone(), "Meta")
 
         x = torch.randn([], requires_grad=True)
@@ -438,6 +468,7 @@
         lib.impl("foo", Foo.apply, "Autograd")
         lib.impl("foo", foo_impl, "CPU")
         lib.impl("foo", foo_impl, "CUDA")
+        lib.impl("foo", foo_impl, "XPU")
 
         x = torch.randn(3, requires_grad=True, device=device)
         # Should not raise
@@ -487,6 +518,7 @@
 
         lib.impl("foo", Foo.apply, "CPU")
         lib.impl("foo", Foo.apply, "CUDA")
+        lib.impl("foo", Foo.apply, "XPU")
 
         x = torch.randn(3, requires_grad=True, device=device)
         with self.assertRaisesRegex(AssertionError, "incorrectly registered"):
@@ -513,62 +545,6 @@
 class TestCustomOp(CustomOpTestCaseBase):
     test_ns = "_test_custom_op"
 
-    def test_deploy_interaction(self):
-        # run in a different process to avoid parallel issues when we monkeypatch torch._running_with_deploy
-        script = """
-import torch
-torch._running_with_deploy = lambda: True
-
-# creating the library is a no-op, so you can DEF multiple times
-m1 = torch.library.Library("mylib4392", "DEF")  # noqa: TOR901
-m2 = torch.library.Library("mylib4392", "DEF")  # noqa: TOR901
-
-m = torch.library.Library("aten", "FRAGMENT")  # noqa: TOR901
-
-# define is a no-op
-m.define("foobarbaz9996(Tensor x) -> Tensor")
-assert not hasattr(torch.ops.aten, "foobarbaz9996"), "m.define should have been a noop"
-
-def sin_override(x):
-    raise AssertionError("m.impl should have been a noop")
-
-# impl is a no-op
-m.impl("sin", sin_override, "CompositeImplicitAutograd")
-x = torch.randn(3)
-y = torch.sin(x)
-
-# should be a no-op
-@torch.library.custom_op("mylib::foobar", mutates_args={})
-def foobar(x: torch.Tensor) -> torch.Tensor:
-    return x.sin()
-
-# should be a no-op
-@foobar.register_fake
-def _(x):
-    return torch.empty_like(x)
-
-# should be a no-op
-m2.define("foobarbaz9996(Tensor x) -> Tensor")
-
-# should be a no-op
-@torch.library.register_fake("mylib4392::foobarbaz9996")
-def _(x):
-    return torch.empty_like(x)
-        """
-        script = script.strip()
-        env = os.environ.copy()
-        try:
-            subprocess.check_output(
-                [sys.executable, "-c", script],
-                stderr=subprocess.STDOUT,
-                # On Windows, opening the subprocess with the default CWD makes `import torch`
-                # fail, so just set CWD to this script's directory
-                cwd=os.path.dirname(os.path.realpath(__file__)),
-                env=env,
-            )
-        except subprocess.CalledProcessError as e:
-            self.fail(msg=("Subprocess exception:\n" + e.output.decode("utf-8")))
-
     @requires_compile
     def test_functionalize_error(self):
         with torch.library._scoped_library(self.test_ns, "FRAGMENT") as lib:
@@ -606,7 +582,7 @@
                 g(x)
 
     def test_invalid_schemas(self):
-        # function schmea validation goes through torchgen, so this is just a
+        # function schema validation goes through torchgen, so this is just a
         # basic test.
         with self.assertRaisesRegex(AssertionError, "Invalid function schema: foo"):
             custom_ops.custom_op(f"{TestCustomOp.test_ns}::foo", "(")
@@ -1633,7 +1609,7 @@
         lib = self.lib()
         lib.define("sin.blah(Tensor x) -> Tensor")
 
-        torch.library.impl_abstract(
+        torch.library.register_fake(
             f"{self.test_ns}::sin.blah", torch.empty_like, lib=lib
         )
 
@@ -1646,7 +1622,7 @@
         def foo(x: torch.Tensor, dim: int) -> torch.Tensor:
             raise NotImplementedError
 
-        @torch.library.impl_abstract(f"{TestCustomOp.test_ns}::foo", lib=self.lib())
+        @torch.library.register_fake(f"{TestCustomOp.test_ns}::foo", lib=self.lib())
         def foo_meta(x, dim):
             output_shape = list(x.shape)
             del output_shape[dim]
@@ -1662,7 +1638,7 @@
         def foo(x: torch.Tensor, dim: int) -> torch.Tensor:
             raise NotImplementedError
 
-        @torch.library.impl_abstract(f"{TestCustomOp.test_ns}::foo", lib=self.lib())
+        @torch.library.register_fake(f"{TestCustomOp.test_ns}::foo", lib=self.lib())
         def foo_meta(x, dim):
             output_shape = list(x.shape)
             del output_shape[dim]
@@ -1670,7 +1646,7 @@
 
         with self.assertRaisesRegex(RuntimeError, r"test_custom_ops.py:\d+"):
 
-            @torch.library.impl_abstract(f"{TestCustomOp.test_ns}::foo", lib=self.lib())
+            @torch.library.register_fake(f"{TestCustomOp.test_ns}::foo", lib=self.lib())
             def foo_meta2(x, dim):
                 output_shape = list(x.shape)
                 del output_shape[dim]
@@ -1681,7 +1657,7 @@
         def foo(x: torch.Tensor) -> torch.Tensor:
             raise NotImplementedError
 
-        @torch.library.impl_abstract(f"{TestCustomOp.test_ns}::foo", lib=self.lib())
+        @torch.library.register_fake(f"{TestCustomOp.test_ns}::foo", lib=self.lib())
         def foo_meta(x):
             ctx = torch.library.get_ctx()
             r = ctx.new_dynamic_size(min=1)
@@ -1708,7 +1684,7 @@
         def foo(x: torch.Tensor) -> torch.Tensor:
             raise NotImplementedError
 
-        @torch.library.impl_abstract(f"{TestCustomOp.test_ns}::foo", lib=self.lib())
+        @torch.library.register_fake(f"{TestCustomOp.test_ns}::foo", lib=self.lib())
         def foo_meta(x):
             return x.sum()
 
@@ -1793,12 +1769,8 @@
   Hint: Enable tracing of dynamic shape operators with `torch._dynamo.config.capture_dynamic_output_shape_ops = True`
 
   Developer debug context: _torch_testing.numpy_nonzero.default
-<<<<<<< HEAD
-""",
-=======
 
  For more details about this graph break, please visit: https://meta-pytorch.github.io/compile-graph-break-site/gb/gb0036.html""",
->>>>>>> eaa5d9d3
         )
 
     # pre-existing problem: torch.compile(dynamic=True) will, by default,
@@ -1856,7 +1828,7 @@
         lib.define("foo(Tensor x) -> Tensor")
         qualname = f"{self.test_ns}::foo"
 
-        @torch.library.impl_abstract(qualname, lib=self.lib())
+        @torch.library.register_fake(qualname, lib=self.lib())
         def foo_impl(x):
             return x.sin()
 
@@ -1879,7 +1851,7 @@
         op = self.get_op(qualname)
 
         with self.assertRaisesRegex(RuntimeError, r"already has .*Meta implementation"):
-            torch.library.impl_abstract(qualname, func=foo_impl, lib=self.lib())
+            torch.library.register_fake(qualname, foo_impl, lib=self.lib())
 
     def test_abstract_impl_on_existing_op_with_CompositeImplicitAutograd(self):
         lib = self.lib()
@@ -1893,7 +1865,7 @@
         op = self.get_op(qualname)
 
         with self.assertRaisesRegex(RuntimeError, "CompositeImplicitAutograd"):
-            torch.library.impl_abstract(qualname, func=foo_impl, lib=self.lib())
+            torch.library.register_fake(qualname, foo_impl, lib=self.lib())
 
     def test_abstract_impl_on_existing_op_with_CompositeExplicitAutograd(self):
         lib = self.lib()
@@ -1906,7 +1878,7 @@
         lib.impl("foo", foo_impl, "CompositeExplicitAutograd")
         op = self.get_op(qualname)
 
-        torch.library.impl_abstract(qualname, func=lambda x: x.sum(), lib=self.lib())
+        torch.library.register_fake(qualname, lambda x: x.sum(), lib=self.lib())
         with torch._subclasses.FakeTensorMode():
             x = torch.randn(10)
             result = op(x)
@@ -2362,6 +2334,14 @@
         loss.backward()
         self.assertEqual(x.grad, temp)
 
+    # Using a non-existent DSO is a quick way to trigger an OSError,
+    # which can be used to not break BC.
+    def test_load_library(self):
+        with self.assertRaisesRegex(
+            OSError, "Could not load this library: .*libnoexist.so"
+        ):
+            torch.ops.load_library("libnoexist.so")
+
 
 def op_with_incorrect_schema(testcase, name):
     lib = testcase.lib()
@@ -2693,7 +2673,7 @@
                 self.assertEqual(ctx.needs_input_grad, expected)
                 return list(grad.unbind(0))
 
-        # call two applys, do a backward on the first
+        # call two applies, do a backward on the first
         def t():
             return torch.randn([], requires_grad=True)
 
@@ -4800,8 +4780,10 @@
             loaded = read_profiles_from_yaml(yaml_str)
 
 
-only_for = ("cpu", "cuda")
-instantiate_device_type_tests(TestCustomOpTesting, globals(), only_for=only_for)
+only_for = ("cpu", "cuda", "xpu")
+instantiate_device_type_tests(
+    TestCustomOpTesting, globals(), only_for=only_for, allow_xpu=True
+)
 instantiate_parametrized_tests(TestCustomOp)
 instantiate_parametrized_tests(TestCustomOpAPI)
 
