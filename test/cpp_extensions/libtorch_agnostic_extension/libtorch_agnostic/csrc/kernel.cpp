#include <torch/csrc/inductor/aoti_torch/c/shim.h>
#include <torch/csrc/stable/accelerator.h>
#include <torch/csrc/stable/library.h>
#include <torch/csrc/stable/tensor.h>
#include <torch/csrc/stable/ops.h>
#include <torch/headeronly/util/Exception.h>
#include <torch/headeronly/core/ScalarType.h>

#ifdef LAE_USE_CUDA
#include <cuda_runtime.h>
#endif

#include <optional>

void inline sgd_math(
  float* param_ptr,
  float* grad_ptr,
  float* out_ptr,
  const float weight_decay,
  const double lr,
  const bool maximize,
  int64_t size
){
  int64_t d = 0;
  for (; d < size; d++) {
    float grad_val = grad_ptr[d];
    if (maximize) grad_val = -grad_val;
    if (weight_decay != 0.0){
      grad_val += param_ptr[d] * weight_decay;
    }
    out_ptr[d] = param_ptr[d] - grad_val * float(lr);
  }
}

using torch::stable::Tensor;

Tensor sgd_out_of_place(
    const Tensor param,
    const Tensor grad,
    const float weight_decay,
    const double lr,
    const bool maximize) {
  STD_TORCH_CHECK(param.dim() == 1, "param must be 1D");

  // these test the get_device() and get_device_index() methods
  // while ascertaining that we are still on CPU
  STD_TORCH_CHECK(param.get_device() == -1, "CPU device index = -1");
  STD_TORCH_CHECK(param.get_device_index() == -1, "CPU device index = -1");

  int64_t *param_sizes;
  int64_t *param_strides;
  aoti_torch_get_sizes(param.get(), &param_sizes);
  aoti_torch_get_strides(param.get(), &param_strides);

  int32_t param_dtype;
  aoti_torch_get_dtype(param.get(), &param_dtype);

  int32_t param_device_type;
  aoti_torch_get_device_type(param.get(), &param_device_type);

  AtenTensorHandle out_ath;
  aoti_torch_empty_strided(param.dim(), param_sizes, param_strides, param_dtype, param_device_type, param.get_device(), &out_ath);
  auto out = Tensor(out_ath);

  sgd_math(
    reinterpret_cast<float*>(param.data_ptr()),
    reinterpret_cast<float*>(grad.data_ptr()),
    reinterpret_cast<float*>(out.data_ptr()),
    weight_decay,
    lr,
    maximize,
    param.numel()
  );

  return out;
}

void boxed_sgd_out_of_place(StableIValue* stack, uint64_t num_args, uint64_t num_outputs) {
  Tensor res = sgd_out_of_place(
    to<Tensor>(stack[0]),
    to<Tensor>(stack[1]),
    float(to<double>(stack[2])),
    to<double>(stack[3]),
    to<bool>(stack[4]));

  stack[0] = from(res);
}

STABLE_TORCH_LIBRARY(libtorch_agnostic, m) {
  m.def("sgd_out_of_place(Tensor param, Tensor grad, float weight_decay, float lr, bool maximize) -> Tensor");
}

STABLE_TORCH_LIBRARY_IMPL(libtorch_agnostic, CPU, m) {
  m.impl("sgd_out_of_place", &boxed_sgd_out_of_place);
}

Tensor identity(Tensor t) {
  return t;
}

void boxed_identity(StableIValue* stack, uint64_t num_args, uint64_t num_outputs) {
  Tensor res = identity(to<Tensor>(stack[0]));
  stack[0] = from(res);
}

STABLE_TORCH_LIBRARY_FRAGMENT(libtorch_agnostic, m) {
  m.def("identity(Tensor t) -> Tensor");
}

STABLE_TORCH_LIBRARY_IMPL(libtorch_agnostic, CUDA, m) {
  m.impl("identity", &boxed_identity);
}

STABLE_TORCH_LIBRARY_IMPL(libtorch_agnostic, CPU, m) {
  m.impl("identity", &boxed_identity);
}

Tensor my_abs(Tensor t) {
  const auto num_args = 1;
  StableIValue stack[num_args];
  stack[0] = from(t);
  aoti_torch_call_dispatcher("aten::abs", "", stack);
  return to<Tensor>(stack[0]);
}

void boxed_my_abs(StableIValue* stack, uint64_t num_args, uint64_t num_outputs) {
  Tensor tensor_res = my_abs(to<Tensor>(stack[0]));
  stack[0] = from(tensor_res);
}

STABLE_TORCH_LIBRARY_FRAGMENT(libtorch_agnostic, m) {
  m.def("my_abs(Tensor t) -> Tensor");
}

STABLE_TORCH_LIBRARY_IMPL(libtorch_agnostic, CompositeExplicitAutograd, m) {
  m.impl("my_abs", &boxed_my_abs);
}

Tensor my_ones_like(Tensor t, StableIValue device) {
  const auto num_args = 6;
  StableIValue stack[num_args];

  auto mf = aoti_torch_memory_format_contiguous_format();

  stack[0] = from(t);
  stack[1] = from(std::optional(t.scalar_type()));    // dtype
  stack[2] = from(std::nullopt);              // layout
  stack[3] = from(std::optional(device));     // device
  stack[4] = from(std::optional(false));      // pin_memory
  stack[5] = from(std::optional(mf));         // memory_format

  aoti_torch_call_dispatcher("aten::ones_like", "", stack);

  return to<Tensor>(stack[0]);
}

void boxed_my_ones_like(StableIValue* stack, uint64_t num_args, uint64_t num_outputs) {
  Tensor res = my_ones_like(to<Tensor>(stack[0]), stack[1]);
  stack[0] = from(res);
}

STABLE_TORCH_LIBRARY_FRAGMENT(libtorch_agnostic, m) {
  m.def("my_ones_like(Tensor t, Device d) -> Tensor");
}

STABLE_TORCH_LIBRARY_IMPL(libtorch_agnostic, CompositeExplicitAutograd, m) {
  m.impl("my_ones_like", &boxed_my_ones_like);
}

std::tuple<Tensor, Tensor, bool> exp_neg_is_leaf(Tensor t1, Tensor t2, Tensor t3) {
  StableIValue stack_exp[1];
  stack_exp[0] = from(t1);
  aoti_torch_call_dispatcher("aten::exp", "", stack_exp);

  StableIValue stack_neg[1];
  stack_neg[0] = from(t2);
  aoti_torch_call_dispatcher("aten::neg", "", stack_neg);

  StableIValue stack_is_leaf[1];
  stack_is_leaf[0] = from(t3);
  aoti_torch_call_dispatcher("aten::is_leaf", "", stack_is_leaf);

  return std::make_tuple(
    to<Tensor>(stack_exp[0]),
    to<Tensor>(stack_neg[0]),
    to<bool>(stack_is_leaf[0]));
}

void boxed_exp_neg_is_leaf(StableIValue* stack, uint64_t num_args, uint64_t num_outputs) {
  auto tuple = exp_neg_is_leaf(to<Tensor>(stack[0]), to<Tensor>(stack[1]), to<Tensor>(stack[2]));
  stack[0] = from(std::get<0>(tuple));
  stack[1] = from(std::get<1>(tuple));
  stack[2] = from(std::get<2>(tuple));
}

STABLE_TORCH_LIBRARY_FRAGMENT(libtorch_agnostic, m) {
  m.def("exp_neg_is_leaf(Tensor t1, Tensor t2, Tensor t3) -> (Tensor, Tensor, bool)");
}

STABLE_TORCH_LIBRARY_IMPL(libtorch_agnostic, CompositeExplicitAutograd, m) {
  m.impl("exp_neg_is_leaf", &boxed_exp_neg_is_leaf);
}

Tensor neg_exp(Tensor t) {
  StableIValue stack[1];
  stack[0] = from(t);
  aoti_torch_call_dispatcher("aten::exp", "", stack);
  aoti_torch_call_dispatcher("aten::neg", "", stack);
  return to<Tensor>(stack[0]);
}

void boxed_neg_exp(StableIValue* stack, uint64_t num_args, uint64_t num_outputs) {
  Tensor res = neg_exp(to<Tensor>(stack[0]));
  stack[0] = from(res);
}

STABLE_TORCH_LIBRARY_FRAGMENT(libtorch_agnostic, m) {
  m.def("neg_exp(Tensor t) -> Tensor");
}

STABLE_TORCH_LIBRARY_IMPL(libtorch_agnostic, CompositeExplicitAutograd, m) {
  m.impl("neg_exp", &boxed_neg_exp);
}

Tensor divide_neg_exp(Tensor t) {
  StableIValue stack_neg[1];
  stack_neg[0] = from(t);

  StableIValue stack_exp[1];
  stack_exp[0] = from(t);
  aoti_torch_call_dispatcher("aten::exp", "", stack_exp);
  aoti_torch_call_dispatcher("aten::neg", "", stack_neg);

  StableIValue stack_div[2];
  stack_div[0] = stack_neg[0];
  stack_div[1] = stack_exp[0];
  aoti_torch_call_dispatcher("aten::divide", "Tensor", stack_div);
  return to<Tensor>(stack_div[0]);
}

void boxed_divide_neg_exp(StableIValue* stack, uint64_t num_args, uint64_t num_outputs) {
  Tensor res = divide_neg_exp(to<Tensor>(stack[0]));
  stack[0] = from(res);
}

STABLE_TORCH_LIBRARY_FRAGMENT(libtorch_agnostic, m) {
  m.def("divide_neg_exp(Tensor t) -> Tensor");
}

STABLE_TORCH_LIBRARY_IMPL(libtorch_agnostic, CompositeExplicitAutograd, m) {
  m.impl("divide_neg_exp", &boxed_divide_neg_exp);
}

bool is_contiguous(Tensor t) {
  return t.is_contiguous();
}

void boxed_is_contiguous(StableIValue* stack, uint64_t num_args, uint64_t num_outputs) {
  bool res = is_contiguous(to<Tensor>(stack[0]));
  stack[0] = from(res);
}

STABLE_TORCH_LIBRARY_FRAGMENT(libtorch_agnostic, m) {
  m.def("is_contiguous(Tensor t) -> bool");
}

STABLE_TORCH_LIBRARY_IMPL(libtorch_agnostic, CompositeExplicitAutograd, m) {
  m.impl("is_contiguous", &boxed_is_contiguous);
}

Tensor my_transpose(Tensor t, int64_t dim0, int64_t dim1) {
  return transpose(t, dim0, dim1);
}

void boxed_my_transpose(StableIValue* stack, uint64_t num_args, uint64_t num_outputs) {
  auto res = my_transpose(to<Tensor>(stack[0]), to<int64_t>(stack[1]), to<int64_t>(stack[2]));

  stack[0] = from(res);
}

Tensor my_empty_like(Tensor t) {
  return empty_like(t);
}

void boxed_empty_like(StableIValue* stack, uint64_t num_args, uint64_t num_outputs) {
  auto res = my_empty_like(to<Tensor>(stack[0]));
  stack[0] = from(res);
}

Tensor fill_infinity(Tensor t) {
  auto value = std::numeric_limits<float>::infinity();
  return fill_(t, value);
}

void boxed_fill_infinity(
    StableIValue* stack,
    uint64_t num_args,
    uint64_t num_outputs) {
  auto res = fill_infinity(to<Tensor>(stack[0]));
  stack[0] = from(res);
}

Tensor my_pad(Tensor t) {
  std::vector<int64_t> padding = {1, 2, 2, 1};
  std::string mode = "constant";
  double value = 0.0;
  return pad(t, padding, mode, value);
}

void boxed_my_pad(
    StableIValue* stack,
    uint64_t num_args,
    uint64_t num_outputs) {
  auto res = my_pad(to<Tensor>(stack[0]));
  stack[0] = from(res);
}

Tensor my_narrow(Tensor t, int64_t dim, int64_t start, int64_t length) {
  return narrow(t, dim, start, length);
}

void boxed_my_narrow(
    StableIValue* stack,
    uint64_t num_args,
    uint64_t num_outputs) {
  auto res = my_narrow(
      to<Tensor>(stack[0]),
      to<int64_t>(stack[1]),
      to<int64_t>(stack[2]),
      to<int64_t>(stack[3]));
  stack[0] = from(res);
}

Tensor my_new_empty_dtype_variant(Tensor t) {
  std::vector<int64_t> sizes = {2, 5};
  auto dtype = std::make_optional(at::ScalarType::BFloat16);
  return new_empty(t, sizes, dtype);
}

void boxed_my_new_empty_dtype_variant(StableIValue* stack, uint64_t num_args, uint64_t num_outputs) {
  auto res = my_new_empty_dtype_variant(to<Tensor>(stack[0]));
  stack[0] = from(res);
}

STABLE_TORCH_LIBRARY_FRAGMENT(libtorch_agnostic, m) {
  m.def("my_transpose(Tensor t, int dim0, int dim1) -> Tensor");
  m.def("my_empty_like(Tensor t) -> Tensor");
  m.def("fill_infinity(Tensor(a!) t) -> Tensor(a!)");
  m.def("my_pad(Tensor t) -> Tensor");
  m.def("my_narrow(Tensor t, int dim, int start, int length) -> Tensor");
  m.def("my_new_empty_dtype_variant(Tensor t) -> Tensor");
}

STABLE_TORCH_LIBRARY_IMPL(libtorch_agnostic, CompositeExplicitAutograd, m) {
  m.impl("my_transpose", &boxed_my_transpose);
  m.impl("my_empty_like", &boxed_empty_like);
  m.impl("fill_infinity", &boxed_fill_infinity);
<<<<<<< HEAD
=======
  m.impl("my_is_cpu", &boxed_my_is_cpu);
  m.impl("my_new_empty_dtype_variant", &boxed_my_new_empty_dtype_variant);
>>>>>>> 332fa5b3
}

STABLE_TORCH_LIBRARY_IMPL(libtorch_agnostic, CompositeImplicitAutograd, m) {
  m.impl("my_pad", &boxed_my_pad);
  m.impl("my_narrow", &boxed_my_narrow);
}

Tensor my_zero_(Tensor t) {
  return zero_(t);
}

void boxed_my_zero_(StableIValue* stack, uint64_t num_args, uint64_t num_outputs) {
  auto res = my_zero_(to<Tensor>(stack[0]));
  stack[0] = from(res);
}

Tensor my_amax(Tensor t) {
  return amax(t, 0, false);
}

void boxed_my_amax(StableIValue* stack, uint64_t num_args, uint64_t num_outputs) {
  auto res = my_amax(to<Tensor>(stack[0]));
  stack[0] = from(res);
}

Tensor my_amax_vec(Tensor t) {
  std::vector<int64_t> v = {0,1};
  return amax(t, v, false);
}

void boxed_my_amax_vec(StableIValue* stack, uint64_t num_args, uint64_t num_outputs) {
  auto res = my_amax_vec(to<Tensor>(stack[0]));
  stack[0] = from(res);
}


STABLE_TORCH_LIBRARY_FRAGMENT(libtorch_agnostic, m) {
  m.def("my_zero_(Tensor(a!) t) -> Tensor(a!)");
<<<<<<< HEAD
=======
  m.def("my_amax(Tensor a) -> Tensor");
  m.def("my_amax_vec(Tensor a) -> Tensor");
  m.def("my_is_cpu(Tensor t) -> bool");
>>>>>>> 332fa5b3
}

STABLE_TORCH_LIBRARY_IMPL(libtorch_agnostic, CPU, m) {
  m.impl("my_zero_", &boxed_my_zero_);
}

bool test_default_constructor(bool defined) {
  Tensor out;
  if (defined) {
    AtenTensorHandle defined_ath;
    int64_t sizes[] = {2, 3};
    int64_t strides[] = {3, 1};
    aoti_torch_empty_strided(
        2,
        sizes,
        strides,
        aoti_torch_dtype_float32(),
        aoti_torch_device_type_cpu(),
        0,
        &defined_ath);
    out = Tensor(defined_ath);
  }
  return out.defined();
}

void boxed_test_default_constructor(
    StableIValue* stack,
    uint64_t num_args,
    uint64_t num_outputs) {
  bool res = test_default_constructor(to<bool>(stack[0]));
  stack[0] = from(res);
}

STABLE_TORCH_LIBRARY_FRAGMENT(libtorch_agnostic, m) {
  m.def("test_default_constructor(bool undefined) -> bool");
}

STABLE_TORCH_LIBRARY_IMPL(libtorch_agnostic, CompositeExplicitAutograd, m) {
  m.impl("test_default_constructor", &boxed_test_default_constructor);
  m.impl("my_amax", &boxed_my_amax);
  m.impl("my_amax_vec", &boxed_my_amax_vec);
}

// Test functions for torch::stable::accelerator APIs

#ifdef LAE_USE_CUDA
int64_t test_device_guard(int64_t device_index) {
  using torch::stable::accelerator::DeviceGuard;

  STD_TORCH_CHECK(
      device_index >= std::numeric_limits<int32_t>::min() &&
          device_index <= std::numeric_limits<int32_t>::max(),
      "Device index is out of range of DeviceIndex (int32_t).");

  DeviceGuard guard(device_index);
  int currentDevice;
  cudaError_t err = cudaGetDevice(&currentDevice);
  STD_TORCH_CHECK(err == cudaSuccess);
  return currentDevice;
}

void boxed_test_device_guard(
    StableIValue* stack,
    uint64_t num_args,
    uint64_t num_outputs) {
  int res = test_device_guard(static_cast<int64_t>(to<int64_t>(stack[0])));
  stack[0] = from(res);
}

int64_t test_device_guard_set_index() {
  using torch::stable::accelerator::DeviceGuard;

  DeviceGuard guard(1);
  guard.set_index(0);
  int currentDevice;
  cudaError_t err = cudaGetDevice(&currentDevice);
  STD_TORCH_CHECK(err == cudaSuccess);
  return currentDevice;
}

void boxed_test_device_guard_set_index(
    StableIValue* stack,
    uint64_t num_args,
    uint64_t num_outputs) {
  int64_t res = test_device_guard_set_index();
  stack[0] = from(res);
}

int64_t test_stream(int32_t device_index) {
  STD_TORCH_CHECK(
      device_index >= std::numeric_limits<int32_t>::min() &&
          device_index <= std::numeric_limits<int32_t>::max(),
      "Device index is out of range of DeviceIndex (int32_t).");

  return torch::stable::accelerator::getCurrentStream(device_index).id();
}

void boxed_test_stream(
    StableIValue* stack,
    uint64_t num_args,
    uint64_t num_outputs) {
  int64_t res = test_stream(static_cast<int64_t>(to<int64_t>(stack[0])));
  stack[0] = from(res);
}

int64_t test_get_current_device_index() {
  return torch::stable::accelerator::getCurrentDeviceIndex();
}

void boxed_test_get_current_device_index(
    StableIValue* stack,
    uint64_t num_args,
    uint64_t num_outputs) {
  int64_t res = test_get_current_device_index();
  stack[0] = from(res);
}

STABLE_TORCH_LIBRARY_FRAGMENT(libtorch_agnostic, m) {
  m.def("test_device_guard(int device_index) -> int");
  m.def("test_device_guard_set_index() -> int");
  m.def("test_stream(int device_index) -> int");
  m.def("test_get_current_device_index() -> int");
}

STABLE_TORCH_LIBRARY_IMPL(libtorch_agnostic, CompositeExplicitAutograd, m) {
  m.impl("test_device_guard", &boxed_test_device_guard);
  m.impl("test_device_guard_set_index", &boxed_test_device_guard_set_index);
  m.impl("test_stream", &boxed_test_stream);
  m.impl("test_get_current_device_index", &boxed_test_get_current_device_index);
}
#endif // LAE_USE_CUDA<|MERGE_RESOLUTION|>--- conflicted
+++ resolved
@@ -287,6 +287,16 @@
   stack[0] = from(res);
 }
 
+bool my_is_cpu(Tensor t) {
+  return t.is_cpu();
+}
+
+
+void boxed_my_is_cpu(StableIValue* stack, uint64_t num_args, uint64_t num_outputs) {
+  auto res = my_is_cpu(to<Tensor>(stack[0]));
+  stack[0] = from(res);
+}
+
 Tensor fill_infinity(Tensor t) {
   auto value = std::numeric_limits<float>::infinity();
   return fill_(t, value);
@@ -355,11 +365,8 @@
   m.impl("my_transpose", &boxed_my_transpose);
   m.impl("my_empty_like", &boxed_empty_like);
   m.impl("fill_infinity", &boxed_fill_infinity);
-<<<<<<< HEAD
-=======
   m.impl("my_is_cpu", &boxed_my_is_cpu);
   m.impl("my_new_empty_dtype_variant", &boxed_my_new_empty_dtype_variant);
->>>>>>> 332fa5b3
 }
 
 STABLE_TORCH_LIBRARY_IMPL(libtorch_agnostic, CompositeImplicitAutograd, m) {
@@ -398,12 +405,9 @@
 
 STABLE_TORCH_LIBRARY_FRAGMENT(libtorch_agnostic, m) {
   m.def("my_zero_(Tensor(a!) t) -> Tensor(a!)");
-<<<<<<< HEAD
-=======
   m.def("my_amax(Tensor a) -> Tensor");
   m.def("my_amax_vec(Tensor a) -> Tensor");
   m.def("my_is_cpu(Tensor t) -> bool");
->>>>>>> 332fa5b3
 }
 
 STABLE_TORCH_LIBRARY_IMPL(libtorch_agnostic, CPU, m) {
