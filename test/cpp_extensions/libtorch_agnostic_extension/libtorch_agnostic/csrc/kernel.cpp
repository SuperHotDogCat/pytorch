#include <torch/csrc/inductor/aoti_torch/c/shim.h>
#include <torch/csrc/stable/accelerator.h>
#include <torch/csrc/stable/library.h>
#include <torch/csrc/stable/tensor.h>
#include <torch/csrc/stable/ops.h>
#include <torch/headeronly/util/Exception.h>

#ifdef LAE_USE_CUDA
#include <cuda_runtime.h>
#endif

#include <optional>

void inline sgd_math(
  float* param_ptr,
  float* grad_ptr,
  float* out_ptr,
  const float weight_decay,
  const double lr,
  const bool maximize,
  int64_t size
){
  int64_t d = 0;
  for (; d < size; d++) {
    float grad_val = grad_ptr[d];
    if (maximize) grad_val = -grad_val;
    if (weight_decay != 0.0){
      grad_val += param_ptr[d] * weight_decay;
    }
    out_ptr[d] = param_ptr[d] - grad_val * float(lr);
  }
}

using torch::stable::Tensor;

Tensor sgd_out_of_place(
    const Tensor param,
    const Tensor grad,
    const float weight_decay,
    const double lr,
    const bool maximize) {
  STD_TORCH_CHECK(param.dim() == 1, "param must be 1D");

  // these test the get_device() and get_device_index() methods
  // while ascertaining that we are still on CPU
  STD_TORCH_CHECK(param.get_device() == -1, "CPU device index = -1");
  STD_TORCH_CHECK(param.get_device_index() == -1, "CPU device index = -1");

  int64_t *param_sizes;
  int64_t *param_strides;
  aoti_torch_get_sizes(param.get(), &param_sizes);
  aoti_torch_get_strides(param.get(), &param_strides);

  int32_t param_dtype;
  aoti_torch_get_dtype(param.get(), &param_dtype);

  int32_t param_device_type;
  aoti_torch_get_device_type(param.get(), &param_device_type);

  AtenTensorHandle out_ath;
  aoti_torch_empty_strided(param.dim(), param_sizes, param_strides, param_dtype, param_device_type, param.get_device(), &out_ath);
  auto out = Tensor(out_ath);

  sgd_math(
    reinterpret_cast<float*>(param.data_ptr()),
    reinterpret_cast<float*>(grad.data_ptr()),
    reinterpret_cast<float*>(out.data_ptr()),
    weight_decay,
    lr,
    maximize,
    param.numel()
  );

  return out;
}

void boxed_sgd_out_of_place(StableIValue* stack, uint64_t num_args, uint64_t num_outputs) {
  Tensor res = sgd_out_of_place(
    to<Tensor>(stack[0]),
    to<Tensor>(stack[1]),
    float(to<double>(stack[2])),
    to<double>(stack[3]),
    to<bool>(stack[4]));

  stack[0] = from(res);
}

STABLE_TORCH_LIBRARY(libtorch_agnostic, m) {
  m.def("sgd_out_of_place(Tensor param, Tensor grad, float weight_decay, float lr, bool maximize) -> Tensor");
}

STABLE_TORCH_LIBRARY_IMPL(libtorch_agnostic, CPU, m) {
  m.impl("sgd_out_of_place", &boxed_sgd_out_of_place);
}

Tensor identity(Tensor t) {
  return t;
}

void boxed_identity(StableIValue* stack, uint64_t num_args, uint64_t num_outputs) {
  Tensor res = identity(to<Tensor>(stack[0]));
  stack[0] = from(res);
}

STABLE_TORCH_LIBRARY_FRAGMENT(libtorch_agnostic, m) {
  m.def("identity(Tensor t) -> Tensor");
}

STABLE_TORCH_LIBRARY_IMPL(libtorch_agnostic, CUDA, m) {
  m.impl("identity", &boxed_identity);
}

STABLE_TORCH_LIBRARY_IMPL(libtorch_agnostic, CPU, m) {
  m.impl("identity", &boxed_identity);
}

Tensor my_abs(Tensor t) {
  const auto num_args = 1;
  StableIValue stack[num_args];
  stack[0] = from(t);
  aoti_torch_call_dispatcher("aten::abs", "", stack);
  return to<Tensor>(stack[0]);
}

void boxed_my_abs(StableIValue* stack, uint64_t num_args, uint64_t num_outputs) {
  Tensor tensor_res = my_abs(to<Tensor>(stack[0]));
  stack[0] = from(tensor_res);
}

STABLE_TORCH_LIBRARY_FRAGMENT(libtorch_agnostic, m) {
  m.def("my_abs(Tensor t) -> Tensor");
}

STABLE_TORCH_LIBRARY_IMPL(libtorch_agnostic, CompositeExplicitAutograd, m) {
  m.impl("my_abs", &boxed_my_abs);
}

Tensor my_ones_like(Tensor t, StableIValue device) {
  const auto num_args = 6;
  StableIValue stack[num_args];

  int32_t t_dtype;
  aoti_torch_get_dtype(t.get(), &t_dtype);
  auto mf = aoti_torch_memory_format_contiguous_format();

  stack[0] = from(t);
  stack[1] = from(std::optional(t_dtype));    // dtype
  stack[2] = from(std::nullopt);              // layout
  stack[3] = from(std::optional(device));     // device
  stack[4] = from(std::optional(false));      // pin_memory
  stack[5] = from(std::optional(mf));         // memory_format

  aoti_torch_call_dispatcher("aten::ones_like", "", stack);

  return to<Tensor>(stack[0]);
}

void boxed_my_ones_like(StableIValue* stack, uint64_t num_args, uint64_t num_outputs) {
  Tensor res = my_ones_like(to<Tensor>(stack[0]), stack[1]);
  stack[0] = from(res);
}

STABLE_TORCH_LIBRARY_FRAGMENT(libtorch_agnostic, m) {
  m.def("my_ones_like(Tensor t, Device d) -> Tensor");
}

STABLE_TORCH_LIBRARY_IMPL(libtorch_agnostic, CompositeExplicitAutograd, m) {
  m.impl("my_ones_like", &boxed_my_ones_like);
}

std::tuple<Tensor, Tensor, bool> exp_neg_is_leaf(Tensor t1, Tensor t2, Tensor t3) {
  StableIValue stack_exp[1];
  stack_exp[0] = from(t1);
  aoti_torch_call_dispatcher("aten::exp", "", stack_exp);

  StableIValue stack_neg[1];
  stack_neg[0] = from(t2);
  aoti_torch_call_dispatcher("aten::neg", "", stack_neg);

  StableIValue stack_is_leaf[1];
  stack_is_leaf[0] = from(t3);
  aoti_torch_call_dispatcher("aten::is_leaf", "", stack_is_leaf);

  return std::make_tuple(
    to<Tensor>(stack_exp[0]),
    to<Tensor>(stack_neg[0]),
    to<bool>(stack_is_leaf[0]));
}

void boxed_exp_neg_is_leaf(StableIValue* stack, uint64_t num_args, uint64_t num_outputs) {
  auto tuple = exp_neg_is_leaf(to<Tensor>(stack[0]), to<Tensor>(stack[1]), to<Tensor>(stack[2]));
  stack[0] = from(std::get<0>(tuple));
  stack[1] = from(std::get<1>(tuple));
  stack[2] = from(std::get<2>(tuple));
}

STABLE_TORCH_LIBRARY_FRAGMENT(libtorch_agnostic, m) {
  m.def("exp_neg_is_leaf(Tensor t1, Tensor t2, Tensor t3) -> (Tensor, Tensor, bool)");
}

STABLE_TORCH_LIBRARY_IMPL(libtorch_agnostic, CompositeExplicitAutograd, m) {
  m.impl("exp_neg_is_leaf", &boxed_exp_neg_is_leaf);
}

Tensor neg_exp(Tensor t) {
  StableIValue stack[1];
  stack[0] = from(t);
  aoti_torch_call_dispatcher("aten::exp", "", stack);
  aoti_torch_call_dispatcher("aten::neg", "", stack);
  return to<Tensor>(stack[0]);
}

void boxed_neg_exp(StableIValue* stack, uint64_t num_args, uint64_t num_outputs) {
  Tensor res = neg_exp(to<Tensor>(stack[0]));
  stack[0] = from(res);
}

STABLE_TORCH_LIBRARY_FRAGMENT(libtorch_agnostic, m) {
  m.def("neg_exp(Tensor t) -> Tensor");
}

STABLE_TORCH_LIBRARY_IMPL(libtorch_agnostic, CompositeExplicitAutograd, m) {
  m.impl("neg_exp", &boxed_neg_exp);
}

Tensor divide_neg_exp(Tensor t) {
  StableIValue stack_neg[1];
  stack_neg[0] = from(t);

  StableIValue stack_exp[1];
  stack_exp[0] = from(t);
  aoti_torch_call_dispatcher("aten::exp", "", stack_exp);
  aoti_torch_call_dispatcher("aten::neg", "", stack_neg);

  StableIValue stack_div[2];
  stack_div[0] = stack_neg[0];
  stack_div[1] = stack_exp[0];
  aoti_torch_call_dispatcher("aten::divide", "Tensor", stack_div);
  return to<Tensor>(stack_div[0]);
}

void boxed_divide_neg_exp(StableIValue* stack, uint64_t num_args, uint64_t num_outputs) {
  Tensor res = divide_neg_exp(to<Tensor>(stack[0]));
  stack[0] = from(res);
}

STABLE_TORCH_LIBRARY_FRAGMENT(libtorch_agnostic, m) {
  m.def("divide_neg_exp(Tensor t) -> Tensor");
}

STABLE_TORCH_LIBRARY_IMPL(libtorch_agnostic, CompositeExplicitAutograd, m) {
  m.impl("divide_neg_exp", &boxed_divide_neg_exp);
}

bool is_contiguous(Tensor t) {
  return t.is_contiguous();
}

void boxed_is_contiguous(StableIValue* stack, uint64_t num_args, uint64_t num_outputs) {
  bool res = is_contiguous(to<Tensor>(stack[0]));
  stack[0] = from(res);
}

STABLE_TORCH_LIBRARY_FRAGMENT(libtorch_agnostic, m) {
  m.def("is_contiguous(Tensor t) -> bool");
}

STABLE_TORCH_LIBRARY_IMPL(libtorch_agnostic, CompositeExplicitAutograd, m) {
  m.impl("is_contiguous", &boxed_is_contiguous);
}

Tensor my_transpose(Tensor t, int64_t dim0, int64_t dim1) {
  return transpose(t, dim0, dim1);
}

void boxed_my_transpose(StableIValue* stack, uint64_t num_args, uint64_t num_outputs) {
  auto res = my_transpose(to<Tensor>(stack[0]), to<int64_t>(stack[1]), to<int64_t>(stack[2]));

  stack[0] = from(res);
}

Tensor my_empty_like(Tensor t) {
  return empty_like(t);
}

void boxed_empty_like(StableIValue* stack, uint64_t num_args, uint64_t num_outputs) {
  auto res = my_empty_like(to<Tensor>(stack[0]));
  stack[0] = from(res);
}

bool my_is_cpu(Tensor t) {
  return t.is_cpu();
}


void boxed_my_is_cpu(StableIValue* stack, uint64_t num_args, uint64_t num_outputs) {
  auto res = my_is_cpu(to<Tensor>(stack[0]));
  stack[0] = from(res);
}

Tensor fill_infinity(Tensor t) {
  auto value = std::numeric_limits<float>::infinity();
  return fill_(t, value);
}

void boxed_fill_infinity(
    StableIValue* stack,
    uint64_t num_args,
    uint64_t num_outputs) {
  auto res = fill_infinity(to<Tensor>(stack[0]));
  stack[0] = from(res);
}

Tensor my_pad(Tensor t) {
  std::vector<int64_t> padding = {1, 2, 2, 1};
  std::string mode = "constant";
  double value = 0.0;
  return pad(t, padding, mode, value);
}

void boxed_my_pad(
    StableIValue* stack,
    uint64_t num_args,
    uint64_t num_outputs) {
  auto res = my_pad(to<Tensor>(stack[0]));
  stack[0] = from(res);
}

Tensor my_narrow(Tensor t, int64_t dim, int64_t start, int64_t length) {
  return narrow(t, dim, start, length);
}

void boxed_my_narrow(
    StableIValue* stack,
    uint64_t num_args,
    uint64_t num_outputs) {
  auto res = my_narrow(
      to<Tensor>(stack[0]),
      to<int64_t>(stack[1]),
      to<int64_t>(stack[2]),
      to<int64_t>(stack[3]));
  stack[0] = from(res);
}

STABLE_TORCH_LIBRARY_FRAGMENT(libtorch_agnostic, m) {
  m.def("my_transpose(Tensor t, int dim0, int dim1) -> Tensor");
  m.def("my_empty_like(Tensor t) -> Tensor");
  m.def("fill_infinity(Tensor(a!) t) -> Tensor(a!)");
  m.def("my_pad(Tensor t) -> Tensor");
  m.def("my_narrow(Tensor t, int dim, int start, int length) -> Tensor");
}

STABLE_TORCH_LIBRARY_IMPL(libtorch_agnostic, CompositeExplicitAutograd, m) {
  m.impl("my_transpose", &boxed_my_transpose);
  m.impl("my_empty_like", &boxed_empty_like);
  m.impl("fill_infinity", &boxed_fill_infinity);
  m.impl("my_is_cpu", &boxed_my_is_cpu);
}

STABLE_TORCH_LIBRARY_IMPL(libtorch_agnostic, CompositeImplicitAutograd, m) {
  m.impl("my_pad", &boxed_my_pad);
  m.impl("my_narrow", &boxed_my_narrow);
}

Tensor my_zero_(Tensor t) {
  return zero_(t);
}

void boxed_my_zero_(StableIValue* stack, uint64_t num_args, uint64_t num_outputs) {
  auto res = my_zero_(to<Tensor>(stack[0]));
  stack[0] = from(res);
}

Tensor my_amax(Tensor t) {
  return amax(t, 0, false);
}

void boxed_my_amax(StableIValue* stack, uint64_t num_args, uint64_t num_outputs) {
  auto res = my_amax(to<Tensor>(stack[0]));
  stack[0] = from(res);
}

Tensor my_amax_vec(Tensor t) {
  std::vector<int64_t> v = {0,1};
  return amax(t, v, false);
}

void boxed_my_amax_vec(StableIValue* stack, uint64_t num_args, uint64_t num_outputs) {
  auto res = my_amax_vec(to<Tensor>(stack[0]));
  stack[0] = from(res);
}


STABLE_TORCH_LIBRARY_FRAGMENT(libtorch_agnostic, m) {
  m.def("my_zero_(Tensor(a!) t) -> Tensor(a!)");
  m.def("my_amax(Tensor a) -> Tensor");
  m.def("my_amax_vec(Tensor a) -> Tensor");
  m.def("my_is_cpu(Tensor t) -> bool");
}

STABLE_TORCH_LIBRARY_IMPL(libtorch_agnostic, CPU, m) {
  m.impl("my_zero_", &boxed_my_zero_);
}

bool test_default_constructor(bool defined) {
  Tensor out;
  if (defined) {
    AtenTensorHandle defined_ath;
    int64_t sizes[] = {2, 3};
    int64_t strides[] = {3, 1};
    aoti_torch_empty_strided(
        2,
        sizes,
        strides,
        aoti_torch_dtype_float32(),
        aoti_torch_device_type_cpu(),
        0,
        &defined_ath);
    out = Tensor(defined_ath);
  }
  return out.defined();
}

void boxed_test_default_constructor(
    StableIValue* stack,
    uint64_t num_args,
    uint64_t num_outputs) {
  bool res = test_default_constructor(to<bool>(stack[0]));
  stack[0] = from(res);
}

STABLE_TORCH_LIBRARY_FRAGMENT(libtorch_agnostic, m) {
  m.def("test_default_constructor(bool undefined) -> bool");
}

STABLE_TORCH_LIBRARY_IMPL(libtorch_agnostic, CompositeExplicitAutograd, m) {
  m.impl("test_default_constructor", &boxed_test_default_constructor);
<<<<<<< HEAD
}
=======
  m.impl("my_amax", &boxed_my_amax);
  m.impl("my_amax_vec", &boxed_my_amax_vec);
}

// Test functions for torch::stable::accelerator APIs

#ifdef LAE_USE_CUDA
int64_t test_device_guard(int64_t device_index) {
  using torch::stable::accelerator::DeviceGuard;

  STD_TORCH_CHECK(
      device_index >= std::numeric_limits<int32_t>::min() &&
          device_index <= std::numeric_limits<int32_t>::max(),
      "Device index is out of range of DeviceIndex (int32_t).");

  DeviceGuard guard(device_index);
  int currentDevice;
  cudaError_t err = cudaGetDevice(&currentDevice);
  STD_TORCH_CHECK(err == cudaSuccess);
  return currentDevice;
}

void boxed_test_device_guard(
    StableIValue* stack,
    uint64_t num_args,
    uint64_t num_outputs) {
  int res = test_device_guard(static_cast<int64_t>(to<int64_t>(stack[0])));
  stack[0] = from(res);
}

int64_t test_device_guard_set_index() {
  using torch::stable::accelerator::DeviceGuard;

  DeviceGuard guard(1);
  guard.set_index(0);
  int currentDevice;
  cudaError_t err = cudaGetDevice(&currentDevice);
  STD_TORCH_CHECK(err == cudaSuccess);
  return currentDevice;
}

void boxed_test_device_guard_set_index(
    StableIValue* stack,
    uint64_t num_args,
    uint64_t num_outputs) {
  int64_t res = test_device_guard_set_index();
  stack[0] = from(res);
}

int64_t test_stream(int32_t device_index) {
  STD_TORCH_CHECK(
      device_index >= std::numeric_limits<int32_t>::min() &&
          device_index <= std::numeric_limits<int32_t>::max(),
      "Device index is out of range of DeviceIndex (int32_t).");

  return torch::stable::accelerator::getCurrentStream(device_index).id();
}

void boxed_test_stream(
    StableIValue* stack,
    uint64_t num_args,
    uint64_t num_outputs) {
  int64_t res = test_stream(static_cast<int64_t>(to<int64_t>(stack[0])));
  stack[0] = from(res);
}

int64_t test_get_current_device_index() {
  return torch::stable::accelerator::getCurrentDeviceIndex();
}

void boxed_test_get_current_device_index(
    StableIValue* stack,
    uint64_t num_args,
    uint64_t num_outputs) {
  int64_t res = test_get_current_device_index();
  stack[0] = from(res);
}

STABLE_TORCH_LIBRARY_FRAGMENT(libtorch_agnostic, m) {
  m.def("test_device_guard(int device_index) -> int");
  m.def("test_device_guard_set_index() -> int");
  m.def("test_stream(int device_index) -> int");
  m.def("test_get_current_device_index() -> int");
}

STABLE_TORCH_LIBRARY_IMPL(libtorch_agnostic, CompositeExplicitAutograd, m) {
  m.impl("test_device_guard", &boxed_test_device_guard);
  m.impl("test_device_guard_set_index", &boxed_test_device_guard_set_index);
  m.impl("test_stream", &boxed_test_stream);
  m.impl("test_get_current_device_index", &boxed_test_get_current_device_index);
}
#endif // LAE_USE_CUDA
>>>>>>> a44a0d36
<|MERGE_RESOLUTION|>--- conflicted
+++ resolved
@@ -139,12 +139,10 @@
   const auto num_args = 6;
   StableIValue stack[num_args];
 
-  int32_t t_dtype;
-  aoti_torch_get_dtype(t.get(), &t_dtype);
   auto mf = aoti_torch_memory_format_contiguous_format();
 
   stack[0] = from(t);
-  stack[1] = from(std::optional(t_dtype));    // dtype
+  stack[1] = from(std::optional(t.scalar_type()));    // dtype
   stack[2] = from(std::nullopt);              // layout
   stack[3] = from(std::optional(device));     // device
   stack[4] = from(std::optional(false));      // pin_memory
@@ -435,9 +433,6 @@
 
 STABLE_TORCH_LIBRARY_IMPL(libtorch_agnostic, CompositeExplicitAutograd, m) {
   m.impl("test_default_constructor", &boxed_test_default_constructor);
-<<<<<<< HEAD
-}
-=======
   m.impl("my_amax", &boxed_my_amax);
   m.impl("my_amax_vec", &boxed_my_amax_vec);
 }
@@ -529,5 +524,4 @@
   m.impl("test_stream", &boxed_test_stream);
   m.impl("test_get_current_device_index", &boxed_test_get_current_device_index);
 }
-#endif // LAE_USE_CUDA
->>>>>>> a44a0d36
+#endif // LAE_USE_CUDA