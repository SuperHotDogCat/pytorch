--- conflicted
+++ resolved
@@ -242,18 +242,6 @@
     return torch.ops.libtorch_agnostic.my_narrow.default(t, dim, start, length)
 
 
-<<<<<<< HEAD
-def my_new_empty(t) -> Tensor:
-    """
-    Returns a new empty tensor with shape [2, 5] and dtype bfloat16
-
-    Args:
-        t: Input tensor used as a reference for device and other properties
-
-    Returns: New empty tensor with shape [2, 5] and dtype bfloat16
-    """
-    return torch.ops.libtorch_agnostic.my_new_empty.default(t)
-=======
 def test_device_guard(device_index) -> int:
     """
     Tests the DeviceGuard functionality by creating a device guard and returning an empty tensor.
@@ -295,4 +283,15 @@
     Returns: Current device index as an integer
     """
     return torch.ops.libtorch_agnostic.test_get_current_device_index.default()
->>>>>>> e4ad2e40
+
+
+def my_new_empty_dtype_variant(t) -> Tensor:
+    """
+    Returns a new empty tensor with shape [2, 5] and dtype bfloat16
+
+    Args:
+        t: Input tensor used as a reference for device and other properties
+
+    Returns: New empty tensor with shape [2, 5] and dtype bfloat16
+    """
+    return torch.ops.libtorch_agnostic.my_new_empty_dtype_variant.default(t)