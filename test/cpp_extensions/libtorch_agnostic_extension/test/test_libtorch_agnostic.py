--- conflicted
+++ resolved
@@ -190,7 +190,7 @@
 
             deterministic = torch.are_deterministic_algorithms_enabled()
             try:
-                # set use_deterministic_algorithms to fill unintialized memory
+                # set use_deterministic_algorithms to fill uninitialized memory
                 torch.use_deterministic_algorithms(True)
 
                 t = torch.rand(2, 7, device=device)
@@ -274,8 +274,55 @@
             expected0 = torch.narrow(t, dim0, start0, length0)
             self.assertEqual(out0, expected0)
 
-<<<<<<< HEAD
-        def test_my_new_empty(self, device):
+        @onlyCUDA
+        @deviceCountAtLeast(2)
+        def test_device_guard(self, device):
+            import libtorch_agnostic
+
+            device_index = 1
+            out = libtorch_agnostic.ops.test_device_guard(device_index)
+            self.assertEqual(out, device_index)
+
+        @onlyCUDA
+        @deviceCountAtLeast(2)
+        def test_device_guard_set_index(self, device):
+            import libtorch_agnostic
+
+            # This test creates a DeviceGuard with index 1, then sets it to index 0
+            # and returns the current device (should be 0)
+            out = libtorch_agnostic.ops.test_device_guard_set_index()
+            self.assertEqual(out, 0)
+
+        @onlyCUDA
+        def test_stream(self, device):
+            import libtorch_agnostic
+
+            stream = torch.cuda.Stream()
+            device = torch.cuda.current_device()
+
+            with stream:
+                expected_stream_id = torch.cuda.current_stream(0).stream_id
+                stream_id = libtorch_agnostic.ops.test_stream(device)
+
+            self.assertEqual(stream_id, expected_stream_id)
+
+        @onlyCUDA
+        @deviceCountAtLeast(2)
+        def test_get_current_device_index(self, device):
+            import libtorch_agnostic
+
+            prev_device = torch.cuda.current_device()
+
+            try:
+                expected_device = 1
+                torch.cuda.set_device(expected_device)
+
+                current_device = libtorch_agnostic.ops.test_get_current_device_index()
+                self.assertEqual(current_device, expected_device)
+            finally:
+                torch.cuda.set_device(prev_device)
+
+        def test_my_new_empty_dtype_variant(self, device):
             import libtorch_agnostic
 
             deterministic = torch.are_deterministic_algorithms_enabled()
@@ -283,61 +330,12 @@
                 # set use_deterministic_algorithms to fill unintialized memory
                 torch.use_deterministic_algorithms(True)
                 t = torch.randn(3, 4, device=device)
-                out = libtorch_agnostic.ops.my_new_empty(t)
+                out = libtorch_agnostic.ops.my_new_empty_dtype_variant(t)
                 ref_out = t.new_empty((2, 5), dtype=torch.bfloat16)
 
                 self.assertEqual(out, ref_out, exact_device=True)
             finally:
                 torch.use_deterministic_algorithms(deterministic)
-=======
-        @onlyCUDA
-        @deviceCountAtLeast(2)
-        def test_device_guard(self, device):
-            import libtorch_agnostic
-
-            device_index = 1
-            out = libtorch_agnostic.ops.test_device_guard(device_index)
-            self.assertEqual(out, device_index)
-
-        @onlyCUDA
-        @deviceCountAtLeast(2)
-        def test_device_guard_set_index(self, device):
-            import libtorch_agnostic
-
-            # This test creates a DeviceGuard with index 1, then sets it to index 0
-            # and returns the current device (should be 0)
-            out = libtorch_agnostic.ops.test_device_guard_set_index()
-            self.assertEqual(out, 0)
-
-        @onlyCUDA
-        def test_stream(self, device):
-            import libtorch_agnostic
-
-            stream = torch.cuda.Stream()
-            device = torch.cuda.current_device()
-
-            with stream:
-                expected_stream_id = torch.cuda.current_stream(0).stream_id
-                stream_id = libtorch_agnostic.ops.test_stream(device)
-
-            self.assertEqual(stream_id, expected_stream_id)
-
-        @onlyCUDA
-        @deviceCountAtLeast(2)
-        def test_get_current_device_index(self, device):
-            import libtorch_agnostic
-
-            prev_device = torch.cuda.current_device()
-
-            try:
-                expected_device = 1
-                torch.cuda.set_device(expected_device)
-
-                current_device = libtorch_agnostic.ops.test_get_current_device_index()
-                self.assertEqual(current_device, expected_device)
-            finally:
-                torch.cuda.set_device(prev_device)
->>>>>>> e4ad2e40
 
     instantiate_device_type_tests(TestLibtorchAgnostic, globals(), except_for=None)
 
