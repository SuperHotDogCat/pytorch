# Owner(s): ["module: cpp"]

import math
from pathlib import Path

import torch
from torch.testing._internal.common_device_type import (
    deviceCountAtLeast,
    instantiate_device_type_tests,
    onlyCPU,
    onlyCUDA,
)
from torch.testing._internal.common_utils import (
    install_cpp_extension,
    IS_WINDOWS,
    run_tests,
    TestCase,
    xfailIfTorchDynamo,
)


# TODO: Fix this error in Windows:
# LINK : error LNK2001: unresolved external symbol PyInit__C
if not IS_WINDOWS:

    class TestLibtorchAgnostic(TestCase):
        @classmethod
        def setUpClass(cls):
            try:
                import libtorch_agnostic  # noqa: F401
            except Exception:
                install_cpp_extension(extension_root=Path(__file__).parent.parent)

        @onlyCPU
        def test_slow_sgd(self, device):
            import libtorch_agnostic

            param = torch.rand(5, device=device)
            grad = torch.rand_like(param)
            weight_decay = 0.01
            lr = 0.001
            maximize = False

            new_param = libtorch_agnostic.ops.sgd_out_of_place(
                param, grad, weight_decay, lr, maximize
            )
            torch._fused_sgd_(
                (param,),
                (grad,),
                (),
                weight_decay=weight_decay,
                momentum=0.0,
                lr=lr,
                dampening=0.0,
                nesterov=False,
                maximize=maximize,
                is_first_step=False,
            )
            self.assertEqual(new_param, param)

        @onlyCUDA
        def test_identity_does_not_hog_memory(self, device):
            import libtorch_agnostic

            def _run_identity(prior_mem):
                t = torch.rand(32, 32, device=device)
                self.assertGreater(torch.cuda.memory_allocated(device), prior_mem)
                identi_t = libtorch_agnostic.ops.identity(t)
                assert identi_t is t

            init_mem = torch.cuda.memory_allocated(device)

            for _ in range(3):
                _run_identity(init_mem)
                curr_mem = torch.cuda.memory_allocated(device)
                self.assertEqual(curr_mem, init_mem)

        def test_exp_neg_is_leaf(self, device):
            import libtorch_agnostic

            t1 = torch.rand(2, 3, device=device)
            t2 = torch.rand(3, 2, device=device)
            t3 = torch.rand(2, device=device)

            exp, neg, is_leaf = libtorch_agnostic.ops.exp_neg_is_leaf(t1, t2, t3)
            self.assertEqual(exp, torch.exp(t1))
            self.assertEqual(neg, torch.neg(t2))
            self.assertEqual(is_leaf, t3.is_leaf)

        def test_my_abs(self, device):
            import libtorch_agnostic

            t = torch.rand(32, 16, device=device) - 0.5
            res = libtorch_agnostic.ops.my_abs(t)
            self.assertEqual(res, torch.abs(t))

            def _make_cuda_tensors(prior_mem):
                cuda_t = libtorch_agnostic.ops.my_abs(t)
                self.assertGreater(torch.cuda.memory_allocated(device), prior_mem)
                self.assertEqual(cuda_t, torch.abs(t))

            if t.is_cuda:
                init_mem = torch.cuda.memory_allocated(device)
                for _ in range(3):
                    _make_cuda_tensors(init_mem)
                    curr_mem = torch.cuda.memory_allocated(device)
                    self.assertEqual(curr_mem, init_mem)

        def test_neg_exp(self, device):
            import libtorch_agnostic

            t = torch.rand(32, 16, device=device) - 0.5
            res = libtorch_agnostic.ops.neg_exp(t)
            self.assertEqual(res, torch.neg(torch.exp(t)))

            def _make_cuda_tensors(prior_mem):
                cuda_res = libtorch_agnostic.ops.neg_exp(t)
                self.assertGreater(torch.cuda.memory_allocated(device), prior_mem)
                self.assertEqual(cuda_res, torch.neg(torch.exp(t)))

            if t.is_cuda:
                init_mem = torch.cuda.memory_allocated(device)
                for _ in range(3):
                    _make_cuda_tensors(init_mem)
                    curr_mem = torch.cuda.memory_allocated(device)
                    self.assertEqual(curr_mem, init_mem)

        def test_divide_neg_exp(self, device):
            import libtorch_agnostic

            t = torch.zeros(2, 3, device=device) - 0.5
            res = libtorch_agnostic.ops.divide_neg_exp(t)
            self.assertEqual(res, torch.neg(t) / torch.exp(t))

            def _make_cuda_tensors(prior_mem):
                cuda_res = libtorch_agnostic.ops.divide_neg_exp(t)
                self.assertGreater(torch.cuda.memory_allocated(device), prior_mem)
                self.assertEqual(cuda_res, torch.neg(t) / torch.exp(t))

            if t.is_cuda:
                init_mem = torch.cuda.memory_allocated(device)
                for _ in range(3):
                    _make_cuda_tensors(init_mem)
                    curr_mem = torch.cuda.memory_allocated(device)
                    self.assertEqual(curr_mem, init_mem)

        def test_is_contiguous(self, device):
            import libtorch_agnostic

            t = torch.rand(2, 7, device=device)
            self.assertTrue(libtorch_agnostic.ops.is_contiguous(t))
            self.assertFalse(libtorch_agnostic.ops.is_contiguous(t.transpose(0, 1)))

        # TODO: Debug this:
        # torch._dynamo.exc.TorchRuntimeError: Dynamo failed to run FX node with fake tensors:
        # call_function libtorch_agnostic.my_ones_like.default(*(FakeTensor(..., size=(3, 1)), 'cpu'),
        # **{}): got AssertionError("tensor's device must be `meta`, got cpu instead")
        @xfailIfTorchDynamo
        def test_my_ones_like(self, device):
            import libtorch_agnostic

            t = torch.rand(3, 1, device=device) - 0.5
            cpu_t = libtorch_agnostic.ops.my_ones_like(t, "cpu")
            self.assertEqual(cpu_t, torch.ones_like(t, device="cpu"))

            def _make_cuda_tensors(prior_mem):
                cuda_t = libtorch_agnostic.ops.my_ones_like(t, device)
                self.assertGreater(torch.cuda.memory_allocated(device), prior_mem)
                self.assertEqual(cuda_t, torch.ones_like(t, device=device))

            if t.is_cuda:
                init_mem = torch.cuda.memory_allocated(device)
                for _ in range(3):
                    _make_cuda_tensors(init_mem)
                    curr_mem = torch.cuda.memory_allocated(device)
                    self.assertEqual(curr_mem, init_mem)

        def test_my_transpose(self, device):
            import libtorch_agnostic

            t = torch.rand(2, 7, device=device)
            out = libtorch_agnostic.ops.my_transpose(t, 0, 1)
            self.assertEqual(out, torch.transpose(t, 0, 1))

            with self.assertRaisesRegex(RuntimeError, "API call failed"):
                libtorch_agnostic.ops.my_transpose(t, 1, 2)

        def test_my_empty_like(self, device):
            import libtorch_agnostic

            deterministic = torch.are_deterministic_algorithms_enabled()
            try:
                # set use_deterministic_algorithms to fill unintialized memory
                torch.use_deterministic_algorithms(True)

                t = torch.rand(2, 7, device=device)
                out = libtorch_agnostic.ops.my_empty_like(t)
                self.assertTrue(id(out != id(t)))
                self.assertEqual(out, torch.empty_like(t))
            finally:
                torch.use_deterministic_algorithms(deterministic)

        @onlyCPU
        def test_my_zero_(self, device):
            import libtorch_agnostic

            t = torch.rand(2, 7, device=device)
            out = libtorch_agnostic.ops.my_zero_(t)
            self.assertEqual(id(out), id(t))
            self.assertEqual(out, torch.zeros_like(t))

        def test_my_amax(self, device):
            import libtorch_agnostic

            t = torch.rand(2, 7, device=device)
            out = libtorch_agnostic.ops.my_amax(t)
            self.assertEqual(out, torch.amax(t, 0))

        def test_my_amax_vec(self, device):
            import libtorch_agnostic

            t = torch.rand(2, 7, 5, device=device)
            out = libtorch_agnostic.ops.my_amax_vec(t)
            self.assertEqual(out, torch.amax(t, (0, 1)))

        def test_my_is_cpu(self, device):
            import libtorch_agnostic

            t = torch.rand(2, 7, device=device)
            out = libtorch_agnostic.ops.my_is_cpu(t)
            self.assertEqual(out, t.is_cpu)

        def test_fill_infinity(self, device):
            import libtorch_agnostic

            t = torch.rand(3, 4, device=device)
            out = libtorch_agnostic.ops.fill_infinity(t)

            self.assertEqual(id(out), id(t))
            expected = torch.full_like(t, math.inf)
            self.assertEqual(out, expected)

        @onlyCPU
        def test_default_constructor(self):
            import libtorch_agnostic

            defined_tensor_is_defined = libtorch_agnostic.ops.test_default_constructor(
                True
            )
            self.assertTrue(defined_tensor_is_defined)

            undefined_tensor_is_defined = (
                libtorch_agnostic.ops.test_default_constructor(False)
            )
            self.assertFalse(undefined_tensor_is_defined)

        def test_my_pad(self, device):
            import libtorch_agnostic

            t = torch.rand(2, 3, device=device)
            out = libtorch_agnostic.ops.my_pad(t)
            expected = torch.nn.functional.pad(t, [1, 2, 2, 1], "constant", 0.0)
            self.assertEqual(out, expected)

        def test_my_narrow(self, device):
            import libtorch_agnostic

            t = torch.randn(2, 5, device=device)

            dim0 = 0
            start0 = 0
            length0 = 1
            out0 = libtorch_agnostic.ops.my_narrow(t, dim0, start0, length0)
            expected0 = torch.narrow(t, dim0, start0, length0)
            self.assertEqual(out0, expected0)

<<<<<<< HEAD
=======
        @onlyCUDA
        @deviceCountAtLeast(2)
        def test_device_guard(self, device):
            import libtorch_agnostic

            device_index = 1
            out = libtorch_agnostic.ops.test_device_guard(device_index)
            self.assertEqual(out, device_index)

        @onlyCUDA
        @deviceCountAtLeast(2)
        def test_device_guard_set_index(self, device):
            import libtorch_agnostic

            # This test creates a DeviceGuard with index 1, then sets it to index 0
            # and returns the current device (should be 0)
            out = libtorch_agnostic.ops.test_device_guard_set_index()
            self.assertEqual(out, 0)

        @onlyCUDA
        def test_stream(self, device):
            import libtorch_agnostic

            stream = torch.cuda.Stream()
            device = torch.cuda.current_device()

            with stream:
                expected_stream_id = torch.cuda.current_stream(0).stream_id
                stream_id = libtorch_agnostic.ops.test_stream(device)

            self.assertEqual(stream_id, expected_stream_id)

        @onlyCUDA
        @deviceCountAtLeast(2)
        def test_get_current_device_index(self, device):
            import libtorch_agnostic

            prev_device = torch.cuda.current_device()

            try:
                expected_device = 1
                torch.cuda.set_device(expected_device)

                current_device = libtorch_agnostic.ops.test_get_current_device_index()
                self.assertEqual(current_device, expected_device)
            finally:
                torch.cuda.set_device(prev_device)

>>>>>>> a44a0d36
    instantiate_device_type_tests(TestLibtorchAgnostic, globals(), except_for=None)

if __name__ == "__main__":
    run_tests()<|MERGE_RESOLUTION|>--- conflicted
+++ resolved
@@ -274,8 +274,6 @@
             expected0 = torch.narrow(t, dim0, start0, length0)
             self.assertEqual(out0, expected0)
 
-<<<<<<< HEAD
-=======
         @onlyCUDA
         @deviceCountAtLeast(2)
         def test_device_guard(self, device):
@@ -324,7 +322,6 @@
             finally:
                 torch.cuda.set_device(prev_device)
 
->>>>>>> a44a0d36
     instantiate_device_type_tests(TestLibtorchAgnostic, globals(), except_for=None)
 
 if __name__ == "__main__":
