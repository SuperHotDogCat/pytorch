# Owner(s): ["module: fx"]

from collections.abc import Mapping

import torch
from torch.fx.passes.infra.partitioner import CapabilityBasedPartitioner
from torch.fx.passes.operator_support import OperatorSupport
from torch.testing._internal.common_utils import TestCase


class DummyDevOperatorSupport(OperatorSupport):
    def is_node_supported(
        self, submodules: Mapping[str, torch.nn.Module], node: torch.fx.Node
    ) -> bool:
        return True


class DummyPartitioner(CapabilityBasedPartitioner):
    def __init__(self, graph_module: torch.fx.GraphModule):
        super().__init__(
            graph_module,
            DummyDevOperatorSupport(),
            allows_single_node_partition=True,
        )


# original graph node order is: ['x', 'add', 'add_1', 'output']
class AddModule(torch.nn.Module):
    def forward(self, x):
        y = torch.add(x, x)
        z = torch.add(y, x)
        return z


class TestPartitionerOrder(TestCase):
<<<<<<< HEAD
    # partitioner test to check graph node order
    def test_partitioner_order(self):
=======
    # partitoner test to check graph node order remains the same with the original graph after partitioning
    def test_partitioner_graph_node_order(self):
        m = AddModule()
        traced_m = torch.fx.symbolic_trace(m)
        origin_node_order = [n.name for n in traced_m.graph.nodes]
        partions = DummyPartitioner(traced_m).propose_partitions()
        partion_nodes = [list(partition.nodes) for partition in partions]
        partition_node_order = [n.name for n in partion_nodes[0]]
        self.assertTrue(partition_node_order == origin_node_order)

    # partitoner test to check graph node order remains the same during multiple runs
    def test_partitioner_multiple_runs_order(self):
>>>>>>> 01f66d08
        m = AddModule()
        traced_m = torch.fx.symbolic_trace(m)
        partitions = DummyPartitioner(traced_m).propose_partitions()
        partition_nodes = [list(partition.nodes) for partition in partitions]
        node_order = [n.name for n in partition_nodes[0]]
        for _ in range(10):
            traced_m = torch.fx.symbolic_trace(m)
            new_partion = DummyPartitioner(traced_m).propose_partitions()
            new_partion_nodes = [list(partition.nodes) for partition in new_partion]
            new_node_order = [n.name for n in new_partion_nodes[0]]
            self.assertTrue(node_order == new_node_order)


if __name__ == "__main__":
    raise RuntimeError(
        "This test is not currently used and should be "
        "enabled in discover_tests.py if required."
    )<|MERGE_RESOLUTION|>--- conflicted
+++ resolved
@@ -33,23 +33,18 @@
 
 
 class TestPartitionerOrder(TestCase):
-<<<<<<< HEAD
-    # partitioner test to check graph node order
-    def test_partitioner_order(self):
-=======
-    # partitoner test to check graph node order remains the same with the original graph after partitioning
+    # partitioner test to check graph node order remains the same with the original graph after partitioning
     def test_partitioner_graph_node_order(self):
         m = AddModule()
         traced_m = torch.fx.symbolic_trace(m)
         origin_node_order = [n.name for n in traced_m.graph.nodes]
-        partions = DummyPartitioner(traced_m).propose_partitions()
-        partion_nodes = [list(partition.nodes) for partition in partions]
-        partition_node_order = [n.name for n in partion_nodes[0]]
+        partitions = DummyPartitioner(traced_m).propose_partitions()
+        partition_nodes = [list(partition.nodes) for partition in partitions]
+        partition_node_order = [n.name for n in partition_nodes[0]]
         self.assertTrue(partition_node_order == origin_node_order)
 
-    # partitoner test to check graph node order remains the same during multiple runs
+    # partitioner test to check graph node order remains the same during multiple runs
     def test_partitioner_multiple_runs_order(self):
->>>>>>> 01f66d08
         m = AddModule()
         traced_m = torch.fx.symbolic_trace(m)
         partitions = DummyPartitioner(traced_m).propose_partitions()
@@ -57,9 +52,9 @@
         node_order = [n.name for n in partition_nodes[0]]
         for _ in range(10):
             traced_m = torch.fx.symbolic_trace(m)
-            new_partion = DummyPartitioner(traced_m).propose_partitions()
-            new_partion_nodes = [list(partition.nodes) for partition in new_partion]
-            new_node_order = [n.name for n in new_partion_nodes[0]]
+            new_partition = DummyPartitioner(traced_m).propose_partitions()
+            new_partition_nodes = [list(partition.nodes) for partition in new_partition]
+            new_node_order = [n.name for n in new_partition_nodes[0]]
             self.assertTrue(node_order == new_node_order)
 
 
