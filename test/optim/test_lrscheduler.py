# Owner(s): ["module: optimizer", "module: LrScheduler" ]
import math
import pickle
import tempfile
import types
import warnings
from functools import partial

import torch
import torch.nn.functional as F
from torch.nn import Parameter
<<<<<<< HEAD
from torch.optim import Adam, SGD, Rprop
=======
from torch.optim import Adam, Rprop, SGD
>>>>>>> f34905f6
from torch.optim.lr_scheduler import (
    ChainedScheduler,
    ConstantLR,
    CosineAnnealingLR,
    CosineAnnealingWarmRestarts,
    CyclicLR,
    EPOCH_DEPRECATION_WARNING,
    ExponentialLR,
    LambdaLR,
    LinearLR,
    LRScheduler,
    MultiplicativeLR,
    MultiStepLR,
    OneCycleLR,
    PolynomialLR,
    ReduceLROnPlateau,
    SequentialLR,
    StepLR,
)
from torch.optim.swa_utils import SWALR
from torch.testing._internal.common_utils import (
    instantiate_parametrized_tests,
    load_tests,
    parametrize,
    skipIfTorchDynamo,
    TestCase,
)

# load_tests from common_utils is used to automatically filter tests for
# sharding on sandcastle. This line silences flake warnings
load_tests = load_tests


class TestLRScheduler(TestCase):
    class SchedulerTestNet(torch.nn.Module):
        def __init__(self):
            super().__init__()
            self.conv1 = torch.nn.Conv2d(1, 1, 1)
            self.conv2 = torch.nn.Conv2d(1, 1, 1)

        def forward(self, x):
            return self.conv2(F.relu(self.conv1(x)))

    class LambdaLRTestObject:
        def __init__(self, value):
            self.value = value

        def __call__(self, epoch):
            return self.value * epoch

        def __eq__(self, other):
            if isinstance(other, self.__class__):
                return self.__dict__ == other.__dict__
            else:
                return False

    exact_dtype = True

    def setUp(self):
        super().setUp()
        self.net = self.SchedulerTestNet()
        self.opt = SGD(
            [
                {"params": self.net.conv1.parameters()},
                {"params": self.net.conv2.parameters(), "lr": 0.5},
            ],
            lr=0.05,
        )

    def _check_warning_is_epoch_deprecation_warning(self, w, *, num_warnings: int = 1):
        """This function swallows the epoch deprecation warning which is produced when we
        call `scheduler.step(epoch)` with some not `None` value of `epoch`.
        this is deprecated, and this function will need to be removed/updated when
        the schedulers no longer accept the parameter at all.
        """
        self.assertEqual(len(w), num_warnings)
        for warning in w:
            self.assertEqual(len(warning.message.args), 1)
            self.assertEqual(warning.message.args[0], EPOCH_DEPRECATION_WARNING)

    def test_error_when_getlr_has_epoch(self):
        class MultiStepLR(torch.optim.lr_scheduler.LRScheduler):
            def __init__(self, optimizer, gamma, milestones, last_epoch=-1):
                self.init_lr = [group["lr"] for group in optimizer.param_groups]
                self.gamma = gamma
                self.milestones = milestones
                super().__init__(optimizer, last_epoch)

            def get_lr(self, step):
                global_step = self.last_epoch
                gamma_power = (
                    [0]
                    + [i + 1 for i, m in enumerate(self.milestones) if global_step >= m]
                )[-1]
                return [
                    init_lr * (self.gamma**gamma_power) for init_lr in self.init_lr
                ]

        optimizer = SGD([torch.rand(1)], lr=1)

        with self.assertRaises(TypeError):
            scheduler = MultiStepLR(optimizer, gamma=1, milestones=[10, 20])

    @skipIfTorchDynamo(
        "Torchdynamo keeps references to optim in the guards and the stack of the graph break frames"
    )
    def test_no_cyclic_references(self):
        import gc

        param = Parameter(torch.empty(10))
        optim = SGD([param], lr=0.5)
        scheduler = LambdaLR(optim, lambda epoch: 1.0)
        del scheduler

        self.assertTrue(
            len(gc.get_referrers(optim)) == 0,
            "Optimizer should contain no cyclic references",
        )

        gc.collect()
        del optim
        self.assertEqual(
            gc.collect(), 0, msg="Optimizer should be garbage-collected on __del__"
        )

    @skipIfTorchDynamo(
        "Torchdynamo keeps references to optim in the guards and the stack of the graph break frames"
    )
    def test_no_cyclic_references_in_step(self):
        import gc
        import weakref

        def run():
            param = torch.empty(10, requires_grad=True)
            optim = SGD(params=[param], lr=0.5)
            scheduler = LambdaLR(optim, lambda epoch: 1.0)
            param.sum().backward()
            optim.step()
            scheduler.step()

            return weakref.ref(scheduler)

        # To ensure that there are no reference cycles in scheduler,
        # we need to turn off the garbage collector. Since gc will
        # automatically collect unreachable objects.
        gc.disable()
        ref = run()

        assert ref() is None
        gc.enable()  # restore

    def test_old_pattern_warning(self):
        epochs = 35
        with warnings.catch_warnings(record=True) as ws:
            warnings.simplefilter("always")  # allow any warning to be raised
            scheduler = StepLR(self.opt, gamma=0.1, step_size=3)
            self.assertTrue(len(ws) == 0, "No warning should be raised")

        def old_pattern():
            for _ in range(epochs):
                scheduler.step()
                self.opt.step()

        self.assertWarnsRegex(UserWarning, r"how-to-adjust-learning-rate", old_pattern)

    def test_old_pattern_warning_with_arg(self):
        epochs = 35
        with warnings.catch_warnings(record=True) as ws:
            warnings.simplefilter("always")  # allow any warning to be raised
            scheduler = StepLR(self.opt, gamma=0.1, step_size=3)
            self.assertTrue(len(ws) == 0, "No warning should be raised")

        def old_pattern2():
            for _ in range(epochs):
                scheduler.step()
                self.opt.step()

        self.assertWarnsRegex(UserWarning, r"how-to-adjust-learning-rate", old_pattern2)

    def test_old_pattern_warning_resuming(self):
        epochs = 35
        for i, group in enumerate(self.opt.param_groups):
            group["initial_lr"] = 0.01

        with warnings.catch_warnings(record=True) as ws:
            warnings.simplefilter("always")  # allow any warning to be raised
            scheduler = StepLR(self.opt, gamma=0.1, step_size=3, last_epoch=10)
            self.assertTrue(len(ws) == 0, "No warning should be raised")

        def old_pattern():
            for _ in range(epochs):
                scheduler.step()
                self.opt.step()

        self.assertWarnsRegex(UserWarning, r"how-to-adjust-learning-rate", old_pattern)

    def test_old_pattern_warning_resuming_with_arg(self):
        epochs = 35
        for i, group in enumerate(self.opt.param_groups):
            group["initial_lr"] = 0.01

        with warnings.catch_warnings(record=True) as ws:
            warnings.simplefilter("always")  # allow any warning to be raised
            scheduler = StepLR(self.opt, gamma=0.1, step_size=3, last_epoch=10)
            self.assertTrue(len(ws) == 0, "No warning should be raised")

        def old_pattern2():
            for _ in range(epochs):
                scheduler.step()
                self.opt.step()

        self.assertWarnsRegex(UserWarning, r"how-to-adjust-learning-rate", old_pattern2)

    def test_old_pattern_warning_with_overridden_optim_step(self):
        epochs = 35
        for i, group in enumerate(self.opt.param_groups):
            group["initial_lr"] = 0.01

        with warnings.catch_warnings(record=True) as ws:
            warnings.simplefilter("always")  # allow any warning to be raised
            scheduler = StepLR(self.opt, gamma=0.1, step_size=3, last_epoch=10)
            self.assertTrue(len(ws) == 0, "No warning should be raised")

        # emulate use-case with optimizer.step overridden
        import types

        old_step = self.opt.step

        def new_step(o, *args, **kwargs):
            retval = old_step(*args, **kwargs)
            return retval

        self.opt.step = types.MethodType(new_step, self.opt)

        def old_pattern2():
            for _ in range(epochs):
                scheduler.step()
                self.opt.step()

        self.assertWarnsRegex(UserWarning, r"how-to-adjust-learning-rate", old_pattern2)

    def test_new_pattern_no_warning(self):
        epochs = 35
        with warnings.catch_warnings(record=True) as ws:
            warnings.simplefilter("always")  # allow any warning to be raised
            scheduler = StepLR(self.opt, gamma=0.1, step_size=3)
            self.assertTrue(len(ws) == 0, "No warning should be raised")

        with warnings.catch_warnings(record=True) as ws:
            warnings.simplefilter("always")  # allow any warning to be raised
            for _ in range(epochs):
                self.opt.step()
                scheduler.step()
            self.assertTrue(len(ws) == 0, "No warning should be raised")

    def test_new_pattern_no_warning_with_arg(self):
        epochs = 35
        with warnings.catch_warnings(record=True) as ws:
            warnings.simplefilter("always")  # allow any warning to be raised
            scheduler = StepLR(self.opt, gamma=0.1, step_size=3)
            self.assertTrue(len(ws) == 0, "No warning should be raised")

        with warnings.catch_warnings(record=True) as ws:
            warnings.simplefilter("always")  # allow any warning to be raised
            for _ in range(epochs):
                self.opt.step()
                scheduler.step()
            self.assertTrue(len(ws) == 0, "No warning should be raised")

    def test_new_pattern_no_warning_with_overridden_optim_step(self):
        epochs = 35
        with warnings.catch_warnings(record=True) as ws:
            warnings.simplefilter("always")  # allow any warning to be raised
            scheduler = StepLR(self.opt, gamma=0.1, step_size=3)
            self.assertTrue(len(ws) == 0, "No warning should be raised")

        # emulate use-case with optimizer.step overridden
        import types

        old_step = self.opt.step

        def new_step(o, *args, **kwargs):
            retval = old_step(*args, **kwargs)
            return retval

        self.opt.step = types.MethodType(new_step, self.opt)

        def new_pattern():
            for e in range(epochs):
                self.opt.step()
                scheduler.step()

        self.assertWarnsRegex(
            UserWarning, r"`optimizer.step\(\)` has been overridden", new_pattern
        )

    def _test_lr_is_constant_for_constant_epoch(self, scheduler):
        l = []

        for _ in range(10):
            scheduler.optimizer.step()
            with warnings.catch_warnings(record=True) as w:
                scheduler.step(2)
                self._check_warning_is_epoch_deprecation_warning(w)

            l.append(self.opt.param_groups[0]["lr"])
        self.assertEqual(min(l), max(l))

    def test_step_lr_is_constant_for_constant_epoch(self):
        scheduler = StepLR(self.opt, 2)
        self._test_lr_is_constant_for_constant_epoch(scheduler)

    def test_exponential_lr_is_constant_for_constant_epoch(self):
        scheduler = ExponentialLR(self.opt, gamma=0.9)
        self._test_lr_is_constant_for_constant_epoch(scheduler)

    def test_constantlr_is_constant_for_constant_epoch(self):
        scheduler = ConstantLR(self.opt)
        self._test_lr_is_constant_for_constant_epoch(scheduler)

    def test_linear_linearlr_is_constant_for_constant_epoch(self):
        scheduler = LinearLR(self.opt)
        self._test_lr_is_constant_for_constant_epoch(scheduler)

    def test_polynomial_lr_is_constant_for_constant_epoch(self):
        scheduler = PolynomialLR(self.opt, power=0.9)
        self._test_lr_is_constant_for_constant_epoch(scheduler)

    def test_step_lr(self):
        # lr = 0.05     if epoch < 3
        # lr = 0.005    if 30 <= epoch < 6
        # lr = 0.0005   if epoch >= 9
        epochs = 10
        single_targets = [0.05] * 3 + [0.005] * 3 + [0.0005] * 3 + [0.00005] * 3
        targets = [single_targets, [x * epochs for x in single_targets]]
        scheduler = StepLR(self.opt, gamma=0.1, step_size=3)
        self._test(scheduler, targets, epochs)

    def test_get_last_lr_step_lr(self):
        from torch.nn import Parameter

        epochs = 10
        optimizer = SGD([Parameter(torch.randn(2, 2, requires_grad=True))], 0.1)
        targets = [[0.1] * 3 + [0.01] * 3 + [0.001] * 3 + [0.0001]]
        scheduler = torch.optim.lr_scheduler.StepLR(optimizer, 3, gamma=0.1)
        self._test_get_last_lr(scheduler, targets, epochs)

    def test_get_last_lr_multi_step_lr(self):
        # lr = 0.05     if epoch < 2
        # lr = 0.005    if 2 <= epoch < 5
        # lr = 0.0005   if 5 <= epoch < 9
        # lr = 0.00005   if 9 <= epoch
        epochs = 10
        single_targets = [0.05] * 2 + [0.005] * 3 + [0.0005] * 4 + [0.00005] * 1
        targets = [single_targets, [x * epochs for x in single_targets]]
        scheduler = MultiStepLR(self.opt, gamma=0.1, milestones=[2, 5, 9])
        self._test_get_last_lr(scheduler, targets, epochs)

    def test_multi_step_lr(self):
        # lr = 0.05     if epoch < 2
        # lr = 0.005    if 2 <= epoch < 5
        # lr = 0.0005   if epoch < 9
        # lr = 0.00005   if epoch >= 9
        epochs = 10
        single_targets = [0.05] * 2 + [0.005] * 3 + [0.0005] * 4 + [0.00005] * 3
        targets = [single_targets, [x * epochs for x in single_targets]]
        scheduler = MultiStepLR(self.opt, gamma=0.1, milestones=[2, 5, 9])
        self._test(scheduler, targets, epochs)

    def test_multi_step_lr_with_epoch(self):
        # lr = 0.05     if epoch < 2
        # lr = 0.005    if 2 <= epoch < 5
        # lr = 0.0005   if epoch < 9
        # lr = 0.00005   if epoch >= 9
        epochs = 10
        single_targets = [0.05] * 2 + [0.005] * 3 + [0.0005] * 4 + [0.00005] * 3
        targets = [single_targets, [x * epochs for x in single_targets]]
        scheduler = MultiStepLR(self.opt, gamma=0.1, milestones=[2, 5, 9])
        self._test_with_epoch(scheduler, targets, epochs)

    def test_get_last_lr_constantlr(self):
        # lr = 0.025     if epoch < 5
        # lr = 0.005    if 5 <= epoch
        epochs = 10
        single_targets = [0.025] * 5 + [0.05] * 5
        targets = [single_targets, [x * epochs for x in single_targets]]
        scheduler = ConstantLR(self.opt, factor=1.0 / 2, total_iters=5)
        self._test_get_last_lr(scheduler, targets, epochs)

    def test_get_last_lr_linearlr(self):
        # lr = 0.025     if epoch == 0
        # lr = 0.03125   if epoch == 1
        # lr = 0.0375    if epoch == 2
        # lr = 0.04375   if epoch == 3
        # lr = 0.005     if 4 <= epoch
        epochs = 10
        start_factor = 1.0 / 4
        end_factor = 3.0 / 5
        iters = 4
        interpolation = [
            start_factor + i * (end_factor - start_factor) / iters for i in range(iters)
        ]
        single_targets = [x * 0.05 for x in interpolation] + [0.05 * end_factor] * (
            epochs - iters
        )
        targets = [single_targets, [x * epochs for x in single_targets]]
        scheduler = LinearLR(
            self.opt,
            start_factor=start_factor,
            end_factor=end_factor,
            total_iters=iters,
        )
        self._test_get_last_lr(scheduler, targets, epochs)

    def test_constantlr(self):
        # lr = 0.025     if epoch < 5
        # lr = 0.005    if 5 <= epoch
        epochs = 10
        single_targets = [0.025] * 5 + [0.05] * 5
        targets = [single_targets, [x * epochs for x in single_targets]]
        scheduler = ConstantLR(self.opt, factor=1.0 / 2, total_iters=5)
        self._test(scheduler, targets, epochs)

    def test_linearlr(self):
        # lr = 0.025     if epoch == 0
        # lr = 0.03125   if epoch == 1
        # lr = 0.0375    if epoch == 2
        # lr = 0.04375   if epoch == 3
        # lr = 0.005     if 4 <= epoch
        epochs = 10
        start_factor = 1.0 / 2
        iters = 4
        interpolation = [
            start_factor + i * (1 - start_factor) / iters for i in range(iters)
        ]
        single_targets = [x * 0.05 for x in interpolation] + [0.05] * (epochs - iters)
        targets = [single_targets, [x * epochs for x in single_targets]]
        scheduler = LinearLR(self.opt, start_factor=start_factor, total_iters=iters)
        self._test(scheduler, targets, epochs)

    def test_linearlr_start_factor_limits1(self):
        start_factor = 0.0
        iters = 4
        with self.assertRaises(ValueError):
            LinearLR(self.opt, start_factor=start_factor, total_iters=iters)

    def test_linearlr_start_factor_limits2(self):
        start_factor = 1.1
        iters = 4
        with self.assertRaises(ValueError):
            LinearLR(self.opt, start_factor=start_factor, total_iters=iters)

    def test_constantlr_with_epoch(self):
        # lr = 0.025     if epoch < 5
        # lr = 0.005    if 5 <= epoch
        epochs = 10
        single_targets = [0.025] * 5 + [0.05] * 5
        targets = [single_targets, [x * epochs for x in single_targets]]
        scheduler = ConstantLR(self.opt, factor=1.0 / 2, total_iters=5)
        self._test_with_epoch(scheduler, targets, epochs)

    def test_linearlr_with_epoch(self):
        # lr = 0.025     if epoch == 0
        # lr = 0.03125   if epoch == 1
        # lr = 0.0375    if epoch == 2
        # lr = 0.04375   if epoch == 3
        # lr = 0.005     if 4 <= epoch
        epochs = 10
        start_factor = 1.0 / 2
        end_factor = 1.0
        iters = 4
        interpolation = [
            start_factor + i * (end_factor - start_factor) / iters for i in range(iters)
        ]
        single_targets = [x * 0.05 for x in interpolation] + [0.05] * (epochs - iters)
        targets = [single_targets, [x * epochs for x in single_targets]]
        scheduler = LinearLR(self.opt, start_factor=start_factor, total_iters=iters)
        self._test_with_epoch(scheduler, targets, epochs)

    def test_exp_lr(self):
        epochs = 10
        single_targets = [0.05 * (0.9**x) for x in range(epochs)]
        targets = [single_targets, [x * epochs for x in single_targets]]
        scheduler = ExponentialLR(self.opt, gamma=0.9)
        self._test(scheduler, targets, epochs)

    def test_poly_lr(self):
        epochs = 10
        power = 0.9
        total_iters = 5
        single_targets = [
            (1.0 - x / total_iters) ** power * 0.05 for x in range(total_iters)
        ] + [0.0] * (epochs - total_iters)
        targets = [single_targets, [x * epochs for x in single_targets]]
        scheduler = PolynomialLR(self.opt, power=power, total_iters=total_iters)
        self._test(scheduler, targets, epochs)

    def test_cos_anneal_lr(self):
        epochs = 10
        eta_min = 1e-10
        single_targets = [
            eta_min + (0.05 - eta_min) * (1 + math.cos(math.pi * x / epochs)) / 2
            for x in range(epochs)
        ]
        targets = [single_targets, [x * epochs for x in single_targets]]
        scheduler = CosineAnnealingLR(self.opt, T_max=epochs, eta_min=eta_min)
        self._test(scheduler, targets, epochs)

    def test_closed_form_step_lr(self):
        scheduler = StepLR(self.opt, gamma=0.1, step_size=3)
        closed_form_scheduler = StepLR(self.opt, gamma=0.1, step_size=3)
        self._test_against_closed_form(scheduler, closed_form_scheduler, 20)

    def test_closed_form_linearlr(self):
        scheduler = LinearLR(
            self.opt, start_factor=1.0 / 3, end_factor=0.7, total_iters=4
        )
        closed_form_scheduler = LinearLR(
            self.opt, start_factor=1.0 / 3, end_factor=0.7, total_iters=4
        )
        self._test_against_closed_form(scheduler, closed_form_scheduler, 20)

    def test_closed_form_constantlr(self):
        scheduler = ConstantLR(self.opt, factor=1.0 / 3, total_iters=4)
        closed_form_scheduler = ConstantLR(self.opt, factor=1.0 / 3, total_iters=4)
        self._test_against_closed_form(scheduler, closed_form_scheduler, 20)

    def test_closed_form_multi_step_lr(self):
        scheduler = MultiStepLR(self.opt, gamma=0.1, milestones=[2, 5, 9])
        closed_form_scheduler = MultiStepLR(self.opt, gamma=0.1, milestones=[2, 5, 9])
        self._test_against_closed_form(scheduler, closed_form_scheduler, 20)

    def test_closed_form_exp_lr(self):
        scheduler = ExponentialLR(self.opt, gamma=0.9)
        closed_form_scheduler = ExponentialLR(self.opt, gamma=0.9)
        self._test_against_closed_form(scheduler, closed_form_scheduler, 20)

    def test_closed_form_poly_lr(self):
        scheduler = PolynomialLR(self.opt, power=0.9)
        closed_form_scheduler = PolynomialLR(self.opt, power=0.9)
        self._test_against_closed_form(scheduler, closed_form_scheduler, 20)

    def test_closed_form_cos_anneal_lr(self):
        eta_min = 1e-10
        epochs = 20
        T_max = 5
        scheduler = CosineAnnealingLR(self.opt, T_max=T_max, eta_min=eta_min)
        closed_form_scheduler = CosineAnnealingLR(
            self.opt, T_max=T_max, eta_min=eta_min
        )
        self._test_against_closed_form(scheduler, closed_form_scheduler, epochs)

    def test_cos_anneal_lr_continue(self):
        eta_min = 0.1
        T_max = 5
        scheduler = CosineAnnealingLR(self.opt, T_max=T_max, eta_min=eta_min)
        self.opt.step()
        scheduler.step()
        original_lrs = scheduler._last_lr
        new_scheduler = CosineAnnealingLR(
            self.opt, T_max=T_max, eta_min=eta_min, last_epoch=0
        )
        new_lrs = new_scheduler._last_lr
        torch.testing.assert_close(original_lrs, new_lrs, rtol=1e-4, atol=1e-5)

    def test_reduce_lr_on_plateau1(self):
        epochs = 10
        for param_group in self.opt.param_groups:
            param_group["lr"] = 0.5
        targets = [[0.5] * 20]
        metrics = [10 - i * 0.0167 for i in range(20)]
        scheduler = ReduceLROnPlateau(
            self.opt,
            threshold_mode="abs",
            mode="min",
            threshold=0.01,
            patience=5,
            cooldown=5,
        )
        self._test_reduce_lr_on_plateau(scheduler, targets, metrics, epochs)

    def test_reduce_lr_on_plateau2(self):
        epochs = 22
        for param_group in self.opt.param_groups:
            param_group["lr"] = 0.5
        targets = [[0.5] * 6 + [0.05] * 7 + [0.005] * 7 + [0.0005] * 2]
        metrics = [10 - i * 0.0165 for i in range(22)]
        scheduler = ReduceLROnPlateau(
            self.opt,
            patience=5,
            cooldown=0,
            threshold_mode="abs",
            mode="min",
            threshold=0.1,
        )
        self._test_reduce_lr_on_plateau(scheduler, targets, metrics, epochs)

    def test_reduce_lr_on_plateau3(self):
        epochs = 22
        for param_group in self.opt.param_groups:
            param_group["lr"] = 0.5
        targets = [[0.5] * (2 + 6) + [0.05] * (5 + 6) + [0.005] * 4]
        metrics = [-0.8] * 2 + [-0.234] * 20
        scheduler = ReduceLROnPlateau(
            self.opt, mode="max", patience=5, cooldown=5, threshold_mode="abs"
        )
        self._test_reduce_lr_on_plateau(scheduler, targets, metrics, epochs)

    def test_reduce_lr_on_plateau4(self):
        epochs = 20
        for param_group in self.opt.param_groups:
            param_group["lr"] = 0.5
        targets = [[0.5] * 20]
        metrics = [1.5 * (1.025**i) for i in range(20)]  # 1.025 > 1.1**0.25
        scheduler = ReduceLROnPlateau(
            self.opt, mode="max", patience=3, threshold_mode="rel", threshold=0.1
        )
        self._test_reduce_lr_on_plateau(scheduler, targets, metrics, epochs)

    def test_reduce_lr_on_plateau5(self):
        epochs = 20
        for param_group in self.opt.param_groups:
            param_group["lr"] = 0.5
        targets = [[0.5] * 6 + [0.05] * (5 + 6) + [0.005] * 4]
        metrics = [1.5 * (1.005**i) for i in range(20)]
        scheduler = ReduceLROnPlateau(
            self.opt,
            mode="max",
            threshold_mode="rel",
            threshold=0.1,
            patience=5,
            cooldown=5,
        )
        self._test_reduce_lr_on_plateau(scheduler, targets, metrics, epochs)

    def test_reduce_lr_on_plateau6(self):
        epochs = 20
        for param_group in self.opt.param_groups:
            param_group["lr"] = 0.5
        targets = [[0.5] * 20]
        metrics = [1.5 * (0.85**i) for i in range(20)]
        scheduler = ReduceLROnPlateau(
            self.opt, mode="min", threshold_mode="rel", threshold=0.1
        )
        self._test_reduce_lr_on_plateau(scheduler, targets, metrics, epochs)

    def test_reduce_lr_on_plateau7(self):
        epochs = 20
        for param_group in self.opt.param_groups:
            param_group["lr"] = 0.5
        targets = [[0.5] * 6 + [0.05] * (5 + 6) + [0.005] * 4]
        metrics = [1] * 7 + [0.6] + [0.5] * 12
        scheduler = ReduceLROnPlateau(
            self.opt,
            mode="min",
            threshold_mode="rel",
            threshold=0.1,
            patience=5,
            cooldown=5,
        )
        self._test_reduce_lr_on_plateau(scheduler, targets, metrics, epochs)

    def test_reduce_lr_on_plateau8(self):
        epochs = 20
        for param_group in self.opt.param_groups:
            param_group["lr"] = 0.5
        targets = [[0.5] * 6 + [0.4] * 14, [0.5] * 6 + [0.3] * 14]
        metrics = [1.5 * (1.005**i) for i in range(20)]
        scheduler = ReduceLROnPlateau(
            self.opt,
            mode="max",
            threshold_mode="rel",
            min_lr=[0.4, 0.3],
            threshold=0.1,
            patience=5,
            cooldown=5,
        )
        self._test_reduce_lr_on_plateau(scheduler, targets, metrics, epochs)

    def test_reduce_lr_on_plateau_get_last_lr_before_step(self):
        for param_group in self.opt.param_groups:
            param_group["lr"] = 0.5
        scheduler = ReduceLROnPlateau(
            self.opt,
        )
<<<<<<< HEAD
        self.assertEqual(scheduler.get_last_lr(), [0.5 for param_group in self.opt.param_groups])
=======
        self.assertEqual(
            scheduler.get_last_lr(), [0.5 for param_group in self.opt.param_groups]
        )
>>>>>>> f34905f6

    def test_sequentiallr1(self):
        epochs = 19
        schedulers = [None] * 2
        targets = [
            [0.05, 0.04, 0.032]
            + [0.05 for x in range(4)]
            + [0.05 * 0.1 for x in range(4)]
            + [0.05 * 0.01 for x in range(4)]
            + [0.05 * 0.001 for x in range(4)]
        ]
        milestones = [3]
        schedulers[0] = ExponentialLR(self.opt, gamma=0.8)
        schedulers[1] = StepLR(self.opt, gamma=0.1, step_size=4)
        scheduler = SequentialLR(self.opt, schedulers=schedulers, milestones=milestones)
        self._test(scheduler, targets, epochs)

    def test_sequentiallr2(self):
        epochs = 13
        schedulers = [None] * 2
        targets = [[0.005, 0.005, 0.005] + [0.05 * 0.9**x for x in range(10)]]
        milestones = [3]
        schedulers[0] = ConstantLR(self.opt, factor=0.1, total_iters=3)
        schedulers[1] = ExponentialLR(self.opt, gamma=0.9)
        scheduler = SequentialLR(self.opt, schedulers=schedulers, milestones=milestones)
        self._test(scheduler, targets, epochs)

    def test_sequentiallr3(self):
        epochs = 12
        schedulers = [None] * 3
        targets = [
            [0.005, 0.005, 0.005]
            + [0.05, 0.04, 0.032]
            + [0.05, 0.05, 0.005, 0.005, 0.0005, 0.0005]
        ]
        milestones = [3, 6]
        schedulers[0] = ConstantLR(self.opt, factor=0.1, total_iters=3)
        schedulers[1] = ExponentialLR(self.opt, gamma=0.8)
        schedulers[2] = StepLR(self.opt, gamma=0.1, step_size=2)
        scheduler = SequentialLR(self.opt, schedulers=schedulers, milestones=milestones)
        self._test(scheduler, targets, epochs)

    def test_sequentiallr4(self):
        optimizer = SGD([torch.tensor(0.5)], lr=0.1)
        prev_lr = optimizer.param_groups[0]["lr"]

        schedulers = [
            torch.optim.lr_scheduler.ConstantLR(optimizer, factor=1),
            torch.optim.lr_scheduler.ConstantLR(optimizer, factor=0.1),
        ]
        scheduler = torch.optim.lr_scheduler.SequentialLR(
            optimizer, schedulers, milestones=[10]
        )

        new_lr = optimizer.param_groups[0]["lr"]

        # Ensure that multiple schedulers does not affect the initial learning rate
        self.assertEqual(prev_lr, new_lr)

    def test_get_last_lr_sequentiallr(self):
        epochs = 12
        milestones = [3, 6]
        schedulers = [None] * 3
        schedulers[0] = ConstantLR(self.opt, factor=0.1, total_iters=3)
        schedulers[1] = ExponentialLR(self.opt, gamma=0.8)
        schedulers[2] = StepLR(self.opt, gamma=0.1, step_size=2)
        scheduler = SequentialLR(self.opt, schedulers=schedulers, milestones=milestones)
        constant_lr_target = [0.005] * 3
        exponential_lr_target = [0.05, 0.04, 0.032]
        step_lr_target = [0.05, 0.05, 0.005, 0.005, 0.0005, 0.0005]
        single_targets = constant_lr_target + exponential_lr_target + step_lr_target
        targets = [single_targets, [x * 10 for x in single_targets]]
        self._test_get_last_lr(scheduler, targets, epochs)

    def test_chained_lr2_get_last_lr_before_step(self):
        schedulers = [
            LinearLR(self.opt, start_factor=0.4, total_iters=3),
            MultiStepLR(self.opt, milestones=[4, 8, 10], gamma=0.1),
        ]
        scheduler = ChainedScheduler(schedulers)
        self.assertEqual(scheduler.get_last_lr(), schedulers[-1].get_last_lr())

    def test_chained_lr1(self):
        epochs = 10
        schedulers = [None] * 1
        targets = [[0.05] * 3 + [0.005] * 3 + [0.0005] * 3 + [0.00005] * 3]
        schedulers[0] = StepLR(self.opt, gamma=0.1, step_size=3)
        scheduler = ChainedScheduler(schedulers)
        self._test([scheduler], targets, epochs)
        self.assertEqual(scheduler.get_last_lr(), schedulers[-1].get_last_lr())

    def test_chained_lr2(self):
        epochs = 10
        schedulers = [None] * 1
        targets = [[0.02, 0.03, 0.04] + [0.05] * 9]
        schedulers[0] = LinearLR(self.opt, start_factor=0.4, total_iters=3)
        scheduler = ChainedScheduler(schedulers)
        self._test([scheduler], targets, epochs)
        self.assertEqual(scheduler.get_last_lr(), schedulers[-1].get_last_lr())

    def test_chained_lr3(self):
        epochs = 10
        schedulers = [None] * 2
        targets = [
            [0.02, 0.03, 0.04, 0.05] + [0.005] * 4 + [0.0005] * 3 + [0.00005] * 3
        ]
        schedulers[0] = LinearLR(self.opt, start_factor=0.4, total_iters=3)
        schedulers[1] = MultiStepLR(self.opt, milestones=[4, 8, 10], gamma=0.1)
        scheduler = ChainedScheduler(schedulers)
        self._test([scheduler], targets, epochs)
        self.assertEqual(scheduler.get_last_lr(), schedulers[-1].get_last_lr())

    def test_chained_lr4(self):
        epochs = 9
        schedulers = [None] * 3
        targets = [
            [0.05 * 0.2 * 0.9**x for x in range(3)]
            + [0.05 * 0.2 * 0.9**3 * 0.1]
            + [0.05 * 0.9**x * 0.1 for x in range(4, 6)]
            + [0.05 * 0.9**x * 0.01 for x in range(6, 9)]
        ]
        schedulers[0] = ExponentialLR(self.opt, gamma=0.9)
        schedulers[1] = ConstantLR(self.opt, factor=0.2, total_iters=4)
        schedulers[2] = StepLR(self.opt, gamma=0.1, step_size=3)
        scheduler = ChainedScheduler(schedulers)
        self._test([scheduler], targets, epochs)
        self.assertEqual(scheduler.get_last_lr(), schedulers[-1].get_last_lr())

    def test_chained_lr5(self):
        def poly_lr(lr: float):
            return [
                (lr * ((1.0 - x / total_iters) ** power)) for x in range(total_iters)
            ] + [0.0] * (epochs - total_iters)

        schedulers = [None] * 2
        epochs = 10
        power = 0.9
        total_iters = 5
        const_factor = 0.1
        single_targets = [x * const_factor for x in poly_lr(lr=0.05)]
        targets = [single_targets, [x * const_factor for x in poly_lr(0.5)]]
        schedulers[0] = PolynomialLR(self.opt, power=power, total_iters=total_iters)
        schedulers[1] = ConstantLR(self.opt, factor=const_factor)
        scheduler = ChainedScheduler(schedulers)
        self._test(scheduler, targets, epochs)
        self.assertEqual(scheduler.get_last_lr(), schedulers[-1].get_last_lr())

    def test_compound_step_and_multistep_lr(self):
        epochs = 10
        schedulers = [None] * 2
        schedulers[0] = StepLR(self.opt, gamma=0.1, step_size=3)
        schedulers[1] = MultiStepLR(self.opt, gamma=0.1, milestones=[2, 5, 9])
        targets = [[0.05] * 2 + [0.005] * 1 + [5e-4] * 2 + [5e-5] + [5e-6] * 3 + [5e-8]]
        self._test(schedulers, targets, epochs)

    def test_compound_step_and_exp_lr(self):
        epochs = 10
        schedulers = [None] * 2
        single_targets = [0.05 * (0.9**x) for x in range(3)]
        single_targets += [0.005 * (0.9**x) for x in range(3, 6)]
        single_targets += [0.0005 * (0.9**x) for x in range(6, 9)]
        single_targets += [0.00005 * (0.9**x) for x in range(9, 12)]
        targets = [single_targets, [x * epochs for x in single_targets]]
        schedulers[0] = StepLR(self.opt, gamma=0.1, step_size=3)
        schedulers[1] = ExponentialLR(self.opt, gamma=0.9)
        self._test(schedulers, targets, epochs)

    def test_compound_exp_and_multistep_lr(self):
        epochs = 10
        schedulers = [None] * 2
        single_targets = [0.05 * (0.9**x) for x in range(2)]
        single_targets += [0.005 * (0.9**x) for x in range(2, 5)]
        single_targets += [0.0005 * (0.9**x) for x in range(5, 9)]
        single_targets += [0.00005 * (0.9**x) for x in range(9, 11)]
        targets = [single_targets, [x * epochs for x in single_targets]]
        schedulers[0] = MultiStepLR(self.opt, gamma=0.1, milestones=[2, 5, 9])
        schedulers[1] = ExponentialLR(self.opt, gamma=0.9)
        self._test(schedulers, targets, epochs)

    def test_compound_exp_and_linearlr(self):
        epochs = 10
        iters = 4
        start_factor = 0.4
        end_factor = 0.9
        schedulers = [None] * 2
        single_targets = [0.05 * (0.9**x) for x in range(11)]
        for i in range(iters):
            single_targets[i] *= start_factor + i / iters * (end_factor - start_factor)
        for i in range(iters, 11):
            single_targets[i] *= end_factor
        targets = [single_targets, [x * epochs for x in single_targets]]
        schedulers[0] = LinearLR(
            self.opt,
            start_factor=start_factor,
            end_factor=end_factor,
            total_iters=iters,
        )
        schedulers[1] = ExponentialLR(self.opt, gamma=0.9)
        self._test(schedulers, targets, epochs)

    def test_compound_step_and_constantlr(self):
        epochs = 10
        iters = 4
        factor = 0.4
        schedulers = [None] * 2
        single_targets = (
            [0.05 * 0.4] * 3
            + [0.005 * 0.4]
            + [0.005] * 2
            + [0.0005] * 3
            + [0.00005] * 3
        )
        targets = [single_targets, [x * epochs for x in single_targets]]
        schedulers[0] = StepLR(self.opt, gamma=0.1, step_size=3)
        schedulers[1] = ConstantLR(self.opt, factor=0.4, total_iters=4)
        self._test(schedulers, targets, epochs)

    def test_compound_linearlr_and_multistep_lr(self):
        epochs = 10
        iters = 4
        start_factor = 0.4
        schedulers = [None] * 2
        single_targets = [0.05] * 2 + [0.005] * 3 + [0.0005] * 4 + [0.00005] * 2
        for i in range(iters):
            single_targets[i] *= start_factor + i / iters * (1 - start_factor)
        targets = [single_targets, [x * epochs for x in single_targets]]
        schedulers[0] = MultiStepLR(self.opt, gamma=0.1, milestones=[2, 5, 9])
        schedulers[1] = LinearLR(self.opt, start_factor=start_factor, total_iters=iters)
        self._test(schedulers, targets, epochs)

    def test_compound_cosanneal_and_step_lr(self):
        epochs = 10
        eta_min = 1e-10
        single_targets = [
            eta_min + (0.05 - eta_min) * (1 + math.cos(math.pi * x / epochs)) / 2
            for x in range(epochs)
        ]
        single_targets = [x * 0.1 ** (i // 3) for i, x in enumerate(single_targets)]
        targets = [single_targets, [x * epochs for x in single_targets]]
        schedulers = [None] * 2
        schedulers[0] = CosineAnnealingLR(self.opt, T_max=epochs, eta_min=eta_min)
        schedulers[1] = StepLR(self.opt, gamma=0.1, step_size=3)
        self._test(schedulers, targets, epochs)

    def test_compound_cosanneal_and_multistep_lr(self):
        epochs = 10
        eta_min = 1e-10
        single_targets = [
            eta_min + (0.05 - eta_min) * (1 + math.cos(math.pi * x / epochs)) / 2
            for x in range(epochs)
        ]
        multipliers = [1] * 2 + [0.1] * 3 + [0.01] * 4 + [0.001]
        single_targets = [x * y for x, y in zip(single_targets, multipliers)]
        targets = [single_targets, [x * epochs for x in single_targets]]
        schedulers = [None] * 2
        schedulers[0] = CosineAnnealingLR(self.opt, T_max=epochs, eta_min=eta_min)
        schedulers[1] = MultiStepLR(self.opt, gamma=0.1, milestones=[2, 5, 9])
        self._test(schedulers, targets, epochs)

    def test_compound_cosanneal_and_linearlr(self):
        epochs = 10
        iters = 4
        start_factor = 0.4
        eta_min = 1e-10
        schedulers = [None] * 2
        single_targets = [
            eta_min + (0.05 - eta_min) * (1 + math.cos(math.pi * x / epochs)) / 2
            for x in range(epochs)
        ]
        for i in range(iters):
            single_targets[i] *= start_factor + i / iters * (1 - start_factor)
        targets = [single_targets, [x * epochs for x in single_targets]]
        schedulers[0] = LinearLR(self.opt, start_factor=start_factor, total_iters=iters)
        schedulers[1] = CosineAnnealingLR(self.opt, T_max=epochs, eta_min=eta_min)
        self._test(schedulers, targets, epochs)

    def test_compound_cosanneal_and_exp_lr(self):
        epochs = 10
        eta_min = 1e-10
        single_targets = [
            eta_min + (0.05 - eta_min) * (1 + math.cos(math.pi * x / epochs)) / 2
            for x in range(epochs)
        ]
        multipliers = [0.1**i for i in range(epochs)]
        single_targets = [x * y for x, y in zip(single_targets, multipliers)]
        targets = [single_targets, [x * epochs for x in single_targets]]
        schedulers = [None] * 2
        schedulers[0] = CosineAnnealingLR(self.opt, T_max=epochs, eta_min=eta_min)
        schedulers[1] = ExponentialLR(self.opt, gamma=0.1)
        self._test(schedulers, targets, epochs)

    def test_compound_reduce_lr_on_plateau1(self):
        epochs = 10
        for param_group in self.opt.param_groups:
            param_group["lr"] = 0.5
        single_targets = [0.5] * 20
        multipliers = [0.1 ** (i // 3) for i in range(20)]
        single_targets = [x * y for x, y in zip(multipliers, single_targets)]
        targets = [single_targets]
        targets = targets[1:]  # test runs step before checking lr
        metrics = [10 - i * 0.0167 for i in range(20)]
        schedulers = [None, None]
        schedulers[0] = ReduceLROnPlateau(
            self.opt,
            threshold_mode="abs",
            mode="min",
            threshold=0.01,
            patience=5,
            cooldown=5,
        )
        schedulers[1] = StepLR(self.opt, gamma=0.1, step_size=3)
        self._test_reduce_lr_on_plateau(schedulers, targets, metrics, epochs)

    def test_compound_reduce_lr_on_plateau2(self):
        epochs = 22
        for param_group in self.opt.param_groups:
            param_group["lr"] = 0.5
        single_targets = [0.5] * 6 + [0.05] * 7 + [0.005] * 7 + [0.0005] * 2
        multipliers = [1] * 3 + [0.1] * 5 + [0.01] * 4 + [0.001] * 10
        single_targets = [x * y for x, y in zip(single_targets, multipliers)]
        targets = [single_targets]
        targets = targets[1:]  # test runs step before checking lr
        metrics = [10 - i * 0.0165 for i in range(22)]
        schedulers = [None] * 2
        schedulers[0] = ReduceLROnPlateau(
            self.opt,
            patience=5,
            cooldown=0,
            threshold_mode="abs",
            mode="min",
            threshold=0.1,
        )
        schedulers[1] = MultiStepLR(self.opt, gamma=0.1, milestones=[3, 8, 12])
        self._test_reduce_lr_on_plateau(schedulers, targets, metrics, epochs)

    def test_compound_reduce_lr_on_plateau3(self):
        epochs = 22
        for param_group in self.opt.param_groups:
            param_group["lr"] = 0.5
        single_targets = [0.5] * (2 + 6) + [0.05] * (5 + 6) + [0.005] * 4
        multipliers = [0.1**i for i in range(epochs)]
        single_targets = [x * y for x, y in zip(multipliers, single_targets)]
        targets = [single_targets]
        targets = targets[1:]  # test runs step before checking lr
        metrics = [-0.8] * 2 + [-0.234] * 20
        schedulers = [None, None]
        schedulers[0] = ReduceLROnPlateau(
            self.opt, mode="max", patience=5, cooldown=5, threshold_mode="abs"
        )
        schedulers[1] = ExponentialLR(self.opt, gamma=0.1)
        self._test_reduce_lr_on_plateau(schedulers, targets, metrics, epochs)

    def test_compound_reduce_lr_on_plateau4(self):
        epochs = 20
        for param_group in self.opt.param_groups:
            param_group["lr"] = 0.05
        epochs = 10
        eta_min = 1e-10
        single_targets = [
            eta_min + (0.05 - eta_min) * (1 + math.cos(math.pi * x / epochs)) / 2
            for x in range(epochs)
        ]
        targets = [single_targets]
        targets = targets[1:]  # test runs step before checking lr
        metrics = [1.5 * (1.025**i) for i in range(20)]  # 1.025 > 1.1**0.25
        schedulers = [None, None]
        schedulers[0] = ReduceLROnPlateau(
            self.opt, mode="max", patience=3, threshold_mode="rel", threshold=0.1
        )
        schedulers[1] = CosineAnnealingLR(self.opt, epochs, eta_min)
        self._test_reduce_lr_on_plateau(schedulers, targets, metrics, epochs)

    def test_compound_reduce_lr_on_plateau5(self):
        iters = 4
        start_factor = 0.4
        epochs = 22
        for param_group in self.opt.param_groups:
            param_group["lr"] = 0.5
        single_targets = [0.5] * 6 + [0.05] * 7 + [0.005] * 7 + [0.0005] * 2
        multipliers = [1] * 22
        for i in range(iters):
            multipliers[i] *= start_factor + i / iters * (1 - start_factor)
        single_targets = [x * y for x, y in zip(single_targets, multipliers)]
        targets = [single_targets]
        targets = targets[1:]  # test runs step before checking lr
        metrics = [10 - i * 0.0165 for i in range(22)]
        schedulers = [None] * 2
        schedulers[0] = ReduceLROnPlateau(
            self.opt,
            patience=5,
            cooldown=0,
            threshold_mode="abs",
            mode="min",
            threshold=0.1,
        )
        schedulers[1] = LinearLR(self.opt, start_factor=start_factor, total_iters=iters)
        self._test_reduce_lr_on_plateau(schedulers, targets, metrics, epochs)

    def test_cycle_lr_invalid_mode(self):
        with self.assertRaises(ValueError):
            scheduler = CyclicLR(self.opt, base_lr=0, max_lr=0, mode="CATS")

    def test_cycle_lr_triangular_mode_one_lr(self):
        lr_target = [1, 2, 3, 4, 5, 4, 3, 2, 1, 2, 3]
        momentum_target = [5, 4, 3, 2, 1, 2, 3, 4, 5, 4, 3]
        lr_targets = [lr_target, lr_target]
        momentum_targets = [momentum_target, momentum_target]
        scheduler = CyclicLR(
            self.opt,
            base_lr=1,
            max_lr=5,
            step_size_up=4,
            cycle_momentum=True,
            base_momentum=1,
            max_momentum=5,
            mode="triangular",
        )
        self._test_cycle_lr(scheduler, lr_targets, momentum_targets, len(lr_target))

    def test_cycle_lr_triangular_mode_one_lr_no_momentum(self):
        lr_target = [1, 2, 3, 4, 5, 4, 3, 2, 1, 2, 3]
        lr_targets = [lr_target, lr_target]
        momentum_target = [self.opt.defaults["momentum"]] * len(lr_target)
        momentum_targets = [momentum_target, momentum_target]
        scheduler = CyclicLR(
            self.opt,
            base_lr=1,
            max_lr=5,
            step_size_up=4,
            cycle_momentum=False,
            mode="triangular",
        )
        self._test_cycle_lr(scheduler, lr_targets, momentum_targets, len(lr_target))

    def test_cycle_lr_triangular2_mode_one_lr(self):
        lr_target = [
            1,
            2,
            3,
            4,
            5,
            4,
            3,
            2,
            1,
            1.5,
            2.0,
            2.5,
            3.0,
            2.5,
            2.0,
            1.5,
            1,
            1.25,
            1.50,
            1.75,
            2.00,
            1.75,
        ]
        momentum_target = [
            5.0,
            4.0,
            3.0,
            2.0,
            1.0,
            2.0,
            3.0,
            4.0,
            5.0,
            4.5,
            4.0,
            3.5,
            3.0,
            3.5,
            4.0,
            4.5,
            5.0,
            4.75,
            4.5,
            4.25,
            4.0,
            4.25,
        ]
        lr_targets = [lr_target, lr_target]
        momentum_targets = [momentum_target, momentum_target]
        scheduler = CyclicLR(
            self.opt,
            base_lr=1,
            max_lr=5,
            step_size_up=4,
            cycle_momentum=True,
            base_momentum=1,
            max_momentum=5,
            mode="triangular2",
        )
        self._test_cycle_lr(scheduler, lr_targets, momentum_targets, len(lr_target))

    def test_cycle_lr_exp_range_mode_one_lr(self):
        base_lr, max_lr = 1, 5
        diff_lr = max_lr - base_lr
        gamma = 0.9
        xs = [0, 0.25, 0.5, 0.75, 1, 0.75, 0.50, 0.25, 0, 0.25, 0.5, 0.75, 1]
        lr_target = [base_lr + x * diff_lr * gamma**i for i, x in enumerate(xs)]
        momentum_target = [max_lr - x * diff_lr * gamma**i for i, x in enumerate(xs)]
        lr_targets = [lr_target, lr_target]
        momentum_targets = [momentum_target, momentum_target]
        scheduler = CyclicLR(
            self.opt,
            base_lr=base_lr,
            max_lr=max_lr,
            step_size_up=4,
            cycle_momentum=True,
            base_momentum=base_lr,
            max_momentum=max_lr,
            mode="exp_range",
            gamma=gamma,
        )
        self._test_cycle_lr(scheduler, lr_targets, momentum_targets, len(lr_target))

    def test_cycle_lr_triangular_mode(self):
        lr_target_1 = [1, 2, 3, 4, 5, 4, 3, 2, 1, 2, 3]
        lr_target_2 = [x + 1 for x in lr_target_1]
        lr_targets = [lr_target_1, lr_target_2]
        momentum_target_1 = [5, 4, 3, 2, 1, 2, 3, 4, 5, 4, 3]
        momentum_target_2 = [x + 1 for x in momentum_target_1]
        momentum_targets = [momentum_target_1, momentum_target_2]
        scheduler = CyclicLR(
            self.opt,
            base_lr=[1, 2],
            max_lr=[5, 6],
            step_size_up=4,
            cycle_momentum=True,
            base_momentum=[1, 2],
            max_momentum=[5, 6],
            mode="triangular",
        )
        self._test_cycle_lr(scheduler, lr_targets, momentum_targets, len(lr_target_1))

    def test_cycle_lr_triangular2_mode(self):
        lr_target_1 = [
            1,
            2,
            3,
            4,
            5,
            4,
            3,
            2,
            1,
            1.5,
            2.0,
            2.5,
            3.0,
            2.5,
            2.0,
            1.5,
            1,
            1.25,
            1.50,
            1.75,
            2.00,
            1.75,
        ]
        lr_target_2 = [x + 2 for x in lr_target_1]
        lr_targets = [lr_target_1, lr_target_2]
        momentum_target_1 = [
            5.0,
            4.0,
            3.0,
            2.0,
            1.0,
            2.0,
            3.0,
            4.0,
            5.0,
            4.5,
            4.0,
            3.5,
            3.0,
            3.5,
            4.0,
            4.5,
            5.0,
            4.75,
            4.5,
            4.25,
            4.0,
            4.25,
        ]
        momentum_target_2 = [x + 2 for x in momentum_target_1]
        momentum_targets = [momentum_target_1, momentum_target_2]
        scheduler = CyclicLR(
            self.opt,
            base_lr=[1, 3],
            max_lr=[5, 7],
            step_size_up=4,
            cycle_momentum=True,
            base_momentum=[1, 3],
            max_momentum=[5, 7],
            mode="triangular2",
        )
        self._test_cycle_lr(scheduler, lr_targets, momentum_targets, len(lr_target_1))

    def test_cycle_lr_exp_range_mode(self):
        base_lr_1, max_lr_1 = 1, 5
        base_lr_2, max_lr_2 = 5, 12

        diff_lr_1 = max_lr_1 - base_lr_1
        diff_lr_2 = max_lr_2 - base_lr_2

        gamma = 0.9
        xs = [0, 0.25, 0.5, 0.75, 1, 0.75, 0.50, 0.25, 0, 0.25, 0.5, 0.75, 1]
        lr_target_1 = [base_lr_1 + x * diff_lr_1 * gamma**i for i, x in enumerate(xs)]
        lr_target_2 = [base_lr_2 + x * diff_lr_2 * gamma**i for i, x in enumerate(xs)]
        lr_targets = [lr_target_1, lr_target_2]
        momentum_target_1 = [
            max_lr_1 - x * diff_lr_1 * gamma**i for i, x in enumerate(xs)
        ]
        momentum_target_2 = [
            max_lr_2 - x * diff_lr_2 * gamma**i for i, x in enumerate(xs)
        ]
        momentum_targets = [momentum_target_1, momentum_target_2]
        scheduler = CyclicLR(
            self.opt,
            base_lr=[base_lr_1, base_lr_2],
            max_lr=[max_lr_1, max_lr_2],
            step_size_up=4,
            cycle_momentum=True,
            base_momentum=[base_lr_1, base_lr_2],
            max_momentum=[max_lr_1, max_lr_2],
            mode="exp_range",
            gamma=gamma,
        )
        self._test_cycle_lr(scheduler, lr_targets, momentum_targets, len(lr_target_1))

    def test_cycle_lr_triangular_mode_step_size_up_down(self):
        lr_target = [
            1.0,
            2.0,
            3.0,
            4.0,
            5.0,
            13.0 / 3,
            11.0 / 3,
            9.0 / 3,
            7.0 / 3,
            5.0 / 3,
            1.0,
        ]
        lr_targets = [lr_target, lr_target]
        momentum_target = [
            5.0,
            4.0,
            3.0,
            2.0,
            1.0,
            5.0 / 3,
            7.0 / 3,
            3.0,
            11.0 / 3,
            13.0 / 3,
            5.0,
        ]
        momentum_targets = [momentum_target, momentum_target]

        scheduler = CyclicLR(
            self.opt,
            base_lr=1,
            max_lr=5,
            step_size_up=4,
            step_size_down=6,
            cycle_momentum=True,
            base_momentum=1,
            max_momentum=5,
            mode="triangular",
        )
        self._test_cycle_lr(scheduler, lr_targets, momentum_targets, len(lr_target))

    def test_cycle_lr_triangular2_mode_step_size_up_down(self):
        lr_base_target = [
            1.0,
            3.0,
            5.0,
            13.0 / 3,
            11.0 / 3,
            9.0 / 3,
            7.0 / 3,
            5.0 / 3,
            1.0,
            2.0,
            3.0,
            8.0 / 3,
            7.0 / 3,
            6.0 / 3,
            5.0 / 3,
            4.0 / 3,
            1.0,
            3.0 / 2,
            2.0,
            11.0 / 6,
            10.0 / 6,
            9.0 / 6,
            8.0 / 6,
            7.0 / 6,
        ]
        momentum_base_target = [
            5.0,
            3.0,
            1.0,
            5.0 / 3,
            7.0 / 3,
            3.0,
            11.0 / 3,
            13.0 / 3,
            5.0,
            4.0,
            3.0,
            10.0 / 3,
            11.0 / 3,
            4.0,
            13.0 / 3,
            14.0 / 3,
            5.0,
            4.5,
            4.0,
            25.0 / 6,
            13.0 / 3,
            4.5,
            14.0 / 3,
            29.0 / 6,
        ]
        deltas = [2 * i for i in range(0, 2)]
        base_lrs = [1 + delta for delta in deltas]
        max_lrs = [5 + delta for delta in deltas]
        lr_targets = [[x + delta for x in lr_base_target] for delta in deltas]
        momentum_targets = [
            [x + delta for x in momentum_base_target] for delta in deltas
        ]
        scheduler = CyclicLR(
            self.opt,
            base_lr=base_lrs,
            max_lr=max_lrs,
            step_size_up=2,
            step_size_down=6,
            cycle_momentum=True,
            base_momentum=base_lrs,
            max_momentum=max_lrs,
            mode="triangular2",
        )
        self._test_cycle_lr(
            scheduler, lr_targets, momentum_targets, len(lr_base_target)
        )

    def test_cycle_lr_exp_range_mode_step_size_up_down(self):
        base_lr, max_lr = 1, 5
        diff_lr = max_lr - base_lr
        gamma = 0.9
        xs = [
            0.0,
            0.5,
            1.0,
            5.0 / 6,
            4.0 / 6,
            3.0 / 6,
            2.0 / 6,
            1.0 / 6,
            0.0,
            0.5,
            1.0,
            5.0 / 6,
            4.0 / 6,
        ]
        lr_target = [base_lr + x * diff_lr * gamma**i for i, x in enumerate(xs)]
        lr_targets = [lr_target, lr_target]
        momentum_target = [max_lr - x * diff_lr * gamma**i for i, x in enumerate(xs)]
        momentum_targets = [momentum_target, momentum_target]
        scheduler = CyclicLR(
            self.opt,
            base_lr=base_lr,
            max_lr=max_lr,
            step_size_up=2,
            step_size_down=6,
            cycle_momentum=True,
            base_momentum=base_lr,
            max_momentum=max_lr,
            mode="exp_range",
            gamma=gamma,
        )
        self._test_cycle_lr(scheduler, lr_targets, momentum_targets, len(lr_target))

    def test_cycle_lr_with_momentumless_optimizer(self):
        # Note [Temporarily set optimizer to Adam]
        # ~~~~~~~~~~~~~~~~~~~~~~~~~~~~~~~~~~~~~~~~
        # The TestLRScheduler object carries around an SGD optimizer to avoid having to
        # instantiate one for every test. This gets in the way for our very specific case
        # in which we need to use Adam (or really any optimizer that doesn't use momentum)
        # in order to test that the momentum bug in CyclicLR is fixed (the bug is described
        # in more detail in https://github.com/pytorch/pytorch/issues/19003 ).
        old_opt = self.opt
        self.opt = Adam(
            [
                {"params": self.net.conv1.parameters()},
                {"params": self.net.conv2.parameters(), "lr": 0.5},
            ],
            lr=0.05,
        )

        lr_target = [1, 2, 3, 4, 5, 4, 3, 2, 1, 2, 3]
        lr_targets = [lr_target, lr_target]
        momentum_target = [None] * len(lr_target)
        momentum_targets = [momentum_target, momentum_target]
        scheduler = CyclicLR(
            self.opt,
            base_lr=1,
            max_lr=5,
            step_size_up=4,
            cycle_momentum=False,
            mode="triangular",
        )
        self._test_cycle_lr(scheduler, lr_targets, momentum_targets, len(lr_target))

        self.opt = old_opt  # set optimizer back to SGD

    def test_cycle_lr_cycle_momentum_fail_with_momentumless_optimizer(self):
        with self.assertRaises(ValueError):
            rprop_opt = Rprop(self.net.parameters())
            scheduler = CyclicLR(rprop_opt, base_lr=1, max_lr=5, cycle_momentum=True)

    def test_cycle_lr_cycle_momentum_with_beta1_optimizer(self):
        adam_opt = Adam(self.net.parameters())
        scheduler = CyclicLR(adam_opt, base_lr=1, max_lr=5, cycle_momentum=True)

    def test_cycle_lr_removed_after_out_of_scope(self):
        import gc
        import weakref

        gc.disable()

        def test():
            adam_opt = Adam(self.net.parameters())
            scheduler = CyclicLR(adam_opt, base_lr=1, max_lr=5, cycle_momentum=False)
            return weakref.ref(scheduler)

        ref = test()
        assert ref() is None
        gc.enable()

    def test_cycle_lr_state_dict_picklable(self):
        adam_opt = Adam(self.net.parameters())

        # Case 1: Built-in mode
        scheduler = CyclicLR(adam_opt, base_lr=1, max_lr=5, cycle_momentum=False)
        self.assertIsInstance(scheduler._scale_fn_ref, types.FunctionType)
        state = scheduler.state_dict()
        self.assertNotIn("_scale_fn_ref", state)
        self.assertIs(state["_scale_fn_custom"], None)
        pickle.dumps(state)

        # Case 2: Custom `scale_fn`, a function object
        def scale_fn(_):
            return 0.5

        scheduler = CyclicLR(
            adam_opt, base_lr=1, max_lr=5, cycle_momentum=False, scale_fn=scale_fn
        )
        state = scheduler.state_dict()
        self.assertNotIn("_scale_fn_ref", state)
        self.assertIs(state["_scale_fn_custom"], None)
        pickle.dumps(state)

        # Case 3: Custom `scale_fn`, a callable class
        class ScaleFn:
            def __init__(self):
                self.x = 0.5

            def __call__(self, _):
                return self.x

        scale_fn = ScaleFn()

        scheduler = CyclicLR(
            adam_opt, base_lr=1, max_lr=5, cycle_momentum=False, scale_fn=scale_fn
        )
        state = scheduler.state_dict()
        self.assertNotIn("_scale_fn_ref", state)
        self.assertEqual(state["_scale_fn_custom"], scale_fn.__dict__)
        pickle.dumps(state)

    def test_cycle_lr_scale_fn_restored_from_state_dict(self):
        adam_opt = Adam(self.net.parameters())

        # Case 1: Built-in mode
        scheduler = CyclicLR(
            adam_opt, base_lr=1, max_lr=5, cycle_momentum=False, mode="triangular2"
        )
        restored_scheduler = CyclicLR(
            adam_opt, base_lr=1, max_lr=5, cycle_momentum=False
        )
        restored_scheduler.load_state_dict(scheduler.state_dict())
        self.assertTrue(restored_scheduler.mode == scheduler.mode == "triangular2")
        self.assertIsNotNone(restored_scheduler._scale_fn_ref) and self.assertIsNotNone(
            scheduler._scale_fn_ref
        )
        self.assertIs(restored_scheduler._scale_fn_custom, None)
        self.assertIs(scheduler._scale_fn_custom, None)

        # Case 2: Custom `scale_fn`
        def scale_fn(_):
            return 0.5

        scheduler = CyclicLR(
            adam_opt, base_lr=1, max_lr=5, cycle_momentum=False, scale_fn=scale_fn
        )
        restored_scheduler = CyclicLR(
            adam_opt, base_lr=1, max_lr=5, cycle_momentum=False, scale_fn=scale_fn
        )
        restored_scheduler.load_state_dict(scheduler.state_dict())
        self.assertIs(scheduler._scale_fn_custom, scale_fn)
        self.assertIs(restored_scheduler._scale_fn_custom, scale_fn)

    def test_onecycle_lr_invalid_anneal_strategy(self):
        with self.assertRaises(ValueError):
            scheduler = OneCycleLR(
                self.opt, max_lr=1e-3, total_steps=10, anneal_strategy="CATS"
            )

    def test_onecycle_lr_invalid_pct_start(self):
        with self.assertRaises(ValueError):
            scheduler = OneCycleLR(self.opt, max_lr=1e-3, total_steps=10, pct_start=1.1)

    def test_onecycle_lr_cannot_calculate_total_steps(self):
        with self.assertRaises(ValueError):
            scheduler = OneCycleLR(self.opt, max_lr=1e-3)

    def test_onecycle_lr_linear_annealing(self):
        lr_target = [1, 13, 25, 21.5, 18, 14.5, 11, 7.5, 4, 0.5]
        momentum_target = [22, 11.5, 1, 4, 7, 10, 13, 16, 19, 22]
        lr_targets = [lr_target, lr_target]
        momentum_targets = [momentum_target, momentum_target]
        scheduler = OneCycleLR(
            self.opt,
            max_lr=25,
            final_div_factor=2,
            base_momentum=1,
            max_momentum=22,
            total_steps=10,
            anneal_strategy="linear",
        )
        self._test_cycle_lr(scheduler, lr_targets, momentum_targets, 10)

    def test_onecycle_lr_linear_annealing_three_phases(self):
        lr_target = [1, 9, 17, 25, 17, 9, 1, 0.75, 0.5, 0.25]
        momentum_target = [22, 15, 8, 1, 8, 15, 22, 22, 22, 22]
        lr_targets = [lr_target, lr_target]
        momentum_targets = [momentum_target, momentum_target]
        scheduler = OneCycleLR(
            self.opt,
            max_lr=25,
            div_factor=25,
            base_momentum=1,
            max_momentum=22,
            total_steps=10,
            anneal_strategy="linear",
            pct_start=0.4,
            final_div_factor=4,
            three_phase=True,
        )
        self._test_cycle_lr(scheduler, lr_targets, momentum_targets, 10)

    def test_onecycle_lr_cosine_annealing(self):
        def annealing_cos(start, end, pct):
            cos_out = math.cos(math.pi * pct) + 1
            return end + (start - end) / 2.0 * cos_out

        lr_target = [
            1,
            13,
            25,
            annealing_cos(25, 0.5, 1 / 7.0),
            annealing_cos(25, 0.5, 2 / 7.0),
            annealing_cos(25, 0.5, 3 / 7.0),
            annealing_cos(25, 0.5, 4 / 7.0),
            annealing_cos(25, 0.5, 5 / 7.0),
            annealing_cos(25, 0.5, 6 / 7.0),
            0.5,
        ]
        momentum_target = [
            22,
            11.5,
            1,
            annealing_cos(1, 22, 1 / 7.0),
            annealing_cos(1, 22, 2 / 7.0),
            annealing_cos(1, 22, 3 / 7.0),
            annealing_cos(1, 22, 4 / 7.0),
            annealing_cos(1, 22, 5 / 7.0),
            annealing_cos(1, 22, 6 / 7.0),
            22,
        ]
        lr_targets = [lr_target, lr_target]
        momentum_targets = [momentum_target, momentum_target]
        scheduler = OneCycleLR(
            self.opt,
            max_lr=25,
            final_div_factor=2,
            base_momentum=1,
            max_momentum=22,
            total_steps=10,
        )
        self._test_cycle_lr(scheduler, lr_targets, momentum_targets, 10)

    def test_onecycle_lr_legacy_state_dict(self):
        scheduler = OneCycleLR(
            self.opt,
            max_lr=25,
            final_div_factor=2,
            base_momentum=1,
            max_momentum=22,
            total_steps=10,
            anneal_strategy="cos",
        )
        delattr(scheduler, "_anneal_func_type")
        state_dict = scheduler.state_dict()
        self.assertNotIn("anneal_func_type", state_dict)
        state_dict["anneal_func"] = OneCycleLR._annealing_cos
        scheduler.load_state_dict(state_dict)

        def annealing_cos(start, end, pct):
            cos_out = math.cos(math.pi * pct) + 1
            return end + (start - end) / 2.0 * cos_out

        lr_target = [
            1,
            13,
            25,
            annealing_cos(25, 0.5, 1 / 7.0),
            annealing_cos(25, 0.5, 2 / 7.0),
            annealing_cos(25, 0.5, 3 / 7.0),
            annealing_cos(25, 0.5, 4 / 7.0),
            annealing_cos(25, 0.5, 5 / 7.0),
            annealing_cos(25, 0.5, 6 / 7.0),
            0.5,
        ]
        momentum_target = [
            22,
            11.5,
            1,
            annealing_cos(1, 22, 1 / 7.0),
            annealing_cos(1, 22, 2 / 7.0),
            annealing_cos(1, 22, 3 / 7.0),
            annealing_cos(1, 22, 4 / 7.0),
            annealing_cos(1, 22, 5 / 7.0),
            annealing_cos(1, 22, 6 / 7.0),
            22,
        ]
        lr_targets = [lr_target, lr_target]
        momentum_targets = [momentum_target, momentum_target]
        self._test_cycle_lr(scheduler, lr_targets, momentum_targets, 10)

    def test_cycle_lr_with_adam(self):
        old_opt = self.opt
        self.opt = Adam(
            [
                {"params": self.net.conv1.parameters()},
                {"params": self.net.conv2.parameters(), "lr": 0.5},
            ],
            lr=0.05,
        )

        lr_target = [1, 13, 25, 21.5, 18, 14.5, 11, 7.5, 4, 0.5]
        momentum_target = [22, 11.5, 1, 4, 7, 10, 13, 16, 19, 22]
        lr_targets = [lr_target, lr_target]
        momentum_targets = [momentum_target, momentum_target]
        scheduler = OneCycleLR(
            self.opt,
            max_lr=25,
            final_div_factor=2,
            base_momentum=1,
            max_momentum=22,
            total_steps=10,
            anneal_strategy="linear",
        )
        self._test_cycle_lr(scheduler, lr_targets, momentum_targets, 10, use_beta1=True)
        self.opt = old_opt  # set optimizer back to SGD

    def test_lambda_lr(self):
        epochs = 10
        self.opt.param_groups[0]["lr"] = 0.05
        self.opt.param_groups[1]["lr"] = 0.4
        targets = [
            [0.05 * (0.9**x) for x in range(epochs)],
            [0.4 * (0.8**x) for x in range(epochs)],
        ]
        scheduler = LambdaLR(
            self.opt, lr_lambda=[lambda x1: 0.9**x1, lambda x2: 0.8**x2]
        )
        self._test(scheduler, targets, epochs)

    def test_multiplicative_lr(self):
        epochs = 10
        self.opt.param_groups[0]["lr"] = 0.05
        self.opt.param_groups[1]["lr"] = 0.4
        targets = [
            [0.05 * (0.9**x) for x in range(epochs)],
            [0.4 * (0.8**x) for x in range(epochs)],
        ]
        scheduler = MultiplicativeLR(
            self.opt, lr_lambda=[lambda x1: 0.9, lambda x2: 0.8]
        )
        self._test(scheduler, targets, epochs)

    @parametrize("T_mult", [1, 2, 4])
    def test_CosineAnnealingWarmRestarts_lr1(self, T_mult):
        iters = 100
        eta_min = 1e-10
        T_i = 10
        T_cur = 0
        targets = [[0.05], [0.5]]
        scheduler = CosineAnnealingWarmRestarts(
            self.opt, T_0=T_i, T_mult=T_mult, eta_min=eta_min
        )
        for _ in range(1, iters, 1):
            T_cur += 1
            if T_cur >= T_i:
                T_cur = T_cur - T_i
                T_i = int(T_mult) * T_i
            targets[0] += [
                eta_min + (0.05 - eta_min) * (1 + math.cos(math.pi * T_cur / T_i)) / 2
            ]
            targets[1] += [
                eta_min + (0.5 - eta_min) * (1 + math.cos(math.pi * T_cur / T_i)) / 2
            ]
        self._test(scheduler, targets, iters)

    def test_CosineAnnealingWarmRestarts_lr2(self):
        iters = 30
        eta_min = 1e-10
        T_mults = [1, 2, 4]
        for T_mult in T_mults:
            T_i = 10
            T_cur = 0
            targets = [[0.05], [0.5]]
            scheduler = CosineAnnealingWarmRestarts(
                self.opt, T_0=T_i, T_mult=T_mult, eta_min=eta_min
            )
            for _ in torch.arange(0.1, iters, 0.1):
                T_cur = round(T_cur + 0.1, 1)
                if T_cur >= T_i:
                    T_cur = T_cur - T_i
                    T_i = int(T_mult) * T_i
                targets[0] += [
                    eta_min
                    + (0.05 - eta_min) * (1 + math.cos(math.pi * T_cur / T_i)) / 2
                ]
                targets[1] += [
                    eta_min
                    + (0.5 - eta_min) * (1 + math.cos(math.pi * T_cur / T_i)) / 2
                ]
            self._test_CosineAnnealingWarmRestarts(scheduler, targets, iters)

    def test_CosineAnnealingWarmRestarts_lr3(self):
        epochs_for_T_mults = [
            [0, 1, 2, 3, 4, 5, 12, 27, 3, 4, 5, 6, 13],
            [0, 1, 2, 3, 4, 5, 25, 32, 33, 34, 80, 81, 3],
            [0, 0.1, 0.2, 0.3, 1.3, 2.3, 17.5, 18.5, 19.5, 29.5, 30.5, 31.5, 50],
        ]
        T_curs_for_T_mults = [
            [1, 2, 3, 4, 5, 2, 7, 3, 4, 5, 6, 3],
            [1, 2, 3, 4, 5, 15, 2, 3, 4, 10, 11, 3],
            [0.1, 0.2, 0.3, 1.3, 2.3, 7.5, 8.5, 9.5, 19.5, 20.5, 21.5, 10],
        ]
        T_is_for_T_mults = [
            [10, 10, 10, 10, 10, 10, 10, 10, 10, 10, 10, 10],
            [10, 10, 10, 10, 10, 20, 40, 40, 40, 80, 80, 10],
            [10, 10, 10, 10, 10, 30, 30, 30, 30, 30, 30, 90],
        ]
        eta_min = 1e-10
        T_mults = [1, 2, 3]
        for epochs, T_mult, T_curs, T_is in zip(
            epochs_for_T_mults, T_mults, T_curs_for_T_mults, T_is_for_T_mults
        ):
            targets = [[0.05], [0.5]]
            scheduler = CosineAnnealingWarmRestarts(
                self.opt, T_0=10, T_mult=T_mult, eta_min=eta_min
            )
            for T_cur, T_i in zip(T_curs, T_is):
                targets[0] += [
                    eta_min
                    + (0.05 - eta_min) * (1 + math.cos(math.pi * T_cur / T_i)) / 2
                ]
                targets[1] += [
                    eta_min
                    + (0.5 - eta_min) * (1 + math.cos(math.pi * T_cur / T_i)) / 2
                ]
            self._test_interleaved_CosineAnnealingWarmRestarts(
                scheduler, targets, epochs
            )

    def test_swalr_no_anneal(self):
        epochs, swa_start, swa_lr = 10, 5, 0.01
        initial_lrs = [group["lr"] for group in self.opt.param_groups]
        targets = [
            [lr] * (swa_start + 1) + [swa_lr] * (epochs - swa_start - 1)
            for lr in initial_lrs
        ]
        swa_scheduler = SWALR(self.opt, anneal_epochs=1, swa_lr=swa_lr)
        self._test_swalr(swa_scheduler, None, targets, swa_start, epochs)

    def test_swalr_cosine_anneal_after_multiplicative(self):
        # same swa_lr for different param_groups
        epochs, swa_start, swa_lr, anneal_epochs = 15, 5, 0.01, 5
        mult_factor = 0.9
        scheduler = MultiplicativeLR(self.opt, lr_lambda=lambda epoch: mult_factor)
        swa_scheduler = SWALR(self.opt, anneal_epochs=anneal_epochs, swa_lr=swa_lr)

        def anneal_coef(t):
            if t + 1 >= anneal_epochs:
                return 0.0
            return (1 + math.cos(math.pi * (t + 1) / anneal_epochs)) / 2

        initial_lrs = [group["lr"] for group in self.opt.param_groups]
        targets_before_swa = [
            [lr * mult_factor**i for i in range(swa_start + 1)] for lr in initial_lrs
        ]
        swa_epochs = epochs - swa_start - 1
        targets = [
            lrs
            + [
                lrs[-1] * anneal_coef(t) + swa_lr * (1 - anneal_coef(t))
                for t in range(swa_epochs)
            ]
            for lrs in targets_before_swa
        ]

        self._test_swalr(swa_scheduler, scheduler, targets, swa_start, epochs)

    def test_swalr_linear_anneal_after_multiplicative(self):
        # separate swa_lr for different param_groups
        epochs, swa_start, swa_lrs, anneal_epochs = 15, 5, [0.01, 0.02], 4
        mult_factor = 0.9
        scheduler = MultiplicativeLR(self.opt, lr_lambda=lambda epoch: mult_factor)
        swa_scheduler = SWALR(
            self.opt,
            anneal_epochs=anneal_epochs,
            anneal_strategy="linear",
            swa_lr=swa_lrs,
        )

        def anneal_coef(t):
            if t + 1 >= anneal_epochs:
                return 0.0
            return 1 - (t + 1) / anneal_epochs

        initial_lrs = [group["lr"] for group in self.opt.param_groups]
        targets_before_swa = [
            [lr * mult_factor**i for i in range(swa_start + 1)] for lr in initial_lrs
        ]
        swa_epochs = epochs - swa_start - 1
        targets = [
            lrs
            + [
                lrs[-1] * anneal_coef(t) + swa_lr * (1 - anneal_coef(t))
                for t in range(swa_epochs)
            ]
            for lrs, swa_lr in zip(targets_before_swa, swa_lrs)
        ]

        self._test_swalr(swa_scheduler, scheduler, targets, swa_start, epochs)

    def _test_swalr(self, swa_scheduler, scheduler, targets, swa_start, epochs):
        for epoch in range(epochs):
            for param_group, target in zip(self.opt.param_groups, targets):
                self.assertEqual(
                    target[epoch],
                    param_group["lr"],
                    msg="LR is wrong in epoch {}: expected {}, got {}".format(
                        epoch, target[epoch], param_group["lr"]
                    ),
                    atol=1e-5,
                    rtol=0,
                )
            if epoch >= swa_start:
                self.opt.step()
                swa_scheduler.step()
            elif scheduler is not None:
                self.opt.step()
                scheduler.step()

    def test_swalr_hypers(self):
        # Test that SWALR raises errors for incorrect hyper-parameters
        with self.assertRaisesRegex(ValueError, "anneal_strategy must"):
            swa_scheduler = SWALR(self.opt, anneal_strategy="exponential", swa_lr=1.0)

        with self.assertRaisesRegex(ValueError, "anneal_epochs must"):
            swa_scheduler = SWALR(self.opt, anneal_epochs=-1, swa_lr=1.0)
        with self.assertRaisesRegex(ValueError, "anneal_epochs must"):
            swa_scheduler = SWALR(self.opt, anneal_epochs=1.7, swa_lr=1.0)
        with self.assertRaisesRegex(ValueError, "swa_lr must"):
            swa_scheduler = SWALR(self.opt, swa_lr=[1.0, 0.1, 0.01])

    def test_step_lr_state_dict(self):
        self._check_scheduler_state_dict(
            lambda: StepLR(self.opt, gamma=0.1, step_size=3),
            lambda: StepLR(self.opt, gamma=0.01 / 2, step_size=1),
        )

    def test_multi_step_lr_state_dict(self):
        self._check_scheduler_state_dict(
            lambda: MultiStepLR(self.opt, gamma=0.1, milestones=[2, 5, 9]),
            lambda: MultiStepLR(self.opt, gamma=0.01, milestones=[1, 4, 6]),
        )

    def test_exp_step_lr_state_dict(self):
        self._check_scheduler_state_dict(
            lambda: ExponentialLR(self.opt, gamma=0.1),
            lambda: ExponentialLR(self.opt, gamma=0.01),
        )

    def test_cosine_lr_state_dict(self):
        epochs = 10
        eta_min = 1e-10
        self._check_scheduler_state_dict(
            lambda: CosineAnnealingLR(self.opt, T_max=epochs, eta_min=eta_min),
            lambda: CosineAnnealingLR(self.opt, T_max=epochs // 2, eta_min=eta_min / 2),
            epochs=epochs,
        )

    def test_reduce_lr_on_plateau_state_dict(self):
        scheduler = ReduceLROnPlateau(self.opt, mode="min", factor=0.1, patience=2)
        for score in [1.0, 2.0, 3.0, 4.0, 3.0, 4.0, 5.0, 3.0, 2.0, 1.0]:
            scheduler.step(score)
        scheduler_copy = ReduceLROnPlateau(
            self.opt, mode="max", factor=0.5, patience=10
        )
        scheduler_copy.load_state_dict(scheduler.state_dict())
        for key in scheduler.__dict__.keys():
            if key not in {"optimizer", "is_better"}:
                self.assertEqual(scheduler.__dict__[key], scheduler_copy.__dict__[key])

    def test_lambda_lr_state_dict_fn(self):
        scheduler = LambdaLR(self.opt, lr_lambda=lambda x: x)
        state = scheduler.state_dict()
        self.assertIsNone(state["lr_lambdas"][0])

        scheduler_copy = LambdaLR(self.opt, lr_lambda=lambda x: x)
        scheduler_copy.load_state_dict(state)
        for key in scheduler.__dict__.keys():
            if key not in {"optimizer", "lr_lambdas"}:
                self.assertEqual(scheduler.__dict__[key], scheduler_copy.__dict__[key])

    def test_lambda_lr_state_dict_obj(self):
        scheduler = LambdaLR(self.opt, lr_lambda=self.LambdaLRTestObject(10))
        state = scheduler.state_dict()
        self.assertIsNotNone(state["lr_lambdas"][0])

        scheduler_copy = LambdaLR(self.opt, lr_lambda=self.LambdaLRTestObject(-1))
        scheduler_copy.load_state_dict(state)
        for key in scheduler.__dict__.keys():
            if key not in {"optimizer"}:
                self.assertEqual(scheduler.__dict__[key], scheduler_copy.__dict__[key])

    def test_CosineAnnealingWarmRestarts_lr_state_dict(self):
        self._check_scheduler_state_dict(
            lambda: CosineAnnealingWarmRestarts(self.opt, T_0=10, T_mult=2),
            lambda: CosineAnnealingWarmRestarts(self.opt, T_0=100),
        )

    def test_swa_lr_state_dict(self):
        self._check_scheduler_state_dict(
            lambda: SWALR(self.opt, anneal_epochs=3, swa_lr=0.5),
            lambda: SWALR(
                self.opt, anneal_epochs=10, anneal_strategy="linear", swa_lr=5.0
            ),
        )

    def _check_scheduler_state_dict(self, constr, constr2, epochs=10):
        scheduler = constr()
        for _ in range(epochs):
            scheduler.optimizer.step()
            scheduler.step()
        scheduler_copy = constr2()
        scheduler_copy.load_state_dict(scheduler.state_dict())
        for key in scheduler.__dict__.keys():
            if key != "optimizer":
                self.assertEqual(scheduler.__dict__[key], scheduler_copy.__dict__[key])
        self.assertEqual(scheduler.get_last_lr(), scheduler_copy.get_last_lr())

    def _test_get_last_lr(self, schedulers, targets, epochs=10):
        if isinstance(schedulers, LRScheduler):
            schedulers = [schedulers]
        optimizers = {scheduler.optimizer for scheduler in schedulers}
        for epoch in range(epochs):
            result = [scheduler.get_last_lr() for scheduler in schedulers]
            [optimizer.step() for optimizer in optimizers]
            [scheduler.step() for scheduler in schedulers]
            target = [[t[epoch] for t in targets]] * len(schedulers)
            for t, r in zip(target, result):
                self.assertEqual(
                    t,
                    r,
                    msg=f"LR is wrong in epoch {epoch}: expected {t}, got {r}",
                    atol=1e-5,
                    rtol=0,
                )

    def _test_with_epoch(self, schedulers, targets, epochs=10):
        if isinstance(schedulers, LRScheduler):
            schedulers = [schedulers]
        optimizers = {scheduler.optimizer for scheduler in schedulers}
        for epoch in range(epochs):
            [optimizer.step() for optimizer in optimizers]
            with warnings.catch_warnings(record=True) as w:
                [
                    scheduler.step(epoch) for scheduler in schedulers
                ]  # step before assert: skip initial lr
                self._check_warning_is_epoch_deprecation_warning(
                    w, num_warnings=len(schedulers)
                )
            for param_group, target in zip(self.opt.param_groups, targets):
                self.assertEqual(
                    target[epoch],
                    param_group["lr"],
                    msg="LR is wrong in epoch {}: expected {}, got {}".format(
                        epoch, target[epoch], param_group["lr"]
                    ),
                    atol=1e-5,
                    rtol=0,
                )

    def _test(self, schedulers, targets, epochs=10):
        if isinstance(schedulers, LRScheduler):
            schedulers = [schedulers]
        for epoch in range(epochs):
            for param_group, target in zip(self.opt.param_groups, targets):
                self.assertEqual(
                    target[epoch],
                    param_group["lr"],
                    msg="LR is wrong in epoch {}: expected {}, got {}".format(
                        epoch, target[epoch], param_group["lr"]
                    ),
                    atol=1e-5,
                    rtol=0,
                )
            [scheduler.step() for scheduler in schedulers]

    def _test_CosineAnnealingWarmRestarts(self, scheduler, targets, epochs=10):
        for index, epoch in enumerate(torch.arange(0, epochs, 0.1)):
            epoch = round(epoch.item(), 1)
            scheduler.step(epoch)
            for param_group, target in zip(self.opt.param_groups, targets):
                self.assertEqual(
                    target[index],
                    param_group["lr"],
                    msg="LR is wrong in epoch {}: expected {}, got {}".format(
                        epoch, target[index], param_group["lr"]
                    ),
                    atol=1e-5,
                    rtol=0,
                )

    def _test_interleaved_CosineAnnealingWarmRestarts(self, scheduler, targets, epochs):
        for index, epoch in enumerate(epochs):
            scheduler.step(epoch)
            for param_group, target in zip(self.opt.param_groups, targets):
                self.assertEqual(
                    target[index],
                    param_group["lr"],
                    msg="LR is wrong in epoch {}: expected {}, got {}".format(
                        epoch, target[index], param_group["lr"]
                    ),
                    atol=1e-5,
                    rtol=0,
                )

    def _test_against_closed_form(self, scheduler, closed_form_scheduler, epochs=10):
        self.setUp()
        targets = []
        for epoch in range(epochs):
            closed_form_scheduler.optimizer.step()
            with warnings.catch_warnings(record=True) as w:
                closed_form_scheduler.step(epoch)
                self._check_warning_is_epoch_deprecation_warning(w)
            targets.append([group["lr"] for group in self.opt.param_groups])
        self.setUp()
        for epoch in range(epochs):
            self.opt.step()
            scheduler.step()
            for i, param_group in enumerate(self.opt.param_groups):
                self.assertEqual(
                    targets[epoch][i],
                    param_group["lr"],
                    msg="LR is wrong in epoch {}: expected {}, got {}".format(
                        epoch, targets[epoch][i], param_group["lr"]
                    ),
                    atol=1e-5,
                    rtol=0,
                )

    def _test_reduce_lr_on_plateau(
        self, schedulers, targets, metrics, epochs=10, verbose=False
    ):
        if isinstance(schedulers, (LRScheduler, ReduceLROnPlateau)):
            schedulers = [schedulers]
        for epoch in range(epochs):
            self.opt.step()
            for scheduler in schedulers:
                if isinstance(scheduler, ReduceLROnPlateau):
                    scheduler.step(metrics[epoch])
                else:
                    scheduler.step()
            if verbose:
                print("epoch{}:\tlr={}".format(epoch, self.opt.param_groups[0]["lr"]))
            for param_group, target in zip(self.opt.param_groups, targets):
                self.assertEqual(
                    target[epoch],
                    param_group["lr"],
                    msg="LR is wrong in epoch {}: expected {}, got {}".format(
                        epoch, target[epoch], param_group["lr"]
                    ),
                    atol=1e-5,
                    rtol=0,
                )

    def _test_cycle_lr(
        self,
        scheduler,
        lr_targets,
        momentum_targets,
        batch_iterations,
        verbose=False,
        use_beta1=False,
    ):
        for batch_num in range(batch_iterations):
            if verbose:
                if "momentum" in self.opt.param_groups[0].keys():
                    print(
                        "batch{}:\tlr={},momentum={}".format(
                            batch_num,
                            self.opt.param_groups[0]["lr"],
                            self.opt.param_groups[0]["momentum"],
                        )
                    )
                elif use_beta1 and "betas" in self.opt.param_groups[0].keys():
                    print(
                        "batch{}:\tlr={},beta1={}".format(
                            batch_num,
                            self.opt.param_groups[0]["lr"],
                            self.opt.param_groups[0]["betas"][0],
                        )
                    )
                else:
                    print(
                        "batch{}:\tlr={}".format(
                            batch_num, self.opt.param_groups[0]["lr"]
                        )
                    )

            for param_group, lr_target, momentum_target in zip(
                self.opt.param_groups, lr_targets, momentum_targets
            ):
                self.assertEqual(
                    lr_target[batch_num],
                    param_group["lr"],
                    msg="LR is wrong in batch_num {}: expected {}, got {}".format(
                        batch_num, lr_target[batch_num], param_group["lr"]
                    ),
                    atol=1e-5,
                    rtol=0,
                )

                if use_beta1 and "betas" in param_group.keys():
                    self.assertEqual(
                        momentum_target[batch_num],
                        param_group["betas"][0],
                        msg="Beta1 is wrong in batch_num {}: expected {}, got {}".format(
                            batch_num,
                            momentum_target[batch_num],
                            param_group["betas"][0],
                        ),
                        atol=1e-5,
                        rtol=0,
                    )
                elif "momentum" in param_group.keys():
                    self.assertEqual(
                        momentum_target[batch_num],
                        param_group["momentum"],
                        msg="Momentum is wrong in batch_num {}: expected {}, got {}".format(
                            batch_num,
                            momentum_target[batch_num],
                            param_group["momentum"],
                        ),
                        atol=1e-5,
                        rtol=0,
                    )
            self.opt.step()
            scheduler.step()

    def test_cosine_then_cyclic(self):
        # https://github.com/pytorch/pytorch/issues/21965

        max_lr = 0.3
        base_lr = 0.1
        optim_lr = 0.5

        model = torch.nn.Linear(2, 1)
        optimizer = SGD(model.parameters(), lr=optim_lr)
        lr_scheduler_1 = torch.optim.lr_scheduler.CosineAnnealingLR(
            optimizer, T_max=20, eta_min=0.1
        )
        lr_scheduler_2 = torch.optim.lr_scheduler.CyclicLR(
            optimizer, base_lr=base_lr, max_lr=max_lr, step_size_up=1, step_size_down=3
        )

        for i in range(40):
            optimizer.step()
            if i <= lr_scheduler_1.T_max:
                lr_scheduler_1.step()
            else:
                lr_scheduler_2.step()
            last_lr = optimizer.param_groups[0]["lr"]

        self.assertLessEqual(last_lr, max_lr)

    @parametrize(
        "LRClass",
        [
            partial(LambdaLR, lr_lambda=lambda e: e // 10),
            partial(MultiplicativeLR, lr_lambda=lambda: 0.95),
            partial(StepLR, step_size=30),
            partial(MultiStepLR, milestones=[30, 80]),
            ConstantLR,
            LinearLR,
            partial(ExponentialLR, gamma=0.9),
            lambda opt, **kwargs: SequentialLR(
                opt,
                schedulers=[ConstantLR(opt), ConstantLR(opt)],
                milestones=[2],
                **kwargs,
            ),
            PolynomialLR,
            partial(CosineAnnealingLR, T_max=10),
            ReduceLROnPlateau,
            partial(CyclicLR, base_lr=0.01, max_lr=0.1),
            partial(CosineAnnealingWarmRestarts, T_0=20),
            partial(OneCycleLR, max_lr=0.01, total_steps=10),
        ],
    )
    def test_lr_scheduler_verbose_deprecation_warning(self, LRClass):
        """Check that a deprecating warning with verbose parameter."""
        with self.assertWarnsOnceRegex(
            UserWarning, "The verbose parameter is deprecated"
        ):
            LRClass(self.opt, verbose=True)

        with self.assertWarnsOnceRegex(
            UserWarning, "The verbose parameter is deprecated"
        ):
            LRClass(self.opt, verbose=False)

        # No warning is raised when verbose is the default value.
        with warnings.catch_warnings():
            warnings.simplefilter("error", UserWarning)
            LRClass(self.opt)

    @parametrize(
        "LRClass",
        [
            partial(LambdaLR, lr_lambda=lambda e: e // 10),
            partial(MultiplicativeLR, lr_lambda=lambda: 0.95),
            partial(StepLR, step_size=30),
            partial(MultiStepLR, milestones=[30, 80]),
            ConstantLR,
            LinearLR,
            partial(ExponentialLR, gamma=0.9),
            PolynomialLR,
            partial(CosineAnnealingLR, T_max=10),
            lambda opt, **kwargs: ChainedScheduler(
                schedulers=[ConstantLR(opt), ConstantLR(opt)], **kwargs
            ),
            lambda opt, **kwargs: SequentialLR(
                opt,
                schedulers=[ConstantLR(opt), ConstantLR(opt)],
                milestones=[2],
                **kwargs,
            ),
            ReduceLROnPlateau,
            partial(CyclicLR, base_lr=0.01, max_lr=0.1),
            partial(OneCycleLR, max_lr=0.01, total_steps=10, anneal_strategy="linear"),
            partial(CosineAnnealingWarmRestarts, T_0=20),
        ],
    )
    @parametrize("weights_only", [True, False])
    def test_lr_scheduler_state_dict_load(self, LRClass, weights_only):
        scheduler = LRClass(self.opt)
        state_dict = scheduler.state_dict()

        with tempfile.TemporaryFile() as f:
            torch.save(state_dict, f)
            f.seek(0)
            state_dict_loaded = torch.load(f, weights_only=weights_only)
            self.assertEqual(state_dict, state_dict_loaded)
            # Make sure state_dict can be loaded
            scheduler2 = LRClass(self.opt)
            scheduler2.load_state_dict(state_dict_loaded)
            self.assertEqual(scheduler2.state_dict(), state_dict)


instantiate_parametrized_tests(TestLRScheduler)


if __name__ == "__main__":
    print("These tests should be run through test/test_optim.py instead")<|MERGE_RESOLUTION|>--- conflicted
+++ resolved
@@ -9,11 +9,7 @@
 import torch
 import torch.nn.functional as F
 from torch.nn import Parameter
-<<<<<<< HEAD
-from torch.optim import Adam, SGD, Rprop
-=======
 from torch.optim import Adam, Rprop, SGD
->>>>>>> f34905f6
 from torch.optim.lr_scheduler import (
     ChainedScheduler,
     ConstantLR,
@@ -699,13 +695,9 @@
         scheduler = ReduceLROnPlateau(
             self.opt,
         )
-<<<<<<< HEAD
-        self.assertEqual(scheduler.get_last_lr(), [0.5 for param_group in self.opt.param_groups])
-=======
         self.assertEqual(
             scheduler.get_last_lr(), [0.5 for param_group in self.opt.param_groups]
         )
->>>>>>> f34905f6
 
     def test_sequentiallr1(self):
         epochs = 19
