# Owner(s): ["module: inductor"]

import contextlib
import os
import unittest
from unittest import skipUnless

import numpy as np
import sympy

import torch
import torch.nn.functional as F
from torch import nn
from torch._dynamo.testing import rand_strided
from torch._dynamo.utils import same
from torch._inductor import config as inductor_config, ir, metrics
from torch._inductor.codegen.triton import TritonScheduling
from torch._inductor.graph import GraphLowering
from torch._inductor.scheduler import SchedulerNode
from torch._inductor.test_case import run_tests, TestCase
from torch._inductor.test_operators import realize
from torch._inductor.utils import is_big_gpu, run_and_get_code, sympy_index_symbol
from torch._inductor.virtualized import ops, V
from torch.testing import FileCheck
from torch.testing._internal.common_cuda import PLATFORM_SUPPORTS_FP8
from torch.testing._internal.common_utils import (
    instantiate_parametrized_tests,
    parametrize,
)
from torch.testing._internal.inductor_utils import GPU_TYPE, HAS_GPU
from torch.utils._ordered_set import OrderedSet
from torch.utils._pytree import tree_map
from torch.utils._sympy.functions import FloorDiv, ModularIndexing


# set so that metrics appear
torch._logging.set_logs(inductor_metrics=True)
DO_PERF_TEST = os.environ.get("DO_PERF_TEST") == "1"


if HAS_GPU:
    torch.set_default_device(GPU_TYPE)


class MockScheduler:
    available_buffer_names = ()

    @staticmethod
    def get_backend(cls, *args):
        return TritonScheduling(cls)

    def can_buffer_be_removed_through_fusion(self, *args, **kwargs):
        return False


class MockSchedulerTest(TestCase):
    _exit_stack = None

    @classmethod
    def setUpClass(cls):
        super().setUpClass()

        gm = torch.fx.symbolic_trace(lambda: 0)
        graph = GraphLowering(gm)
        graph.scheduler = MockScheduler
        cls._exit_stack = contextlib.ExitStack()
        cls._exit_stack.enter_context(V.set_graph_handler(graph))

    @classmethod
    def tearDownClass(cls):
        super().tearDownClass()
        cls._exit_stack.close()


@inductor_config.patch(loop_ordering_after_fusion=True)
class ImplDetailTest(MockSchedulerTest):
    @staticmethod
    def _get_snode_body_sym_prefix(snode):
        body = snode._body
        prefix = ""

        for var in body.var_ranges:
            prefix = str(var)[0]
            break

        assert prefix
        return prefix

    @staticmethod
    def _create_computed_buffer_ax2(sizes=(32, 64), strides=None):
        """
        Create a ComputedBuffer for 'a x 2'
        """
        if strides is None:
            strides = ir.FlexibleLayout.contiguous_strides(sizes)

        box_a = ir.TensorBox.create(
            ir.Buffer(
                name="a",
                layout=ir.FixedLayout(
                    torch.device(GPU_TYPE),
                    dtype=torch.float32,
                    size=sizes,
                    stride=strides,
                ),
            )
        )
        box_a_loader = box_a.make_loader()

        def inner_fn(index):
            return box_a_loader(index) * 2

        buf = ir.Pointwise.create(
            device=box_a.get_device(),
            dtype=box_a.get_dtype(),
            inner_fn=inner_fn,
            ranges=box_a.get_size(),
        )
        buf.realize()
        computed_buf = buf.data.data
        computed_buf.decide_layout()
        return computed_buf

    def test_reorder_twice(self):
        """
        This may happen in practice if we pick a order when fusing A and B.
        Then we pick another order for AB when we fusion C into it.

        E.g. happens for BertForMaskedLM.
        """

        buf = self._create_computed_buffer_ax2()
        snode = SchedulerNode(V.graph.scheduler, buf)
        snode.apply_new_loop_order([1, 0])
        prefix1 = self._get_snode_body_sym_prefix(snode)
        self.assertTrue(prefix1 == "p")
        snode.apply_new_loop_order([1, 0])
        prefix2 = self._get_snode_body_sym_prefix(snode)
        self.assertTrue(prefix2 == "p")

    def test_reorder_and_merge_loops(self):
        sizes = (1024, 2048)
        strides = (1, 1024)
        buf = self._create_computed_buffer_ax2(sizes, strides)
        old_sizes, old_body = buf.simplify_and_reorder()

        # Make sure loop reordering happens here
        self.assertTrue(tuple(old_sizes[0]) == tuple(reversed(sizes)), f"{old_sizes=}")
        new_body = old_body.merge_loops()
        new_sizes = new_body.sizes
        self.assertTrue(tuple(new_sizes[0]) == (np.prod(sizes),), f"{new_sizes=}")

    def test_merge_loops_invalidate_pw_dep_cache(self):
        sizes = (1024, 2048)
        strides = (2048, 1)
        buf = self._create_computed_buffer_ax2(sizes, strides)

        snode = SchedulerNode(V.graph.scheduler, buf)
        old_var_ranges = snode.pointwise_read_writes().var_ranges
        self.assertTrue(len(old_var_ranges) == 2)  # 2 dimension not merged
        snode.merge_loops()
        new_var_ranges = snode.pointwise_read_writes().var_ranges

        # we cache pointwise_read_writes result on a scheduler node
        # make sure new_var_ranges is refreshed by invalidating the cache.
        self.assertTrue(len(new_var_ranges) == 1)  # 2 dimensions get merged

    def test_reorder_modular_indexing(self):
        """
        There was a bug that we wrongly map i0 to the dimension with size 49
        when reordering the loop and cause ModularIndexing get optimized away
        as an no-op.
        """

        def _create_computed_buffer():
            def inner_fn(index):
                i0, _, i2, i3 = index
                return ops.load(
                    "primal", i3 + 49 * i2 + 2401 * ModularIndexing(i0, 1, 64)
                )

            buf = ir.Pointwise.create(
                device=torch.device(GPU_TYPE),
                dtype=torch.float32,
                inner_fn=inner_fn,
                ranges=[128, 4, 49, 49],
            )
            buf.realize()
            cbuf = buf.data.data
            cbuf.decide_layout()
            return cbuf

        buf = _create_computed_buffer()
        _, body = buf.simplify_and_reorder()
        new_body = body.reorder_iter_loops([1, 2, 3, 0])

        z0, z1, z2, z3 = (sympy_index_symbol(f"p{i}") for i in range(4))
        self.assertEqual(body.var_ranges, {z0: 128, z1: 4, z2: 49, z3: 49})
        self.assertEqual(
            body.indexing_exprs["index0"],
            z3 + 49 * z2 + 2401 * ModularIndexing(z0, 1, 64),
        )
        self.assertEqual(new_body.var_ranges, {z0: 4, z1: 49, z2: 49, z3: 128})
        self.assertEqual(
            new_body.indexing_exprs["index0"],
            z2 + 49 * z1 + 2401 * ModularIndexing(z3, 1, 64),
        )


@inductor_config.patch(
    {
        "benchmark_kernel": True,
        "loop_ordering_after_fusion": True,
        "triton.unique_kernel_names": True,
    }
)
class LoopOrderingTest(TestCase):
    device = GPU_TYPE

    def do_acc_test(self, f, *args, cast_fp8=True):
        expect = f(*args)
        actual = torch.compile(f)(*args)

        if cast_fp8:

            def _cast(x):
                if isinstance(x, torch.Tensor) and x.dtype in (
                    torch.float8_e5m2,
                    torch.float8_e4m3fn,
                ):
                    return x.to(torch.float32)
                return x

            # Wordaround the issue that call allclose on fp8 tensor triggers error
            #   RuntimeError: "mul_cuda" not implemented for 'Float8_e4m3fn'
            expect = tree_map(_cast, expect)
            actual = tree_map(_cast, actual)
        self.assertTrue(same(expect, actual, tol=1e-3))

    def setUp(self):
        super().setUp()
        metrics.reset()

    def test_for_reordering_reindex(self):
        """
        ComputedBuffer.iter_reoredering_reindex can cause some fusion
        opportunitiies being skipped.

        In this test case, Inductor generates 2 triton kernels before.
        By removing ComputedBuffer.iter_reoredering_reindex, we can fuse those
        two kernels into a single one.
        """

        def f(x, y):
            """
            Add a matmul since inductor may force layout for output.
            """
            return (x.sum(dim=-1) + 1) @ y

        A, B = 20, 30
        # Make the first 2 dimension not able to merge on purpose so that
        # ComputedBuffer.iter_reoredering_reindex will be updated.
        x = rand_strided([A, A, B], [B, B * A + 300, 1], device=GPU_TYPE)
        y = torch.randn(A, A)

        self.do_acc_test(f, x, y)
        self.assertEqual(1, metrics.generated_kernel_count)
        expected_num_bytes = 0
        expected_num_bytes += A * A * B + A * A  # for the fused reduction
        expected_num_bytes += A * A * 3  # for matmul
        expected_num_bytes *= x.itemsize
        self.assertEqual(expected_num_bytes, metrics.num_bytes_accessed)

    def test_apbt_realize(self):
        M = 1024
        N = 2048

        def f(x, y):
            """
            There will be 2 kernels being generated without loop ordering after fusion:
              https://gist.github.com/shunting314/44df83f71de2c110232c50ac6638ed69
            """
            x = realize(x * 2)
            y = realize(y * 3)
            return x + y

        x = torch.randn(M, N)
        y = torch.randn(N, M).t()

        self.do_acc_test(f, x, y)
        self.assertEqual(1, metrics.generated_kernel_count)

    def test_sum_and_t(self):
        N = 1024

        def f(x):
            return x.sum(dim=-1), x.t().contiguous()

        x = torch.randn(N, N * 2)
        self.do_acc_test(f, x)
        self.assertEqual(1, metrics.generated_kernel_count)

    def test_pw_outer_red(self):
        def f(x):
            x = realize(x + 1)
            return x.sum(dim=[0, 1])

        # make the first 2 dimension small so we don't split the reduction
        x = torch.randn(2, 4, 512)
        self.do_acc_test(f, x)
        self.assertEqual(1, metrics.generated_kernel_count)

    def test_pw_outer_red_2(self):
        """
        The pointwise kernel is a fused kernel
        """

        def f(x):
            x = realize(x + 1)
            x = realize(x - 2)
            x = realize(x * 3)
            return x.sum(dim=[0, 1])

        # make the first 2 dimension small so we don't split the reduction
        x = torch.randn(2, 4, 512)
        self.do_acc_test(f, x)
        self.assertEqual(1, metrics.generated_kernel_count)

    @inductor_config.patch(split_reductions=False)
    def test_different_reduction_order(self):
        """
        We should not reorder loops in this case. Since reordering loops does
        not help!
        """

        def f(x):
            return x.sum(dim=0), x.sum(dim=1)

        x = torch.randn(1024, 2048)
        self.do_acc_test(f, x)
        self.assertEqual(2, metrics.generated_kernel_count)
        self.assertEqual(0, metrics.num_loop_reordering)

    def test_keep_fake_dep(self):
        """
        In this model, there are fake dependencies (StarDep) between Scatter
        and a following mutation kernel that computes the gradients of
        the embedding tables.

        When we do loop reordering for the mutation kernel, we re-analyze
        the node's dependencies. But the analysis result does not contains
        those fake dependencies. Have to add them back manually.
        """
        V = 2048
        hidden_size = 64
        max_seqlen = 512
        batch_size = 8

        class Model(nn.Module):
            def __init__(self):
                super().__init__()
                self.word_embeddings = nn.Embedding(V, hidden_size)
                self.position_embeddings = nn.Embedding(max_seqlen, hidden_size)
                self.layer_norm = nn.LayerNorm(hidden_size)

            def forward(self, input_ids, labels, position_ids):
                emb = self.word_embeddings(input_ids) + self.position_embeddings(
                    position_ids
                )
                return self.layer_norm(emb)

        m = Model()

        @torch.compile
        def f(*args):
            m(*args).sum().backward()

        input_ids = torch.randint(0, V, (batch_size, max_seqlen))
        labels = torch.randint(0, V, (batch_size, max_seqlen))
        position_ids = torch.arange(max_seqlen)[None, :]
        # Make sure this line does not raise exceptions. If we miss
        # fake dependencies after loop reordering, we may get exception that
        # some buffer is used before being defined.
        f(input_ids, labels, position_ids)

    def test_different_broadcast_shapes(self):
        def f(x, y, c):
            return x + c, y + c

        x = torch.randn(4, 256, 1024)
        y = torch.randn(2, 512, 1024)
        c = torch.randn(1024)
        self.do_acc_test(f, x, y, c)

        # The two kernels are not fused due to c is broadcasted
        self.assertEqual(2, metrics.generated_kernel_count)

    def test_view(self):
        """
        Passing this test relies that we compare normalized MemoryDep.
        Normlaization here means merging contiguous loops.

        To make loop reordering work, we don't merge loops when creating
        SchedulerNode. Thus we need explicitly normalize MemoryDep when
        we check if two MemeoryDep matches.
        """

        def f(x):
            y = x.sin()
            x = realize(x.view(10, 10))
            return x, y

        x = torch.randn(100)
        self.do_acc_test(f, x)
        self.assertEqual(1, metrics.generated_kernel_count)

    @unittest.skipIf(not PLATFORM_SUPPORTS_FP8, "FP8 requires H100+ and MI300+")
    def test_fp8_cast_and_t(self):
        """
        This test repros the not able to fuses issue in
        https://github.com/pytorch/pytorch/issues/130015
        for fp8 cast and transpose
        """

        def f(x, scale):
            x = x * scale
            x = x.clamp(-1 * E4M3_MAX_POS, E4M3_MAX_POS)
            x = x.to(torch.float8_e4m3fn)
            x_t = x.t().contiguous().t()
            return x, x_t

        x = torch.randn(4096, 4096, dtype=torch.bfloat16)
        scale = torch.Tensor([10.0]).to(GPU_TYPE)
        E4M3_MAX_POS = torch.finfo(torch.float8_e4m3fn).max

        self.do_acc_test(f, x, scale)
        self.assertEqual(1, metrics.generated_kernel_count)

    @unittest.skipIf(not PLATFORM_SUPPORTS_FP8, "FP8 requires H100+ and MI300+")
    def test_fp8_pattern_2(self):
        """
        This test repros the fp8 fusion relation issue here:
            https://github.com/pytorch/pytorch/issues/133242
        """
        ref_dtype = torch.bfloat16
        M, K = 4096, 4096

        input_tensor = torch.randn(
            M, K, device=GPU_TYPE, dtype=ref_dtype, requires_grad=False
        )
        scale = torch.Tensor([10.0]).to(GPU_TYPE)

        E4M3_MAX_POS = torch.finfo(torch.float8_e4m3fn).max

        def test_pattern2(tensor_x_inp, scale_x):
            tensor_x = tensor_x_inp * scale_x
            tensor_x = tensor_x.clamp(min=-1 * E4M3_MAX_POS, max=E4M3_MAX_POS)
            tensor_fp8 = tensor_x.to(torch.float8_e4m3fn)

            tensor_x_t = (tensor_x_inp * scale_x).t()
            tensor_x_t = tensor_x_t.clamp(min=-1 * E4M3_MAX_POS, max=E4M3_MAX_POS)
            tensor_fp8_t = tensor_x_t.to(torch.float8_e4m3fn)

            tensor_fp8_t = tensor_fp8_t.contiguous().t()

            return (tensor_fp8, tensor_fp8_t)

        test_pattern = torch.compile(test_pattern2)
        tensor_fp8, tensor_fp8_t = test_pattern(input_tensor, scale)

        self.assertEqual(1, metrics.generated_kernel_count)

        expected_numbytes = scale.nbytes  # scalar
        expected_numbytes += input_tensor.nbytes  # input
        expected_numbytes += tensor_fp8.nbytes + tensor_fp8_t.nbytes  # output
        self.assertEqual(expected_numbytes, metrics.num_bytes_accessed)

    def test_outer_dimension_softmax(self):
        """
        This test repros the not able to fuse problem for outer dimension
        softmax reported here: https://github.com/pytorch/pytorch/issues/93718

        Perf data on h100:
        - without loop ordering after fusion 0.564 ms
        - with loop ordering after fusion 0.302 ms
        This is 1.87x speedup.

        """
        x = torch.randn(32, 2**21, device=GPU_TYPE)

        def f(x):
            return F.softmax(x, dim=0)

        self.do_acc_test(f, x)
        self.assertEqual(1, metrics.generated_kernel_count)

    def test_outer_dimension_sum_fuse_with_pw(self):
        """
        Test the fusion of an outer dimension sum with a followed pointwise.
        Perf data on h100:
        - without loop ordering after fusion 0.436 ms
        - with loop ordering after fusion 0.260 ms
        This is 1.68x speedup.
        """
        x = torch.randn(32, 2**21, device=GPU_TYPE)

        def f(x):
            return x.sum(dim=0, keepdim=True) + x

        self.do_acc_test(f, x)
        self.assertEqual(1, metrics.generated_kernel_count)

        if DO_PERF_TEST:
            from triton.testing import do_bench

            optf = torch.compile(f)
            print(f"ms={do_bench(lambda: optf(x))}")

    # Disable split reduction to make it easier to calculate the expected
    # number of bytes accessed. In this case, split reduction does not
    # help perf much.
    @inductor_config.patch(split_reductions=False)
    def test_fuse_reduction_with_tiled_pw(self):
        def f(x):
            y = torch.sum(torch.sum(x, dim=-1))

            z = x / 10.0
            z_t = z.t().contiguous().t()
            return y, z, z_t

        # use this input sizes to test for perf
        if DO_PERF_TEST:
            M, N = 1024 * 32, 1024 * 8
        else:
            M, N = 200, 100
        x = torch.randn(M, N, device=GPU_TYPE)
        actual = f(x)
        opt_f = torch.compile(f)
        expected = opt_f(x)
        self.assertTrue(same(actual, expected, tol=1e-3))

        # We should fuse the first sum with the two pointwise.
        # Overall we read x once for all these three kernels and write
        # out 2 buffers with the same size as x.
        # This should be sort of 'optimal' for this workload.
        expected_numbytes = x.nbytes * 3

        # A small amount of extra memory access for:
        # - store output for the first reduction
        # - load input for the second redution
        # - store output for the second reduction
        expected_numbytes += (M * 2 + 1) * x.itemsize

        print(expected_numbytes)
        self.assertEqual(expected_numbytes, metrics.num_bytes_accessed)

        if DO_PERF_TEST:
            from triton.testing import do_bench

            ms = do_bench(lambda: opt_f(x))
            print(f"{ms=:.3f}")

    @inductor_config.patch(
        {
            "max_autotune": True,
            "max_autotune_gemm_backends": "TRITON",
            "test_configs.max_mm_configs": 4,
        }
    )
    @skipUnless(HAS_GPU and is_big_gpu(), "Need big gpu for max-autotune")
    def test_interaction_with_triton_template(self):
        """
        Make sure the dependency prefix for TritonTempalate and its
        prologue match.
        """

        @torch.compile
        def f(x, y):
            return (x.expand([1, y.shape[0]]) + 1) @ y

        x = torch.randn([1, 1], device=GPU_TYPE)
        y = torch.randn([64, 128], device=GPU_TYPE)

        out, code = run_and_get_code(f, x, y)

        # well when benchmark_kernel flag is on, we have one more .run
        # call in the benchmarking code.
        FileCheck().check("def call(").check_count(
            ".run(", 1 + int(inductor_config.benchmark_kernel), exactly=True
        ).run(code[0])

    def test_fuse_with_scalar_shared_memory(self):
        """
        Make sure if we can fuse two nodes sharing a scalar before,
        we can still do it with LOAF applied.

        This is not really a big deal. But some tests rely on this and
        less number of kernels has some small benefits.
        """

        @torch.compile
        def f(x):
            return torch.mean(x)

        x = torch.randn([5, 5], device=GPU_TYPE)
        out, code = run_and_get_code(f, x)
        FileCheck().check_count("@triton.jit", 1, exactly=True).run(code[0])

<<<<<<< HEAD
    def test_3dred_pw_2d_outer_red(self):
        """
        Test a pattern as follows. We have a 3d contiguous tensor [m, n, k] as input.
        1. do reduction on the k dimension and get a [m, n] tensor
        2. do a pointwise operation on this [m, n] tensor (and realize the computation)
        3. do a outer reduction on the output of step 2 on the m dimension.

        Each of these step generate a kernel before fusion.
        Without any loop reorder, kernel 1 and kernel 2 will get fused. And kernel 3 will be separeate.

        But if we reorder the loop for kernel 2, then kernel 2 will get fused with kernel 3.
        And the fused kernel-2-3 can not be fused with kernel 1.

        The older version of LOAF algorithm will do reorder in this case. But there is no real
        benefits. There are even some slight downsides
        1. the original fusion without loop reordering is more natural
        2. fusion kernel 1 with kernel 2 may help precision when the output of kernel 1 is in low precision.
           By fusion kernel 1 and kernel 2, the pointwise operation will operate on fp32 precision thanks
           to fusion.
        """
        M, N, K = 64, 64, 64

        def f(x):
            x = x.sum(dim=-1)
            x = x + 1  # can be more complex like sigmoid or other ops
            return x, x.sum(dim=0)

        x = torch.randn(M, N, K, device=GPU_TYPE)
        self.do_acc_test(f, x)
        self.assertEqual(0, metrics.num_loop_reordering)

=======
>>>>>>> a6f9e0e6

@inductor_config.patch(
    {
        "triton.unique_kernel_names": True,
        "loop_ordering_after_fusion": True,
        "triton.max_tiles": 3,
        "triton.coalesce_tiling_analysis": True,
    }
)
@instantiate_parametrized_tests
class MemoryCoalescingTest(MockSchedulerTest):
    """Tests for memory coalescing analysis with specific tensor sizes."""

    device = GPU_TYPE
    _exit_stack = None

    def setUp(self):
        super().setUp()
        metrics.reset()

    def _create_buffer(self, name, sizes):
        """Create a buffer with specified sizes"""

        strides = ir.FlexibleLayout.contiguous_strides(sizes)

        box = ir.TensorBox.create(
            ir.Buffer(
                name=name,
                layout=ir.FixedLayout(
                    torch.device(self.device),
                    dtype=torch.float32,
                    size=sizes,
                    stride=strides,
                ),
            )
        )
        box_loader = box.make_loader()

        def inner_fn(index):
            return box_loader(index) * 2

        buf = ir.Pointwise.create(
            device=box.get_device(),
            dtype=box.get_dtype(),
            inner_fn=inner_fn,
            ranges=box.get_size(),
        )
        buf.realize()
        computed_buf = buf.data.data
        computed_buf.decide_layout()

        return computed_buf

    def _create_scheduler_node(self, buf):
        s = SchedulerNode(V.graph.scheduler, buf)
        s.min_order = 0
        s.max_order = 100
        return s

    @parametrize(
        "inps",
        (
            ((128, 384, 196), (768, 64, 196), (128, 6, 64, 196)),
            ((64,), (16, 4), (16, 4)),
            ((5, 6), (3, 10), (30,)),
            ((5, 6, 20), (3, 10, 20), (30, 20)),
        ),
    )
    def test_inferred_splits(self, inps):
        """
        Test memory coalescing analysis with the specified tensor sizes.
        Using direct SchedulerNode creation with sizes (128, 384, 196) and (768, 64, 196).
        """

        s1, s2, expected_size = inps

        # Create buffers with the specified sizes
        buf1 = self._create_buffer("buffer1", s1)
        buf2 = self._create_buffer("buffer2", s2)

        # Create scheduler nodes
        snode1 = self._create_scheduler_node(buf1)
        snode2 = self._create_scheduler_node(buf2)

        # Create a fused node
        fused_node = torch._inductor.scheduler.FusedSchedulerNode.fuse(snode1, snode2)

        from torch._inductor import tiling_utils

        fused_norm_read_writes = tiling_utils.extract_normalized_read_writes(fused_node)

        var_ranges = fused_norm_read_writes.var_ranges
        self.assertEqual(list(var_ranges.values()), list(expected_size))

    def test_remapped_reads(self):
        from torch._inductor import tiling_utils

        def fn(nodes):
            assert len(nodes) == 1
            fused_norm_read_writes = tiling_utils.extract_normalized_read_writes(
                nodes[0]
            )

            self.assertTrue(len(fused_norm_read_writes.var_ranges) == 2)

            # both reads remapped correctly
            FileCheck().check("4*n0 + n1").run(
                repr(fused_norm_read_writes.reads.keys())
            )
            FileCheck().check("n0 + 4*n1").run(
                repr(fused_norm_read_writes.reads.keys())
            )

            return nodes

        with torch._inductor.config.patch(_post_fusion_custom_pass=fn):

            @torch.compile()
            def foo(x, y):
                return x + y

            foo(
                torch.rand([4, 4], device=GPU_TYPE),
                torch.rand([4, 4], device=GPU_TYPE).T,
            )

    def test_remapped_reads_split(self):
        from torch._inductor import tiling_utils

        def fn(nodes):
            self.assertTrue(len(nodes) == 1)
            fused_norm_read_writes = tiling_utils.extract_normalized_read_writes(
                nodes[0]
            )

            inp_node_reads = nodes[0].get_nodes()[1]._body.get_read_exprs()
            node_ranges = nodes[0].get_nodes()[1]._body.var_ranges
            self.assertTrue(len(node_ranges) == 1)
            self.assertTrue(next(iter(node_ranges.values())) == 36)
            var = next(iter(node_ranges.keys()))

            r = FloorDiv(var, 6) + 6 * ModularIndexing(var, 1, 6)
            self.assertTrue(r in inp_node_reads)

            # mapped reads
            self.assertTrue(list(fused_norm_read_writes.var_ranges.values()) == [6, 6])
            n0, n1 = list(fused_norm_read_writes.var_ranges.keys())

            # translation of above is n0 + 6 * n1
            self.assertTrue((n0 + 6 * n1) in fused_norm_read_writes.reads.keys())

            return nodes

        with torch._inductor.config.patch(_post_fusion_custom_pass=fn):

            @torch.compile()
            def foo(x, y):
                return (
                    x + y
                ).contiguous().flatten() + torch.ops._inductor_test.realize(
                    (y.T + 1).flatten()
                )

            foo(
                torch.rand([6, 6], device=GPU_TYPE),
                torch.rand([6, 6], device=GPU_TYPE).T,
            )

    def test_reduction_pointwise(self):
        # test one pw var, one red var
        from torch._inductor import tiling_utils

        def fn(nodes):
            self.assertTrue(len(nodes) == 1)
            fused_rw = tiling_utils.extract_normalized_read_writes(nodes[0])

            i_vars, r_vars = fused_rw.index_vars, fused_rw.reduce_vars
            self.assertTrue(len(i_vars) == 1)
            self.assertTrue(len(r_vars) == 1)

            # single write to index var
            self.assertTrue(
                fused_rw.index_vars[0] == next(iter(fused_rw.writes.keys()))
            )

            # the write to the fused intermediary node should be removed
            self.assertTrue(len(fused_rw.writes) == 1)

            # single read
            self.assertTrue(len(fused_rw.reads) == 1)
            # that is applied to two bufs
            self.assertTrue(len(next(iter(fused_rw.reads.values()))) == 2)

            # and the read should be in terms of the index + reduce var,
            # even though node is pointwise
            self.assertTrue(256 * i_vars[0] + r_vars[0] in fused_rw.reads)

            return nodes

        with torch._inductor.config.patch(_post_fusion_custom_pass=fn), torch.no_grad():

            @torch.compile()
            def foo(x, y):
                out = torch.ops._inductor_test.realize(x + y)
                return out.sum(dim=1)

            foo(
                torch.rand(256, 256, device=GPU_TYPE),
                torch.rand(256, 256, device=GPU_TYPE),
            )

    def test_reduction_no_pointwise(self):
        # test one pw var, one red var
        from torch._inductor import tiling_utils

        def fn(nodes):
            self.assertTrue(len(nodes) == 1)
            fused_rw = tiling_utils.extract_normalized_read_writes(nodes[0])

            i_vars, r_vars = fused_rw.index_vars, fused_rw.reduce_vars
            self.assertTrue(len(i_vars) == 0)
            self.assertTrue(len(r_vars) == 1)

            return nodes

        with torch._inductor.config.patch(_post_fusion_custom_pass=fn), torch.no_grad():

            @torch.compile()
            def foo(x):
                return x.sum()

            foo(torch.rand(1024, device=GPU_TYPE))

    def test_coalescing(self):
        from torch._inductor import tiling_utils

        # Define symbolic variables
        i, j, n, m = sympy.symbols("i j n m", integer=True)

        # Test cases: (expression, var_ranges, expected_result)
        test_cases = [
            # Simple direct case
            (i + j * 5, {i: 10, j: 8}, i),
            # Floor division case
            (i + FloorDiv(j, 2), {i: 4, j: 8}, i),
            # Modular indexing
            (i * 10 + ModularIndexing(j, 1, 3), {i: 5, j: 10}, j),
            # Case with no coalescing variable
            (i * 2 + j * 3, {i: 8, j: 5}, None),
            # Division case
            (i / 2, {i: 10}, None),
            # More complex floor division
            (j + FloorDiv(i, 3), {i: 6, j: 12}, j),
            # Addition inside modular indexing
            (ModularIndexing(i + 3, 1, 6), {i: 8, j: 12}, i),
        ]

        for expr, var_ranges, expected in test_cases:
            # Test the function
            result = tiling_utils.find_coalesced_var(expr, var_ranges)
            self.assertEqual(result, expected)

    @parametrize("downcast_transposed_v", (False, True))
    def test_tiled_coalesce_analysis(self, downcast_transposed_v):
        # test one pw var, one red var
        from torch._inductor import tiling_utils

        def fn(nodes):
            self.assertTrue(len(nodes) == 1)

            coalesce_analysis = tiling_utils.analyze_memory_coalescing(nodes[0])

            i_vars = coalesce_analysis.norm_read_writes.index_vars

            # because output is contiguous, second dimension should
            # coalesce twice as many bytes as first dimension
            # if not downcasted
            # if downcasted, should be equal, bc larger dtype size
            # we also weight writes x 2
            cont_reads = coalesce_analysis.coalesced_by_var[i_vars[1]]
            t_reads = coalesce_analysis.coalesced_by_var[i_vars[0]]

            if not downcast_transposed_v:
                self.assertEqual(cont_reads, t_reads * 3)
            else:
                self.assertEqual(cont_reads, t_reads * 1.5)

            return nodes

        with torch._inductor.config.patch(_post_fusion_custom_pass=fn), torch.no_grad():

            @torch.compile()
            def foo(x, y):
                return x + y.to(x.dtype)

            y_dtype = torch.float if not downcast_transposed_v else torch.float64
            foo(
                torch.rand(256, 256, device=GPU_TYPE),
                torch.rand(256, 256, device=GPU_TYPE, dtype=y_dtype).T,
            )

    def test_solve_for_zero(self):
        from torch._inductor import tiling_utils

        x, y = sympy.symbols("x y", integer=True)
        # Test cases: (expression, expected_result)
        test_cases = [
            # Simple linear expressions
            (x + 5, (-5)),
            (2 * x - 10, (5)),
            # Constant expressions (should return None)
            (sympy.Integer(7), None),
            (sympy.Integer(0), None),
            # FloorDiv cases (should return None per function)
            (FloorDiv(x, 2), None),
            (FloorDiv(x, 2) + 5, None),
            # ModularIndexing cases
            (ModularIndexing(x, 1, 5), (5)),
            (ModularIndexing(x, 1, 3), (3)),
            # Expressions with no constant solution
            (x**2 + 1, None),  # No real solution
        ]
        for expr, expected in test_cases:
            result = tiling_utils.solve_for_zero(expr)
            self.assertEqual(result, expected)

    def test_solve_for_tiling(self):
        from torch._inductor import tiling_utils

        x = sympy.Symbol("x", integer=True)

        test_cases = [
            # Simple linear cases that coalesce
            (3 * x, None),
            # # # # Expression with no free symbols
            # (sympy.Integer(5), None),
            (x / 3, 3),
            (FloorDiv(x * 2, 6), 3),
            # # ModularIndexing expressions
            (ModularIndexing(FloorDiv(x, 4), 1, 64), 4),
            (x + ModularIndexing(x, 1, 5), None),
            (x**2, None),  # Non-linear, diff is not constant
            (4096 * (ModularIndexing(32 * x, 1, 2048)) + FloorDiv(x, 64), 64),
            (4096 * (ModularIndexing(x, 1, 2048)) + FloorDiv(x, 2048), 2048),
        ]

        for expr, expected in test_cases:
            result = tiling_utils.solve_for_tiling(expr)
            self.assertEqual(result, expected)

    def test_induced_fused_tiling(self):
        from torch._inductor import tiling_utils

        def fn(nodes):
            self.assertTrue(len(nodes) == 1)

            coalesce_analysis = tiling_utils.analyze_memory_coalescing(nodes[0])
            self.assertEqual(coalesce_analysis.suggested_split.tiling_factor, 64)
            return nodes

        with torch._inductor.config.patch(_post_fusion_custom_pass=fn), torch.no_grad():

            def forward(permute):
                clone = torch.ops.aten.clone.default(
                    permute, memory_format=torch.contiguous_format
                )
                view_2 = torch.ops.aten.view.default(clone, [-1, 32])
                amax_1 = torch.ops.aten.amax.default(view_2, [1])
                return amax_1

            XDIM = 2048
            YDIM = 4096

            arg0_1 = torch.randn([XDIM, YDIM], device=GPU_TYPE, dtype=torch.bfloat16)
            permute = torch.ops.aten.permute.default(arg0_1, [1, 0])

            out, code = run_and_get_code(torch.compile(forward), (permute))

            self.assertEqual(out, forward(permute))
            FileCheck().check("YBLOCK").check("XBLOCK").run(code[0])


layouts = ("cont", "NHWC", "T")


@inductor_config.patch(
    {
        "triton.unique_kernel_names": True,
        "loop_ordering_after_fusion": True,
        "triton.coalesce_tiling_analysis": True,
    }
)
@instantiate_parametrized_tests
class TestTiling(TestCase):
    def T(self, layout: str):
        SIZE_A = 128
        SIZE_B = 256
        SIZE_C = 512

        if layout == "cont":
            return torch.rand(SIZE_A, SIZE_B, SIZE_C, device=GPU_TYPE).unsqueeze(0)
        elif layout == "T":
            return (
                torch.rand(SIZE_A, SIZE_B, SIZE_C, device=GPU_TYPE)
                .transpose(1, 2)
                .contiguous()
                .transpose(1, 2)
                .unsqueeze(0)
            )
        else:
            assert layout == "NHWC"
            return torch.rand([1, SIZE_A, SIZE_B, SIZE_C], device=GPU_TYPE).to(
                memory_format=torch.channels_last
            )

    @parametrize("a", layouts)
    @parametrize("b", layouts)
    def test_pointwise(self, a, b):
        def foo(x, y):
            return x + y

        x, y = self.T(a), self.T(b)
        res, code = run_and_get_code(torch.compile(foo), x, y)

        if a != b:
            FileCheck().check("ynumel").run(code[0])
        else:
            FileCheck().check_not("ynumel").run(code[0])

        self.assertEqual(res, foo(x, y))

    def test_tiled_reduction(self):
        def f(a, b):
            return (a * b).sum(dim=-1)

        N = 512
        inps = (
            torch.randn(N, N, N, device=GPU_TYPE).permute(2, 1, 0),
            torch.randn(N, N, N, device=GPU_TYPE).permute(1, 2, 0),
        )
        f_c = torch.compile(f)
        out, code = run_and_get_code(f_c, *inps)

        FileCheck().check_dag("xnumel = 512").check_dag("ynumel = 512").check_dag(
            "rnumel"
        ).run(code[0])
        self.assertEqual(out, f(*inps), atol=0.001, rtol=0.04)

    def test_3d_pointwise(self):
        inps = (self.T("cont"), self.T("T"), self.T("NHWC"))

        def f(x, y, z):
            return x + y + z

        f_c = torch.compile(f)
        out, code = run_and_get_code(f_c, *inps)

        FileCheck().check_dag("znumel").check_dag("ynumel").check_dag("xnumel").run(
            code[0]
        )
        self.assertEqual(out, f(*inps))

    def test_cat(self):
        # test unwrapping Identity

        def f(x, y):
            return torch.cat((x, y)) + 1

        x = self.T("cont")
        y = self.T("T")

        inps = (x, y)

        f_c = torch.compile(f)
        out, code = run_and_get_code(f_c, *inps)
        FileCheck().check_dag("ynumel").check_dag("xnumel").run(code[0])
        self.assertEqual(out, f(*inps))

    def test_penalized_small_dim(self):
        x = torch.rand([2000, 1], device=GPU_TYPE)
        y = torch.rand([4, 1], device=GPU_TYPE).T

        # don't tile when it doesn't affect total coalesced mem accesses much
        def f(x, y):
            return x + y

        inps = (x, y)

        f_c = torch.compile(f)
        out, code = run_and_get_code(f_c, *inps)
        FileCheck().check_not("ynumel").check_dag("xnumel").run(code[0])
        self.assertEqual(out, f(*inps))

    def test_mutation_deps(self):
        def f(x):
            return x.add_(1)

        x = self.T("cont")

        from torch._inductor import tiling_utils

        def fn(nodes):
            self.assertTrue(len(nodes) == 1)

            coalesce_analysis = tiling_utils.analyze_memory_coalescing(nodes[0])
            assert coalesce_analysis is not None

            reads = coalesce_analysis.norm_read_writes.reads
            writes = coalesce_analysis.norm_read_writes.writes

            self.assertTrue(len(reads) == 1 and len(writes) == 1)
            self.assertEqual(
                list(coalesce_analysis.norm_read_writes.reads.values()),
                [OrderedSet(("arg0_1",))],
            )
            self.assertEqual(
                list(coalesce_analysis.norm_read_writes.writes.values()),
                [OrderedSet(("buf1",))],
            )

            return nodes

        with torch._inductor.config.patch(_post_fusion_custom_pass=fn), torch.no_grad():
            torch.compile(f)(x)


if __name__ == "__main__":
    if HAS_GPU:
        run_tests()<|MERGE_RESOLUTION|>--- conflicted
+++ resolved
@@ -606,7 +606,6 @@
         out, code = run_and_get_code(f, x)
         FileCheck().check_count("@triton.jit", 1, exactly=True).run(code[0])
 
-<<<<<<< HEAD
     def test_3dred_pw_2d_outer_red(self):
         """
         Test a pattern as follows. We have a 3d contiguous tensor [m, n, k] as input.
@@ -638,8 +637,6 @@
         self.do_acc_test(f, x)
         self.assertEqual(0, metrics.num_loop_reordering)
 
-=======
->>>>>>> a6f9e0e6
 
 @inductor_config.patch(
     {
