--- conflicted
+++ resolved
@@ -12,10 +12,12 @@
 from pathlib import Path
 from typing import Callable, Optional
 
+from torch._dynamo.exc import BackendCompilerFailed
 from torch._inductor.codegen.cuda.serialization import get_cutlass_operation_serializer
-from torch._inductor.utils import clear_inductor_caches
+from torch._inductor.utils import clear_caches
 from torch.export import Dim
 from torch.testing._internal.logging_utils import log_settings
+from torch.utils import _pytree as pytree
 
 
 try:
@@ -38,7 +40,7 @@
 from torch._inductor.ir import FixedLayout
 from torch._inductor.select_algorithm import NoValidChoicesError
 from torch._inductor.test_case import run_tests, TestCase
-from torch._inductor.utils import fresh_inductor_cache
+from torch._inductor.utils import fresh_cache
 from torch.sparse import SparseSemiStructuredTensor, to_sparse_semi_structured
 from torch.testing import FileCheck
 from torch.testing._internal.common_cuda import (
@@ -146,6 +148,13 @@
 )
 
 
+def select_no_algorithm(*args, **kwargs):
+    """
+    Utility function to skip precompilation and autotuning.
+    """
+    raise NoValidChoicesError
+
+
 @instantiate_parametrized_tests
 class TestCutlassBackend(TestCase):
     def setUp(self):
@@ -166,19 +175,19 @@
             os.environ["INDUCTOR_TEST_DISABLE_FRESH_CACHE"] = "1"
             super().setUp()
         finally:
-            os.environ[
-                "INDUCTOR_TEST_DISABLE_FRESH_CACHE"
-            ] = old_disable_fresh_cache_envvar
+            os.environ["INDUCTOR_TEST_DISABLE_FRESH_CACHE"] = (
+                old_disable_fresh_cache_envvar
+            )
         torch.random.manual_seed(1234)
 
     def tearDown(self):
         super().tearDown()
-        clear_inductor_caches()
+        clear_caches()
 
     def run_evt_test(self, model, op, shape, num_fusions=1):
         M, N = shape
         a = torch.ones(M, N).cuda().half()
-        b = torch.ones(N, N).cuda().half()
+        b = torch.ones(N, N).cuda().half().t()
         extra_args = gen_args(op, (M, N))
         model = model.cuda()
 
@@ -215,7 +224,7 @@
             return a @ b
 
         a = torch.randn(100, 10).cuda().half()
-        b = torch.randn(10, 100).cuda().half()
+        b = torch.randn(100, 10).cuda().half().t()
 
         with config.patch(
             {
@@ -226,10 +235,6 @@
                 "cuda.cutlass_max_profiling_configs": 2,
             }
         ):
-
-            def select_no_algorithm(*args, **kwargs):
-                raise NoValidChoicesError
-
             with mock.patch(
                 "torch._inductor.kernel.mm.autotune_select_algorithm",
                 wraps=select_no_algorithm,
@@ -247,7 +252,10 @@
 
         self.assertTrue(try_import_cutlass())
 
-        import cutlass  # noqa: F401
+        if config.is_fbcode():
+            import python_cutlass
+        else:
+            import cutlass as python_cutlass  # noqa: F401
         import cutlass_library  # noqa: F401
 
     def test_cutlass_key(self):
@@ -271,7 +279,7 @@
         M, N, K = 4096, 2048, 25728
 
         a = torch.randn(M, K).cuda().half()
-        b = torch.randn(K, N).cuda().half()
+        b = torch.randn(N, K).cuda().half().t()
 
         with config.patch(
             {
@@ -297,13 +305,8 @@
         M, N, K = 4096, 2048, 25728
         dtype = torch.float16
 
-<<<<<<< HEAD
-        a = torch.randn(M, K).cuda().half()
-        b = torch.randn(K, N).cuda().half()
-=======
         a = torch.randn(M, K, dtype=dtype).cuda()
         b = torch.randn(N, K, dtype=dtype).cuda().t()
->>>>>>> eaa5d9d3
 
         x_shapes = [
             (M, N),
@@ -343,7 +346,7 @@
         B, M, N, K = 10, 4096, 2048, 25728
 
         a = torch.randn(B, M, K).cuda().half()
-        b = torch.randn(B, K, N).cuda().half()
+        b = torch.randn(B, N, K).cuda().half().permute(0, 2, 1)
 
         with config.patch(
             {
@@ -375,8 +378,8 @@
 
         model = MyModel()
         a = torch.randn(128, 16).cuda().half()
-        b = torch.randn(16, 128).cuda().half()
-        c = torch.randn(16, 512).cuda().half()
+        b = torch.randn(128, 16).cuda().half().t()
+        c = torch.randn(512, 16).cuda().half().t()
 
         with config.patch(
             {
@@ -417,8 +420,8 @@
 
         model = MyModel()
         a = torch.randn(128, 16).cuda().half()
-        b = torch.randn(16, 128).cuda().half()
-        c = torch.randn(16, 512).cuda().half()
+        b = torch.randn(128, 16).cuda().half().t()
+        c = torch.randn(512, 16).cuda().half().t()
 
         with config.patch(
             {
@@ -431,7 +434,9 @@
                     2,
                     4,
                 ],  # guarantees > 1 choices
-                "force_disable_caches": True,
+                "fx_graph_cache": False,
+                "fx_graph_remote_cache": False,
+                "autotune_local_cache": False,
             }
         ):
             from torch._inductor.utils import run_and_get_code
@@ -495,13 +500,16 @@
             else None
         )
 
-        with config.patch(
-            {
-                "max_autotune": True,
-                "max_autotune_gemm_backends": max_autotune_gemm_backends,
-                "cuda.cutlass_max_profiling_configs": 2,
-            }
-        ), dynamo_config.patch({"error_on_recompile": dynamic}):
+        with (
+            config.patch(
+                {
+                    "max_autotune": True,
+                    "max_autotune_gemm_backends": max_autotune_gemm_backends,
+                    "cuda.cutlass_max_profiling_configs": 2,
+                }
+            ),
+            dynamo_config.patch({"error_on_recompile": dynamic}),
+        ):
             expected = [model(*input) for input in inputs]
             if use_aoti:
                 actual = AOTIRunnerUtil.run_multiple(
@@ -515,7 +523,7 @@
 
     @unittest.skipIf(not SM90OrLater, "need sm_90")
     @parametrize("dynamic", (False, True))
-    @parametrize("use_aoti", (False,))
+    @parametrize("use_aoti", (False, True))
     @parametrize("dtype", (torch.float8_e4m3fn,))
     @mock.patch.dict(os.environ, {"PATH": _get_path_without_sccache()})
     def test_max_autotune_cutlass_backend_fp8_scaled_mm(
@@ -582,15 +590,18 @@
         )
         model = MyModel().cuda()
 
-        with config.patch(
-            {
-                "max_autotune": True,
-                "max_autotune_gemm_backends": max_autotune_gemm_backends,
-                "cuda.cutlass_max_profiling_configs": 2,
-                "benchmark_epilogue_fusion": False,  # EVT doesn't support benchmark fusion yet
-                "cuda.cutlass_tma_only": True,
-            }
-        ), dynamo_config.patch({"error_on_recompile": dynamic}):
+        with (
+            config.patch(
+                {
+                    "max_autotune": True,
+                    "max_autotune_gemm_backends": max_autotune_gemm_backends,
+                    "cuda.cutlass_max_profiling_configs": 2,
+                    "benchmark_epilogue_fusion": False,  # EVT doesn't support benchmark fusion yet
+                    "cuda.cutlass_tma_only": True,
+                }
+            ),
+            dynamo_config.patch({"error_on_recompile": dynamic}),
+        ):
             expected = [model(*input) for input in inputs]
             if use_aoti:
                 actual = AOTIRunnerUtil.run_multiple(
@@ -638,13 +649,13 @@
         ]
         for x_shape in x_shapes:
             torch._dynamo.reset()
-            clear_inductor_caches()
+            clear_caches()
 
             inputs = [
                 (
                     torch.randn(x_shape(M, N)).cuda().to(dtype),
                     torch.randn(M, K).cuda().to(dtype),
-                    torch.randn(K, N).cuda().to(dtype),
+                    torch.randn(N, K).cuda().to(dtype).t(),
                 )
                 for (M, N, K) in shapes
             ]
@@ -661,13 +672,16 @@
                 if dynamic
                 else None
             )
-            with config.patch(
-                {
-                    "max_autotune": True,
-                    "max_autotune_gemm_backends": max_autotune_gemm_backends,
-                    "cuda.cutlass_max_profiling_configs": 2,
-                }
-            ), dynamo_config.patch({"error_on_recompile": dynamic}):
+            with (
+                config.patch(
+                    {
+                        "max_autotune": True,
+                        "max_autotune_gemm_backends": max_autotune_gemm_backends,
+                        "cuda.cutlass_max_profiling_configs": 2,
+                    }
+                ),
+                dynamo_config.patch({"error_on_recompile": dynamic}),
+            ):
                 expected = [model(*input) for input in inputs]
                 if use_aoti:
                     actual = AOTIRunnerUtil.run_multiple(
@@ -754,11 +768,7 @@
         Make sure autotuning mm in sub processes work without crashes.
         """
 
-        def mm(a, b):
-            return a @ b
-
-        a = torch.randn(128, 16).cuda().half()
-        b = torch.randn(16, 128).cuda().half()
+        compiled_model = torch.compile(torch.mm, dynamic=dynamic)
 
         with config.patch(
             {
@@ -784,12 +794,66 @@
                 ),
             ):
                 a = torch.randn(M, K).cuda().half()
-                b = torch.randn(K, N).cuda().half()
-                Y_compiled = torch.compile(mm, dynamic=dynamic)(a, b)
-                Y = mm(a, b)
+                b = torch.randn(N, K).cuda().half().t()
+                Y_compiled = compiled_model(a, b)
+                Y = torch.mm(a, b)
                 # we need relaxed numerical limits due to the sheer size of the
                 # matmuls involved. Many small addition differences add up.
                 torch.testing.assert_close(Y_compiled, Y, atol=0.01, rtol=0.01)
+
+    @unittest.skipIf(not SM90OrLater, "need sm_90")
+    def test_streamk_with_dynamic(
+        self,
+    ):
+        """
+        Test streamk with dynamic=True. Streamk should be filtered out.
+
+        Problem is streamk can have a different workspace depending on the
+        shape. Without a correct workspace, the kernel will fail at runtime.
+        """
+
+        a = torch.randn(128, 16).cuda().half()
+        b = torch.randn(128, 16).cuda().half().t()
+
+        with config.patch(
+            {
+                "max_autotune": True,
+                "max_autotune_gemm_backends": "CUTLASS",
+                "cuda.cutlass_op_allowlist_regex": "stream_k",  # only stream-k GEMM Kernels
+            }
+        ):
+            with self.assertRaisesRegex(InductorError, r".*NoValidChoicesError.*"):
+                _ = torch.compile(torch.mm, dynamic=True)(a, b)
+
+    @unittest.skipIf(not SM90OrLater, "need sm_90")
+    def test_streamk_with_static(
+        self,
+    ):
+        """
+        Test streamk with dynamic=False. Streamk should work.
+        """
+
+        shapes = [
+            (18432, 3072, 6144),
+            (9216, 3072, 6144),
+            (4608, 3072, 6144),
+        ]
+        compiled_model = torch.compile(torch.mm, dynamic=False)
+
+        for shape in shapes:
+            M, N, K = shape
+            a = torch.randn(M, K).cuda().half()
+            b = torch.randn(N, K).cuda().half().t()
+
+            with config.patch(
+                {
+                    "max_autotune": True,
+                    "max_autotune_gemm_backends": "CUTLASS",
+                    "cuda.cutlass_max_profiling_configs": 1,
+                    "cuda.cutlass_op_allowlist_regex": "stream_k",  # only stream-k GEMM Kernels
+                }
+            ):
+                _ = compiled_model(a, b)
 
     def _test_max_autotune_cutlass_backend_epilogue_fusion(
         self,
@@ -807,10 +871,10 @@
         # that allows fusions
         if batch_size is None:
             a = torch.randn(256, 32).cuda()
-            b = torch.randn(32, 256).cuda()
+            b = torch.randn(256, 32).cuda().t()
         else:
             a = torch.randn(batch_size, 256, 32).cuda()
-            b = torch.randn(batch_size, 32, 256).cuda()
+            b = torch.randn(batch_size, 256, 32).cuda().permute(0, 2, 1)
         if fp16:
             a = a.half()
             b = b.half()
@@ -829,9 +893,9 @@
             Y_compiled = torch.compile(mm, dynamic=dynamic)(a, b)
             Y = mm(a, b)
             actual_count = counters["inductor"]["cuda_epilogue_fusion_counter"]
-            assert (
-                actual_count == expected_fuse_count
-            ), f"Expected fuse count of {expected_fuse_count} but got {actual_count}"
+            assert actual_count == expected_fuse_count, (
+                f"Expected fuse count of {expected_fuse_count} but got {actual_count}"
+            )
             torch.testing.assert_close(Y_compiled, Y, atol=1e-2, rtol=1e-2)
 
     @unittest.skipIf(not SM90OrLater, "need sm_90")
@@ -949,7 +1013,7 @@
             }
 
             x = torch.randn(M, K).cuda().half()
-            w = torch.randn(K, N).cuda().half()
+            w = torch.randn(N, K).cuda().half().t()
 
             actual = AOTIRunnerUtil.run(
                 model,
@@ -987,7 +1051,7 @@
             }
 
             x = torch.randn(M, K).cuda().half()
-            w = torch.randn(K, N).cuda().half()
+            w = torch.randn(N, K).cuda().half().t()
 
             actual = AOTIRunnerUtil.run(
                 model,
@@ -1017,7 +1081,7 @@
             M, N, K = 200, 5216, 10_432
 
             x = torch.randn(M, K).cuda().half()
-            w = torch.randn(K, N).cuda().half()
+            w = torch.randn(N, K).cuda().half().t()
 
             actual = AOTIRunnerUtil.run(
                 model,
@@ -1086,12 +1150,9 @@
 
         x = torch.randn((128, 128)).cuda().half()
         a = torch.randn(128, 128).cuda().half()
-        b = torch.randn(128, 128).cuda().half()
-
-        def select_no_algorithm(*args, **kwargs):
-            raise NoValidChoicesError
-
-        with fresh_inductor_cache():
+        b = torch.randn(128, 128).cuda().half().t()
+
+        with fresh_cache():
             with config.patch(
                 {
                     "max_autotune": True,
@@ -1118,9 +1179,9 @@
                             choice_info = choice.info_dict()
                             op_conf_name = choice_info.get("op_conf_name", "")
                             assert isinstance(op_conf_name, str)
-                            assert (
-                                "pingpong" not in op_conf_name
-                            ), "All pingpong Kernels should have been filtered"
+                            assert "pingpong" not in op_conf_name, (
+                                "All pingpong Kernels should have been filtered"
+                            )
                             cuda_template_count += 1
                     assert cuda_template_count > 0, "No CUDATemplateCaller choices"
 
@@ -1134,12 +1195,9 @@
 
         x = torch.randn((128, 128)).cuda().half()
         a = torch.randn(128, 128).cuda().half()
-        b = torch.randn(128, 128).cuda().half()
-
-        def select_no_algorithm(*args, **kwargs):
-            raise NoValidChoicesError
-
-        with fresh_inductor_cache():
+        b = torch.randn(128, 128).cuda().half().t()
+
+        with fresh_cache():
             with config.patch(
                 {
                     "max_autotune": True,
@@ -1166,11 +1224,95 @@
                             choice_info = choice.info_dict()
                             op_conf_name = choice_info.get("op_conf_name", "")
                             assert isinstance(op_conf_name, str)
-                            assert (
-                                "pingpong" in op_conf_name
-                            ), "Only pingpong Kernels should have been allowed"
+                            assert "pingpong" in op_conf_name, (
+                                "Only pingpong Kernels should have been allowed"
+                            )
                             cuda_template_count += 1
                     assert cuda_template_count > 0, "No CUDATemplateCaller choices"
+
+    @unittest.skipIf(not SM90OrLater, "need sm_90")
+    @mock.patch.dict(os.environ, {"PATH": _get_path_without_sccache()})
+    def test_cutlass_backend_fp8_scaled_mm_fast_accum_filtering(
+        self,
+    ):
+        float8_dtype = torch.float8_e4m3fn
+        # Only bf16 output type is supported for row-wise scaling, not fp32
+        output_dtype: torch.dtype = torch.bfloat16
+        device = "cuda"
+        M, K, N = 128, 128, 128  # Matmul Y = X [M, K] x W [N, K]
+        x = torch.randn(M, K, dtype=output_dtype, device=device)
+        w = torch.randn(N, K, dtype=output_dtype, device=device)
+        bias = None
+        # quantize weight (prior to inference)
+        w_fp8, w_inverse_scale = _quantize_rowwise(w, float8_dtype)
+        w_t_fp8 = w_fp8.t()
+        w_inverse_scale = w_inverse_scale.t()  # scale_b should be (1, N)
+
+        # quantize input x
+        x_fp8, x_inverse_scale = _quantize_rowwise(x, float8_dtype)
+
+        def linear(
+            x_fp8, x_inverse_scale, w_t_fp8, w_inverse_scale, bias, use_fast_accum
+        ):
+            y = torch._scaled_mm(
+                x_fp8,
+                w_t_fp8,
+                x_inverse_scale,
+                w_inverse_scale,
+                bias,
+                out_dtype=output_dtype,
+                use_fast_accum=use_fast_accum,
+            )
+            return y
+
+        linear_compiled = torch.compile(linear, backend="inductor")
+
+        def run_test(use_fast_accum):
+            with fresh_cache():
+                with config.patch(
+                    {
+                        "max_autotune": True,
+                        "max_autotune_gemm_backends": "CUTLASS",
+                        "cuda.cutlass_max_profiling_configs": 2,
+                    }
+                ):
+                    with mock.patch(
+                        "torch._inductor.kernel.mm.autotune_select_algorithm",
+                        wraps=select_no_algorithm,
+                    ) as sa:
+                        with self.assertRaisesRegex(
+                            InductorError, r".*NoValidChoicesError.*"
+                        ):
+                            linear_compiled(
+                                x_fp8,
+                                x_inverse_scale,
+                                w_t_fp8,
+                                w_inverse_scale,
+                                bias,
+                                use_fast_accum,
+                            )
+
+                        args, _ = sa.call_args
+                        _, choices, _, _ = args
+                        cuda_template_count = 0
+                        for choice in choices:
+                            if isinstance(choice, CUDATemplateCaller):
+                                choice_info = choice.info_dict()
+                                op_conf_name = choice_info.get("op_conf_name", "")
+                                assert isinstance(op_conf_name, str)
+                                if use_fast_accum:
+                                    assert "fastaccum" in op_conf_name, (
+                                        "Only fastaccum Kernels should have been allowed"
+                                    )
+                                else:
+                                    assert "fastaccum" not in op_conf_name, (
+                                        "fastaccum Kernels should have been filtered"
+                                    )
+                                cuda_template_count += 1
+                        assert cuda_template_count > 0, "No CUDATemplateCaller choices"
+
+        run_test(True)
+        run_test(False)
 
     @unittest.skipIf(not SM90OrLater, "need sm_90")
     @mock.patch.dict(os.environ, {"PATH": _get_path_without_sccache()})
@@ -1202,19 +1344,20 @@
             ),
         ]
 
-        def select_no_algorithm(*args, **kwargs):
-            raise NoValidChoicesError
-
-        with fresh_inductor_cache(), config.patch(
-            {
-                "max_autotune": True,
-                "max_autotune_gemm_backends": "CUTLASS",
-                "cuda.cutlass_max_profiling_configs": 2,
-            }
-        ), mock.patch(
-            "torch._inductor.kernel.mm.autotune_select_algorithm",
-            wraps=select_no_algorithm,
-        ) as sa:
+        with (
+            fresh_cache(),
+            config.patch(
+                {
+                    "max_autotune": True,
+                    "max_autotune_gemm_backends": "CUTLASS",
+                    "cuda.cutlass_max_profiling_configs": 2,
+                }
+            ),
+            mock.patch(
+                "torch._inductor.kernel.mm.autotune_select_algorithm",
+                wraps=select_no_algorithm,
+            ) as sa,
+        ):
             for input in inputs:
                 A, B = input
                 M, K = A.shape
@@ -1258,22 +1401,23 @@
 
         M, N, K = (128, 128, 16)
         A = torch.randn(M, K).cuda().half()
-        B = torch.randn(K, N).cuda().half()
-
-        def select_no_algorithm(*args, **kwargs):
-            raise NoValidChoicesError
-
-        with fresh_inductor_cache(), config.patch(
-            {
-                "max_autotune": True,
-                "max_autotune_gemm_backends": "CUTLASS",
-                "cuda.cutlass_max_profiling_configs": 2,
-                "cuda.cutlass_presets": presets,
-            }
-        ), mock.patch(
-            "torch._inductor.kernel.mm.autotune_select_algorithm",
-            wraps=select_no_algorithm,
-        ) as sa:
+        B = torch.randn(N, K).cuda().half().t()
+
+        with (
+            fresh_cache(),
+            config.patch(
+                {
+                    "max_autotune": True,
+                    "max_autotune_gemm_backends": "CUTLASS",
+                    "cuda.cutlass_max_profiling_configs": 2,
+                    "cuda.cutlass_presets": presets,
+                }
+            ),
+            mock.patch(
+                "torch._inductor.kernel.mm.autotune_select_algorithm",
+                wraps=select_no_algorithm,
+            ) as sa,
+        ):
             with self.assertRaisesRegex(InductorError, r".*NoValidChoicesError.*"):
                 torch.compile(torch.mm)(A, B)
 
@@ -1366,7 +1510,7 @@
         max_autotune_gemm_backends = "CUTLASS"
 
         a = torch.randn(128, 16).cuda().half()
-        b = torch.randn(16, 128).cuda().half()
+        b = torch.randn(128, 16).cuda().half().t()
 
         with config.patch(
             {
@@ -1449,7 +1593,7 @@
             return a @ b
 
         a = torch.randn(128, 16).cuda().half()
-        b = torch.randn(16, 128).cuda().half()
+        b = torch.randn(128, 16).cuda().half().t()
 
         with config.patch(
             {
@@ -1457,12 +1601,16 @@
                 "max_autotune_gemm_backends": "ATEN,TRITON,CUTLASS",
                 "cuda.cutlass_max_profiling_configs": 2,
                 # needed for log searching
-                "force_disable_caches": True,
-            }
-        ):
-            with log_settings("+inductor"), self.assertLogs(
-                logger="torch._inductor.codegen.cuda", level=logging.DEBUG
-            ) as test_log:
+                "fx_graph_cache": False,
+                "fx_graph_remote_cache": False,
+            }
+        ):
+            with (
+                log_settings("+inductor"),
+                self.assertLogs(
+                    logger="torch._inductor.codegen.cuda", level=logging.DEBUG
+                ) as test_log,
+            ):
                 Y_compiled = torch.compile(mm, dynamic=False)(a, b)
                 Y = mm(a, b)
                 torch.testing.assert_close(Y_compiled, Y)
@@ -1477,6 +1625,177 @@
             self.assertTrue(num_ops > 0, "The number of ops should be greater than 0")
 
     @unittest.skipIf(not SM90OrLater, "need sm_90")
+    def test_maybe_append_choice_caching(self):
+        """
+        Test if maybe_append_choice's caching leads to correct results and
+        shorter maybe_append_choice time.
+        """
+
+        NUM_ITERATIONS = 10
+
+        class TestModule(torch.nn.Module):
+            def forward(self, A, B):
+                for _ in range(NUM_ITERATIONS):
+                    A = A @ B / 32
+                return A
+
+        model = TestModule().cuda()
+        A = torch.randn(1024, 1024, dtype=torch.bfloat16, device="cuda")
+        B = torch.randn(1024, 1024, dtype=torch.bfloat16, device="cuda").t()
+
+        expected = model(A, B)
+
+        # Track render calls
+        from torch._inductor.codegen.cuda.gemm_template import CUTLASSGemmTemplate
+
+        original_render = CUTLASSGemmTemplate.render
+        render_call_count = 0
+
+        def counting_render(self, *args, **kwargs):
+            nonlocal render_call_count
+            render_call_count += 1
+            return original_render(self, *args, **kwargs)
+
+        with mock.patch.object(CUTLASSGemmTemplate, "render", counting_render):
+            with config.patch(
+                {
+                    "max_autotune": True,
+                    "max_autotune_gemm_backends": "CUTLASS",
+                    "fx_graph_cache": False,
+                    "fx_graph_remote_cache": False,
+                    "cuda.enable_caching_codegen": True,
+                    "cuda.cutlass_max_profiling_configs": 2,
+                }
+            ):
+                compiled_model = torch.compile(model, fullgraph=True)
+                actual = compiled_model(A, B)
+
+        torch.testing.assert_close(actual, expected)
+
+        # Check render call count: render is called uniquely for each codegen
+        # and for each finalized codegen.
+        self.assertEqual(render_call_count, NUM_ITERATIONS + 2)
+
+    @unittest.skipIf(not SM90OrLater, "need sm_90")
+    @mock.patch.dict(os.environ, {"PATH": _get_path_without_sccache()})
+    def test_multiple_mm(self):
+        """
+        Test multiple matrix multiplications with different shapes in a single nn.Module.
+        """
+
+        class MultipleMMModel(torch.nn.Module):
+            def forward(self, a, b, c, d):
+                # First mm with shape (128, 64) @ (64, 32) -> (128, 32)
+                mm1 = a @ b
+                # Second mm with shape (256, 128) @ (128, 64) -> (256, 64)
+                mm2 = c @ d
+                return mm1, mm2
+
+        model = MultipleMMModel().cuda()
+
+        # Create tensors with different shapes
+        a = torch.randn(128, 64).cuda().half()
+        b = torch.randn(32, 64).cuda().half().t()
+        c = torch.randn(256, 128).cuda().half()
+        d = torch.randn(64, 128).cuda().half().t()
+
+        # Track render calls
+        from torch._inductor.codegen.cuda.gemm_template import CUTLASSGemmTemplate
+
+        original_render = CUTLASSGemmTemplate.render
+        render_call_count = 0
+
+        def counting_render(self, *args, **kwargs):
+            nonlocal render_call_count
+            render_call_count += 1
+            return original_render(self, *args, **kwargs)
+
+        with mock.patch.object(CUTLASSGemmTemplate, "render", counting_render):
+            with config.patch(
+                {
+                    "max_autotune": True,
+                    "max_autotune_gemm_backends": "CUTLASS",
+                    "cuda.cutlass_max_profiling_configs": 2,
+                    "fx_graph_cache": False,
+                    "fx_graph_remote_cache": False,
+                    "cuda.enable_caching_codegen": True,
+                }
+            ):
+                # Get expected results
+                expected = model(a, b, c, d)
+
+                # Compile and run
+                compiled_model = torch.compile(model)
+                actual = compiled_model(a, b, c, d)
+
+                # Verify results
+                torch.testing.assert_close(actual, expected)
+
+        num_matmuls = 2
+        self.assertEqual(render_call_count, num_matmuls + num_matmuls * 2)
+
+    @unittest.skipIf(not SM90OrLater, "need sm_90")
+    @mock.patch.dict(os.environ, {"PATH": _get_path_without_sccache()})
+    def test_multiple_mm_with_dynamic_shape(self):
+        """
+        Test multiple matrix multiplications where one has dynamic shapes.
+        """
+
+        class MultipleMMDynamicModel(torch.nn.Module):
+            def __init__(self) -> None:
+                super().__init__()
+                self.c = torch.randn(64, 256).cuda().half()
+                self.d = torch.randn(128, 256).cuda().half().t()
+
+            def forward(self, a, b):
+                # dynamic shape matmul
+                mm1 = a @ b
+                # static shape matmul
+                mm2 = self.c @ self.d
+                return mm1, mm2
+
+        model = MultipleMMDynamicModel().cuda()
+
+        # Create tensors with different shapes
+        a = torch.randn(128, 64).cuda().half()
+        b = torch.randn(32, 64).cuda().half().t()
+
+        # Track render calls
+        from torch._inductor.codegen.cuda.gemm_template import CUTLASSGemmTemplate
+
+        original_render = CUTLASSGemmTemplate.render
+        render_call_count = 0
+
+        def counting_render(self, *args, **kwargs):
+            nonlocal render_call_count
+            render_call_count += 1
+            return original_render(self, *args, **kwargs)
+
+        with mock.patch.object(CUTLASSGemmTemplate, "render", counting_render):
+            with config.patch(
+                {
+                    "max_autotune": True,
+                    "max_autotune_gemm_backends": "CUTLASS",
+                    "cuda.cutlass_max_profiling_configs": 2,
+                    "fx_graph_cache": False,
+                    "fx_graph_remote_cache": False,
+                    "cuda.enable_caching_codegen": True,
+                }
+            ):
+                # Get expected results
+                expected = model(a, b)
+
+                # Compile and run
+                compiled_model = torch.compile(model, dynamic=True)
+                actual = compiled_model(a, b)
+
+                # Verify results
+                torch.testing.assert_close(actual, expected)
+
+        num_matmuls = 2
+        self.assertEqual(render_call_count, num_matmuls + num_matmuls * 2)
+
+    @unittest.skipIf(not SM90OrLater, "need sm_90")
     @mock.patch.dict(os.environ, {"PATH": _get_path_without_sccache()})
     def test_cutlass_backend_matmul_same_tensor(self):
         max_autotune_gemm_backends = "CUTLASS"
@@ -1521,7 +1840,7 @@
         class TestModel(torch.nn.Module):
             def forward(self, B):
                 A = torch.zeros_like(B)
-                return A @ B
+                return A @ B.t()
 
         M = 1024
         B = torch.randn(M, M).cuda().half()
@@ -1543,7 +1862,7 @@
         class TestModel(torch.nn.Module):
             def forward(self, B):
                 A = torch.zeros_like(B)
-                return (A @ B).relu()
+                return (A @ B.t()).relu()
 
         M = 1024
         B = torch.randn(M, M).cuda().half()
@@ -1569,7 +1888,7 @@
             def forward(self, B):
                 A = torch.zeros_like(B)
                 for _ in range(100):
-                    A = A @ B
+                    A = A @ B.t()
                 return A
 
         M = 1024
@@ -1589,10 +1908,18 @@
 
     @unittest.skipIf(not SM90OrLater, "need sm_90")
     @mock.patch.dict(os.environ, {"PATH": _get_path_without_sccache()})
-    def test_compilation_time(self):
+    @parametrize("use_aoti", (False, True))
+    def test_compilation_time(self, use_aoti):
         M = 1024
         A = torch.randn(M, M).cuda().half()
-        B = torch.randn(M, M).cuda().half()
+        B = torch.randn(M, M).cuda().half().t()
+
+        class MyModel(torch.nn.Module):
+            def forward(self, a, b):
+                return a @ b
+
+        model = MyModel().cuda()
+        expected = model(A, B)
 
         start_time = time.time()
         with config.patch(
@@ -1602,7 +1929,15 @@
                 "cuda.cutlass_max_profiling_configs": 1,
             }
         ):
-            _ = torch.compile(torch.mm)(A, B)
+            if use_aoti:
+                actual = AOTIRunnerUtil.run(
+                    model,
+                    (A, B),
+                )
+            else:
+                actual = torch.compile(model, fullgraph=True)(A, B)
+
+            torch.testing.assert_close(actual, expected)
         self.assertTrue(time.time() - start_time < 50)
 
     @unittest.skipIf(not SM90OrLater, "need sm_90")
@@ -1629,7 +1964,7 @@
         M = 1024
         N = 512
         a = torch.ones(M, N).cuda().half()
-        b = torch.ones(N, N).cuda().half()
+        b = torch.ones(N, N).cuda().half().t()
         extra_args = gen_args(op, (M, N))
         model = TestModel().cuda()
 
@@ -1659,7 +1994,7 @@
 
         model = TestModel().cuda()
         a = torch.ones(M, N).cuda().half()
-        b = torch.ones(N, N).cuda().half()
+        b = torch.ones(N, N).cuda().half().t()
         extra_args = gen_args(op, (M, N), dtype=torch.float16)
 
         # baseline is cutlass kernel + triton
@@ -1724,7 +2059,7 @@
         for i, shape in enumerate(shapes):
             M, N = shape
             a = torch.ones(M, N).cuda().half()
-            b = torch.ones(N, N).cuda().half()
+            b = torch.ones(N, N).cuda().half().t()
             extra_args = gen_args(op, (M, N))
             model = TestModel().cuda()
 
@@ -1752,7 +2087,7 @@
         M = 1024
         N = 512
         a = torch.ones(M, N).cuda().half()
-        b = torch.ones(N, N).cuda().half()
+        b = torch.ones(N, N).cuda().half().t()
         extra_args = gen_args(op, (M, N))
         model = TestModel().cuda()
 
@@ -1766,28 +2101,105 @@
 
     @mock.patch.dict(os.environ, {"PATH": _get_path_without_sccache()})
     @parametrize("arch", ("90", "100"))
-    @parametrize("cuda_version", ("12.4", "12.6", "12.8"))
+    @parametrize("cuda_version", ("12.4", "12.8"))
     def test_gemm_operation_serialization(self, arch: str, cuda_version: str):
         """
         Testing serialization for GEMM operations generated by CUTLASS.
         This should cover GroupedGemmOperation as well.
         """
         full_ops = _gen_ops_cached(arch, cuda_version)
+        ops = pytree.tree_flatten(full_ops)[0]
+
+        # sanity check
+        self.assertGreater(len(ops), 1000, "Too few ops generated")
+
+        # test if configuration name is unique
+        op_config_names = [op.configuration_name() for op in ops]
+        self.assertEqual(len(op_config_names), len(set(op_config_names)))
 
         serializer = get_cutlass_operation_serializer()
         self.assertIsNotNone(serializer)
 
-        count = 0
-        for ops in full_ops.values():
-            for op_dict in ops.values():
-                for op_list in op_dict.values():
-                    for op in op_list:
-                        count += 1
-                        serialized = serializer.serialize(op)
-                        deserialized = serializer.deserialize(serialized)
-                        self.assertTrue(_check_if_instances_equal(op, deserialized))
-
-        self.assertGreater(count, 1000, "Too few ops generated")
+        serialized_ops = [serializer.serialize(op) for op in ops]
+        deserialized_ops = [
+            serializer.deserialize(serialized_op) for serialized_op in serialized_ops
+        ]
+        for op, deserialized_op in zip(ops, deserialized_ops):
+            self.assertTrue(_check_if_instances_equal(op, deserialized_op))
+
+    @unittest.skipIf(not PLATFORM_SUPPORTS_FP8, "FP8 is only supported on H100+")
+    @unittest.skipIf(not SM90OrLater, "need sm_90")
+    @fp8_config
+    @parametrize("float8_dtype", (torch.float8_e4m3fn,))
+    @parametrize(
+        "shape",
+        (
+            (
+                512,
+                128,
+                64,
+            ),
+        ),
+    )
+    @parametrize("has_bias", (False, True))
+    @parametrize("use_fast_accum", (False, True))
+    @parametrize("input_dtype", (torch.bfloat16, torch.float16))
+    def test_fp8_rowwise_scaling(
+        self,
+        float8_dtype: torch.dtype,
+        shape: tuple[int, int, int],
+        has_bias: bool,
+        use_fast_accum: bool,
+        input_dtype: torch.dtype,
+    ):
+        # Only bf16 output type is supported for row-wise scaling, not fp32
+        output_dtype: torch.dtype = torch.bfloat16
+        device = "cuda"
+        M, K, N = shape  # Matmul Y = X [M, K] x W [N, K]
+        x = torch.randn(M, K, dtype=input_dtype, device=device)
+        w = torch.randn(N, K, dtype=input_dtype, device=device)
+        bias = None
+        if has_bias:
+            bias = torch.randn(N, device=device, dtype=input_dtype).to(torch.bfloat16)
+
+        # quantize weight (prior to inference)
+        w_fp8, w_inverse_scale = _quantize_rowwise(w, float8_dtype)
+        w_t_fp8 = w_fp8.t()
+        w_inverse_scale = w_inverse_scale.t()  # scale_b should be (1, N)
+
+        # quantize input x
+        x_fp8, x_inverse_scale = _quantize_rowwise(x, float8_dtype)
+
+        def linear(x_fp8, x_inverse_scale, w_t_fp8, w_inverse_scale, bias):
+            y = torch._scaled_mm(
+                x_fp8,
+                w_t_fp8,
+                x_inverse_scale,
+                w_inverse_scale,
+                bias,
+                out_dtype=output_dtype,
+                use_fast_accum=use_fast_accum,
+            )
+            return y
+
+        y_eager = linear(
+            x_fp8,
+            x_inverse_scale,
+            w_t_fp8,
+            w_inverse_scale,
+            bias,
+        )
+        linear_compiled = torch.compile(linear, backend="inductor")
+        y_compiled = linear_compiled(
+            x_fp8,
+            x_inverse_scale,
+            w_t_fp8,
+            w_inverse_scale,
+            bias,
+        )
+        self.assertEqual(y_eager.dtype, output_dtype)
+        self.assertEqual(y_compiled.dtype, output_dtype)
+        torch.testing.assert_close(y_eager, y_compiled, rtol=1e-2, atol=0.05)
 
     @unittest.skipIf(not PLATFORM_SUPPORTS_FP8, "FP8 is only supported on H100+")
     @unittest.skipIf(not SM90OrLater, "need sm_90")
@@ -1805,30 +2217,32 @@
     )
     @parametrize("has_bias", (False, True))
     @parametrize("use_fast_accum", (False,))
-    def test_fp8_rowwise_scaling(
+    @parametrize("input_dtype", (torch.bfloat16, torch.float16))
+    def test_fp8_tensorwise_scaling(
         self,
         float8_dtype: torch.dtype,
         shape: tuple[int, int, int],
         has_bias: bool,
         use_fast_accum: bool,
+        input_dtype: torch.dtype,
     ):
-        # Only bf16 output type is supported for row-wise scaling, not fp32
-        output_dtype: torch.dtype = torch.bfloat16
         device = "cuda"
         M, K, N = shape  # Matmul Y = X [M, K] x W [N, K]
-        x = torch.randn(M, K, dtype=output_dtype, device=device)
-        w = torch.randn(N, K, dtype=output_dtype, device=device)
+        output_dtype = input_dtype
+        # input and output dtypes of _scaled_mm do not need to be the same, but
+        # typically in a model they are
+        x = torch.randn(M, K, dtype=input_dtype, device=device)
+        w = torch.randn(N, K, dtype=input_dtype, device=device)
         bias = None
         if has_bias:
-            bias = torch.randn(N, device=device, dtype=torch.bfloat16)
+            bias = torch.randn(N, device=device, dtype=input_dtype)
 
         # quantize weight (prior to inference)
-        w_fp8, w_inverse_scale = _quantize_rowwise(w, float8_dtype)
+        w_fp8, w_inverse_scale = _quantize_tensorwise(w, float8_dtype)
         w_t_fp8 = w_fp8.t()
-        w_inverse_scale = w_inverse_scale.t()  # scale_b should be (1, N)
 
         # quantize input x
-        x_fp8, x_inverse_scale = _quantize_rowwise(x, float8_dtype)
+        x_fp8, x_inverse_scale = _quantize_tensorwise(x, float8_dtype)
 
         def linear(x_fp8, x_inverse_scale, w_t_fp8, w_inverse_scale, bias):
             y = torch._scaled_mm(
@@ -1849,79 +2263,6 @@
             w_inverse_scale,
             bias,
         )
-        linear_compiled = torch.compile(linear, backend="inductor")
-        y_compiled = linear_compiled(
-            x_fp8,
-            x_inverse_scale,
-            w_t_fp8,
-            w_inverse_scale,
-            bias,
-        )
-        self.assertEqual(y_eager.dtype, output_dtype)
-        self.assertEqual(y_compiled.dtype, output_dtype)
-        torch.testing.assert_close(y_eager, y_compiled, rtol=1e-2, atol=0.05)
-
-    @unittest.skipIf(not PLATFORM_SUPPORTS_FP8, "FP8 is only supported on H100+")
-    @unittest.skipIf(not SM90OrLater, "need sm_90")
-    @fp8_config
-    @parametrize("float8_dtype", (torch.float8_e4m3fn,))
-    @parametrize(
-        "shape",
-        (
-            (
-                512,
-                128,
-                64,
-            ),
-        ),
-    )
-    @parametrize("has_bias", (False, True))
-    @parametrize("use_fast_accum", (False,))
-    def test_fp8_tensorwise_scaling(
-        self,
-        float8_dtype: torch.dtype,
-        shape: tuple[int, int, int],
-        has_bias: bool,
-        use_fast_accum: bool,
-    ):
-        device = "cuda"
-        M, K, N = shape  # Matmul Y = X [M, K] x W [N, K]
-        input_dtype = torch.bfloat16
-        output_dtype = torch.bfloat16
-        # input and output dtypes of _scaled_mm do not need to be the same, but
-        # typically in a model they are
-        x = torch.randn(M, K, dtype=input_dtype, device=device)
-        w = torch.randn(N, K, dtype=input_dtype, device=device)
-        bias = None
-        if has_bias:
-            bias = torch.randn(N, device=device, dtype=torch.bfloat16)
-
-        # quantize weight (prior to inference)
-        w_fp8, w_inverse_scale = _quantize_tensorwise(w, float8_dtype)
-        w_t_fp8 = w_fp8.t()
-
-        # quantize input x
-        x_fp8, x_inverse_scale = _quantize_tensorwise(x, float8_dtype)
-
-        def linear(x_fp8, x_inverse_scale, w_t_fp8, w_inverse_scale, bias):
-            y = torch._scaled_mm(
-                x_fp8,
-                w_t_fp8,
-                x_inverse_scale,
-                w_inverse_scale,
-                bias,
-                out_dtype=output_dtype,
-                use_fast_accum=use_fast_accum,
-            )
-            return y
-
-        y_eager = linear(
-            x_fp8,
-            x_inverse_scale,
-            w_t_fp8,
-            w_inverse_scale,
-            bias,
-        )
         linear_compiled = torch.compile(linear, backend="inductor", mode="max-autotune")
         y_compiled = linear_compiled(
             x_fp8,
@@ -1938,6 +2279,56 @@
         # setting a small absolute tolerance in these tests
         torch.testing.assert_close(y_eager, y_compiled, rtol=1e-2, atol=0.05)
 
+    @unittest.skipIf(not SM90OrLater, "need sm_90")
+    def test_config_number_post_filtering(self) -> None:
+        """
+        Test if cutlass backend produces the same number of configs after filtering
+        regardless of layout and dtype.
+        """
+        layouts = ["rr", "rc", "cr", "cc"]
+        dtypes = [torch.float16, torch.bfloat16]
+
+        config_counts = {}
+
+        for layout in layouts:
+            for dtype in dtypes:
+                a = torch.randn(128, 128, dtype=dtype).cuda()
+                b = torch.randn(128, 128, dtype=dtype).cuda()
+                if layout[0] == "c":
+                    a = a.t()
+                if layout[1] == "c":
+                    b = b.t()
+
+                with config.patch(
+                    {
+                        "max_autotune": True,
+                        "max_autotune_gemm_backends": "CUTLASS",
+                        # needed for log searching
+                        "force_disable_caches": True,
+                        "cuda.cutlass_max_profiling_swizzle_options": [2],
+                    }
+                ):
+                    with mock.patch(
+                        "torch._inductor.kernel.mm.autotune_select_algorithm",
+                        wraps=select_no_algorithm,
+                    ) as sa:
+                        with self.assertRaisesRegex(
+                            BackendCompilerFailed, r".*NoValidChoicesError.*"
+                        ):
+                            _ = torch.compile(torch.mm, dynamic=False)(a, b)
+                        args, _ = sa.call_args
+                        _, choices, _, __ = args
+
+                        config_counts[(layout, dtype)] = len(choices)
+
+        # Check that all config counts are equal
+        all_counts = list(config_counts.values())
+        self.assertTrue(
+            len(set(all_counts)) == 1,
+            f"Config counts should be equal across all layout/dtype combinations. "
+            f"Got counts: {config_counts}",
+        )
+
 
 if __name__ == "__main__":
     from torch._inductor.utils import is_big_gpu
