# Owner(s): ["module: PrivateUse1"]

import _codecs
import io
import os
import tempfile
import types
import unittest
from unittest.mock import patch

import numpy as np
import psutil
import torch_openreg  # noqa: F401

import torch
from torch.serialization import safe_globals
from torch.testing._internal.common_utils import (
    run_tests,
    skipIfMPS,
    skipIfTorchDynamo,
    skipIfWindows,
    skipIfXpu,
    TemporaryFileName,
    TestCase,
)


class TestPrivateUse1(TestCase):
    """Tests of third-parth device integration mechinasm based PrivateUse1"""

    def test_backend_name(self):
        self.assertEqual(torch._C._get_privateuse1_backend_name(), "openreg")
        # backend can be renamed to the same name multiple times
        torch.utils.rename_privateuse1_backend("openreg")
        with self.assertRaisesRegex(RuntimeError, "has already been set"):  # type: ignore[misc]
            torch.utils.rename_privateuse1_backend("dev")

    def test_backend_module_registration(self):
        def generate_faked_module():
            return types.ModuleType("fake_module")

        with self.assertRaisesRegex(RuntimeError, "Expected one of cpu"):  # type: ignore[misc]
            torch._register_device_module("dev", generate_faked_module())
        with self.assertRaisesRegex(RuntimeError, "The runtime module of"):  # type: ignore[misc]
            torch._register_device_module("openreg", generate_faked_module())

    def test_backend_generate_methods(self):
        with self.assertRaisesRegex(RuntimeError, "The custom device module of"):  # type: ignore[misc]
            torch.utils.generate_methods_for_privateuse1_backend()  # type: ignore[misc]

        self.assertTrue(hasattr(torch.Tensor, "is_openreg"))
        self.assertTrue(hasattr(torch.Tensor, "openreg"))
        self.assertTrue(hasattr(torch.TypedStorage, "is_openreg"))
        self.assertTrue(hasattr(torch.TypedStorage, "openreg"))
        self.assertTrue(hasattr(torch.UntypedStorage, "is_openreg"))
        self.assertTrue(hasattr(torch.UntypedStorage, "openreg"))
        self.assertTrue(hasattr(torch.nn.Module, "openreg"))
        self.assertTrue(hasattr(torch.nn.utils.rnn.PackedSequence, "is_openreg"))
        self.assertTrue(hasattr(torch.nn.utils.rnn.PackedSequence, "openreg"))

    def test_backend_module_function(self):
        with self.assertRaisesRegex(RuntimeError, "Try to call torch.openreg"):  # type: ignore[misc]
            torch.utils.backend_registration._get_custom_mod_func("func_name_")  # type: ignore[misc]
        self.assertTrue(
            torch.utils.backend_registration._get_custom_mod_func("device_count")() == 2  # type: ignore[misc]
        )

    @skipIfTorchDynamo()
    def test_backend_operator_registration(self):
        self.assertTrue(
            torch._C._dispatch_has_kernel_for_dispatch_key(
                "aten::empty.memory_format", torch.DispatchKey.PrivateUse1
            )
        )
        x = torch.empty(3, 3, device="openreg")
        self.assertTrue(x.device.type, "openreg")
        self.assertTrue(x.shape, torch.Size([3, 3]))

    def test_backend_dispatchstub(self):
        x_cpu = torch.randn(2, 2, 3, dtype=torch.float32, device="cpu")
        x_openreg = x_cpu.to("openreg")

        y_cpu = torch.abs(x_cpu)
        y_openreg = torch.abs(x_openreg)
        self.assertEqual(y_cpu, y_openreg.cpu())

        o_cpu = torch.randn(2, 2, 6, dtype=torch.float32, device="cpu")
        o_openreg = o_cpu.to("openreg")
        # output operand with resize flag is False in TensorIterator.
        torch.abs(x_cpu, out=o_cpu[:, :, 0:6:2])
        torch.abs(x_openreg, out=o_openreg[:, :, 0:6:2])
        self.assertEqual(o_cpu, o_openreg.cpu())

        # output operand with resize flag is True in TensorIterator and
        # convert output to contiguous tensor in TensorIterator.
        torch.abs(x_cpu, out=o_cpu[:, :, 0:6:3])
        torch.abs(x_openreg, out=o_openreg[:, :, 0:6:3])
        self.assertEqual(o_cpu, o_openreg.cpu())

    def test_backend_tensor_type(self):
        dtypes_map = {
            torch.bool: "torch.openreg.BoolTensor",
            torch.double: "torch.openreg.DoubleTensor",
            torch.float32: "torch.openreg.FloatTensor",
            torch.half: "torch.openreg.HalfTensor",
            torch.int32: "torch.openreg.IntTensor",
            torch.int64: "torch.openreg.LongTensor",
            torch.int8: "torch.openreg.CharTensor",
            torch.short: "torch.openreg.ShortTensor",
            torch.uint8: "torch.openreg.ByteTensor",
        }

        for dtype, str in dtypes_map.items():
            x = torch.empty(4, 4, dtype=dtype, device="openreg")
            self.assertTrue(x.type() == str)

    # Note that all dtype-d Tensor objects here are only for legacy reasons
    # and should NOT be used.
    def test_backend_type_methods(self):
        # Tensor
        tensor_cpu = torch.randn([8]).float()
        self.assertEqual(tensor_cpu.type(), "torch.FloatTensor")

        tensor_openreg = tensor_cpu.openreg()
        self.assertEqual(tensor_openreg.type(), "torch.openreg.FloatTensor")

        # Storage
        storage_cpu = tensor_cpu.storage()
        self.assertEqual(storage_cpu.type(), "torch.FloatStorage")

        tensor_openreg = tensor_cpu.openreg()
        storage_openreg = tensor_openreg.storage()
        self.assertEqual(storage_openreg.type(), "torch.storage.TypedStorage")

        class CustomFloatStorage:
            @property
            def __module__(self):
                return "torch." + torch._C._get_privateuse1_backend_name()

            @property
            def __name__(self):
                return "FloatStorage"

        try:
            torch.openreg.FloatStorage = CustomFloatStorage()
            self.assertEqual(storage_openreg.type(), "torch.openreg.FloatStorage")

            # test custom int storage after defining FloatStorage
            tensor_openreg = tensor_cpu.int().openreg()
            storage_openreg = tensor_openreg.storage()
            self.assertEqual(storage_openreg.type(), "torch.storage.TypedStorage")
        finally:
            torch.openreg.FloatStorage = None

    def test_backend_tensor_methods(self):
        x = torch.empty(4, 4)
        self.assertFalse(x.is_openreg)  # type: ignore[misc]

        y = x.openreg(torch.device("openreg"))  # type: ignore[misc]
        self.assertTrue(y.is_openreg)  # type: ignore[misc]
        z = x.openreg(torch.device("openreg:0"))  # type: ignore[misc]
        self.assertTrue(z.is_openreg)  # type: ignore[misc]
        n = x.openreg(0)  # type: ignore[misc]
        self.assertTrue(n.is_openreg)  # type: ignore[misc]

    @unittest.skip("Need to support Parameter in openreg")
    def test_backend_module_methods(self):
        class FakeModule(torch.nn.Module):
            def __init__(self):
                super().__init__()
                self.x = torch.nn.Parameter(torch.randn(3, 3))

            def forward(self):
                pass

        module = FakeModule()
        self.assertEqual(module.x.device.type, "cpu")
        module.openreg()  # type: ignore[misc]
        self.assertEqual(module.x.device.type, "openreg")

    @unittest.skip("Need to support untyped_storage in openreg")
    def test_backend_storage_methods(self):
        x = torch.empty(4, 4)

        x_cpu = x.storage()
        self.assertFalse(x_cpu.is_openreg)  # type: ignore[misc]
        x_openreg = x_cpu.openreg()  # type: ignore[misc]
        self.assertTrue(x_openreg.is_openreg)  # type: ignore[misc]

        y = torch.empty(4, 4)

        y_cpu = y.untyped_storage()
        self.assertFalse(y_cpu.is_openreg)  # type: ignore[misc]
        y_openreg = y_cpu.openreg()  # type: ignore[misc]
        self.assertTrue(y_openreg.is_openreg)  # type: ignore[misc]

    def test_backend_packed_sequence_methods(self):
        x = torch.rand(5, 3)
        y = torch.tensor([1, 1, 1, 1, 1])

        z_cpu = torch.nn.utils.rnn.PackedSequence(x, y)
        self.assertFalse(z_cpu.is_openreg)  # type: ignore[misc]

        z_openreg = z_cpu.openreg()  # type: ignore[misc]
        self.assertTrue(z_openreg.is_openreg)  # type: ignore[misc]


class TestOpenReg(TestCase):
    """Tests of mimic accelerator named OpenReg based on PrivateUse1"""

    # Stream & Event
    def test_stream_synchronize(self):
        stream = torch.Stream(device="openreg:1")
        stream.synchronize()
        self.assertEqual(True, stream.query())

    def test_stream_wait_stream(self):
        stream_1 = torch.Stream(device="openreg:0")
        stream_2 = torch.Stream(device="openreg:1")
        # Does not crash!
        stream_2.wait_stream(stream_1)

    @skipIfTorchDynamo()
    def test_record_event(self):
        stream = torch.Stream(device="openreg:1")
        event1 = stream.record_event()
        self.assertNotEqual(0, event1.event_id)
        event2 = stream.record_event()
        self.assertNotEqual(0, event2.event_id)
        self.assertNotEqual(event1.event_id, event2.event_id)

    @skipIfTorchDynamo()
    def test_event_elapsed_time(self):
        stream = torch.Stream(device="openreg:1")
        e1 = torch.Event(device="openreg:1", enable_timing=True)
        e1.record(stream)
        e2 = torch.Event(device="openreg:1", enable_timing=True)
        e2.record(stream)

        e2.synchronize()
        self.assertTrue(e2.query())

        ms = e1.elapsed_time(e2)
        self.assertTrue(ms > 0)

    @skipIfTorchDynamo()
    def test_stream_wait_event(self):
        s1 = torch.Stream(device="openreg")
        s2 = torch.Stream(device="openreg")
        e = s1.record_event()
        s2.wait_event(e)

    @skipIfTorchDynamo()
    def test_event_wait_stream(self):
        s1 = torch.Stream(device="openreg")
        s2 = torch.Stream(device="openreg")
        e1 = s1.record_event()
        e1.wait(s2)

    # Copy
    def test_cross_device_copy(self):
        a = torch.rand(10)
        b = a.to(device="openreg").add(2).to(device="cpu")
        self.assertEqual(b, a + 2)

    def test_copy_same_device(self):
        a = torch.ones(10, device="openreg").clone()
        self.assertEqual(a, torch.ones(10, device="openreg"))

    def test_cross_diff_devices_copy(self):
        a = torch.ones(10, device="openreg:0").to(device="openreg:1").to(device="cpu")
        self.assertEqual(a, torch.ones(10))

    # RNG
    def test_generator(self):
        generator = torch.Generator(device="openreg:1")
        self.assertEqual(generator.device.type, "openreg")
        self.assertEqual(generator.device.index, 1)

    def test_rng_state(self):
        state = torch.openreg.get_rng_state(0)  # type: ignore[misc]
        torch.openreg.set_rng_state(state, 0)  # type: ignore[misc]

    def test_manual_seed(self):
        torch.openreg.manual_seed_all(2024)  # type: ignore[misc]
        self.assertEqual(torch.openreg.initial_seed(), 2024)  # type: ignore[misc]

    # Autograd
<<<<<<< HEAD
=======
    @skipIfMPS
>>>>>>> 56ebed62
    @skipIfWindows()
    def test_autograd_init(self):
        # Make sure autograd is initialized
        torch.ones(2, requires_grad=True, device="openreg").sum().backward()

        pid = os.getpid()
        task_path = f"/proc/{pid}/task"
        all_threads = psutil.Process(pid).threads()

        all_thread_names = set()

        for t in all_threads:
            with open(f"{task_path}/{t.id}/comm") as file:
                thread_name = file.read().strip()
            all_thread_names.add(thread_name)

        for i in range(torch.accelerator.device_count()):
            self.assertIn(f"pt_autograd_{i}", all_thread_names)

    # Storage & Pin Memory
    @skipIfTorchDynamo("unsupported aten.is_pinned.default")
    def test_pin_memory(self):
        tensor = torch.randn(10)
        self.assertFalse(tensor.is_pinned())
        pinned_tensor = tensor.pin_memory()
        self.assertTrue(pinned_tensor.is_pinned())
        slice_tensor = pinned_tensor[2:5]
        self.assertTrue(slice_tensor.is_pinned())

        tensor = torch.randn(10)
        storage = tensor.storage()
        self.assertFalse(storage.is_pinned("openreg"))
        pinned_storage = storage.pin_memory("openreg")
        self.assertTrue(pinned_storage.is_pinned("openreg"))

        tensor = torch.randn(10)
        untyped_storage = tensor.untyped_storage()
        self.assertFalse(untyped_storage.is_pinned("openreg"))
        pinned_untyped_storage = untyped_storage.pin_memory("openreg")
        self.assertTrue(pinned_untyped_storage.is_pinned("openreg"))

    @skipIfTorchDynamo("unsupported aten.is_pinned.default")
    def test_rewrapped_storage(self):
        pinned_a = torch.randn(10).pin_memory()
        rewrapped_a = torch.tensor((), dtype=torch.float32).set_(
            pinned_a.untyped_storage()[2:],
            size=(5,),
            stride=(1,),
            storage_offset=0,
        )
        self.assertTrue(rewrapped_a.is_pinned())
        self.assertNotEqual(pinned_a.data_ptr(), rewrapped_a.data_ptr())

    # Serialization
    def test_serialization(self):
        storage = torch.UntypedStorage(4, device=torch.device("openreg"))
        self.assertEqual(torch.serialization.location_tag(storage), "openreg:0")

        storage = torch.UntypedStorage(4, device=torch.device("openreg:0"))
        self.assertEqual(torch.serialization.location_tag(storage), "openreg:0")

        storage_cpu = torch.empty(4, 4).storage()
        storage_openreg = torch.serialization.default_restore_location(
            storage_cpu, "openreg:0"
        )
        self.assertTrue(storage_openreg.is_openreg)  # type: ignore[misc]

        tensor = torch.empty(3, 3, device="openreg")
        self.assertEqual(torch._utils.get_tensor_metadata(tensor), {})  # type: ignore[misc]
        metadata = {"version_number": True, "format_number": True}
        torch._utils.set_tensor_metadata(tensor, metadata)  # type: ignore[misc]
        self.assertEqual(torch._utils.get_tensor_metadata(tensor), metadata)  # type: ignore[misc]

        with tempfile.TemporaryDirectory() as tmpdir:
            path = os.path.join(tmpdir, "data.pt")
            torch.save(tensor, path)

            tensor_openreg = torch.load(path)
            self.assertTrue(tensor_openreg.is_openreg)
            self.assertEqual(torch._utils.get_tensor_metadata(tensor_openreg), metadata)  # type: ignore[misc]

            tensor_cpu = torch.load(path, map_location="cpu")
            self.assertFalse(tensor_cpu.is_openreg)
            self.assertEqual(torch._utils.get_tensor_metadata(tensor_cpu), {})  # type: ignore[misc]

    @skipIfTorchDynamo()
    @unittest.skipIf(
        np.__version__ < "1.25",
        "versions < 1.25 serialize dtypes differently from how it's serialized in data_legacy_numpy",
    )
    def test_open_device_numpy_serialization(self):
        """
        This tests the legacy _rebuild_device_tensor_from_numpy serialization path
        """
        data_legacy_numpy = (
            b"PK\x03\x04\x00\x00\x08\x08\x00\x00\x00\x00\x00\x00\x00\x00\x00\x00\x00\x00\x00\x00\x00"
            b"\x00\x00\x00\x10\x00\x12\x00archive/data.pklFB\x0e\x00ZZZZZZZZZZZZZZ\x80\x02}q\x00X\x01"
            b"\x00\x00\x00xq\x01ctorch._utils\n_rebuild_device_tensor_from_numpy\nq\x02(cnumpy.core.m"
            b"ultiarray\n_reconstruct\nq\x03cnumpy\nndarray\nq\x04K\x00\x85q\x05c_codecs\nencode\nq\x06"
            b"X\x01\x00\x00\x00bq\x07X\x06\x00\x00\x00latin1q\x08\x86q\tRq\n\x87q\x0bRq\x0c(K\x01K\x02K"
            b"\x03\x86q\rcnumpy\ndtype\nq\x0eX\x02\x00\x00\x00f4q\x0f\x89\x88\x87q\x10Rq\x11(K\x03X\x01"
            b"\x00\x00\x00<q\x12NNNJ\xff\xff\xff\xffJ\xff\xff\xff\xffK\x00tq\x13b\x89h\x06X\x1c\x00\x00"
            b"\x00\x00\x00\xc2\x80?\x00\x00\x00@\x00\x00@@\x00\x00\xc2\x80@\x00\x00\xc2\xa0@\x00\x00\xc3"
            b"\x80@q\x14h\x08\x86q\x15Rq\x16tq\x17bctorch\nfloat32\nq\x18X\t\x00\x00\x00openreg:0q\x19\x89"
            b"tq\x1aRq\x1bs.PK\x07\x08\xdfE\xd6\xcaS\x01\x00\x00S\x01\x00\x00PK\x03\x04\x00\x00\x08"
            b"\x08\x00\x00\x00\x00\x00\x00\x00\x00\x00\x00\x00\x00\x00\x00\x00\x00\x00\x00\x11\x00.\x00"
            b"archive/byteorderFB*\x00ZZZZZZZZZZZZZZZZZZZZZZZZZZZZZZZZZZZZZZZZZZlittlePK\x07\x08"
            b"\x85=\xe3\x19\x06\x00\x00\x00\x06\x00\x00\x00PK\x03\x04\x00\x00\x08\x08\x00\x00\x00\x00"
            b"\x00\x00\x00\x00\x00\x00\x00\x00\x00\x00\x00\x00\x00\x00\x0f\x00=\x00archive/versionFB9\x00"
            b"ZZZZZZZZZZZZZZZZZZZZZZZZZZZZZZZZZZZZZZZZZZZZZZZZZZZZZZZZZ3\nPK\x07\x08\xd1\x9egU\x02\x00\x00"
            b"\x00\x02\x00\x00\x00PK\x03\x04\x00\x00\x08\x08\x00\x00\x00\x00\x00\x00\x00\x00\x00\x00\x00"
            b"\x00\x00\x00\x00\x00\x00\x00\x1e\x002\x00archive/.data/serialization_idFB.\x00ZZZZZZZZZZZZZ"
            b"ZZZZZZZZZZZZZZZZZZZZZZZZZZZZZZZZZ0636457737946401051300000025273995036293PK\x07\x08\xee(\xcd"
            b"\x8d(\x00\x00\x00(\x00\x00\x00PK\x01\x02\x00\x00\x00\x00\x08\x08\x00\x00\x00\x00\x00\x00"
            b"\xdfE\xd6\xcaS\x01\x00\x00S\x01\x00\x00\x10\x00\x00\x00\x00\x00\x00\x00\x00\x00\x00\x00"
            b"\x00\x00\x00\x00\x00\x00archive/data.pklPK\x01\x02\x00\x00\x00\x00\x08\x08\x00\x00\x00\x00"
            b"\x00\x00\x85=\xe3\x19\x06\x00\x00\x00\x06\x00\x00\x00\x11\x00\x00\x00\x00\x00\x00\x00\x00"
            b"\x00\x00\x00\x00\x00\xa3\x01\x00\x00archive/byteorderPK\x01\x02\x00\x00\x00\x00\x08\x08\x00"
            b"\x00\x00\x00\x00\x00\xd1\x9egU\x02\x00\x00\x00\x02\x00\x00\x00\x0f\x00\x00\x00\x00\x00\x00"
            b"\x00\x00\x00\x00\x00\x00\x00\x16\x02\x00\x00archive/versionPK\x01\x02\x00\x00\x00\x00\x08"
            b"\x08\x00\x00\x00\x00\x00\x00\xee(\xcd\x8d(\x00\x00\x00(\x00\x00\x00\x1e\x00\x00\x00\x00"
            b"\x00\x00\x00\x00\x00\x00\x00\x00\x00\x92\x02\x00\x00archive/.data/serialization_idPK\x06"
            b"\x06,\x00\x00\x00\x00\x00\x00\x00\x1e\x03-\x00\x00\x00\x00\x00\x00\x00\x00\x00\x04\x00\x00"
            b"\x00\x00\x00\x00\x00\x04\x00\x00\x00\x00\x00\x00\x00\x06\x01\x00\x00\x00\x00\x00\x008\x03\x00"
            b"\x00\x00\x00\x00\x00PK\x06\x07\x00\x00\x00\x00>\x04\x00\x00\x00\x00\x00\x00\x01\x00\x00\x00"
            b"PK\x05\x06\x00\x00\x00\x00\x04\x00\x04\x00\x06\x01\x00\x008\x03\x00\x00\x00\x00"
        )
        buf_data_legacy_numpy = io.BytesIO(data_legacy_numpy)

        with safe_globals(
            [
                (
                    (
                        np.core.multiarray._reconstruct,
                        "numpy.core.multiarray._reconstruct",
                    )
                    if np.__version__ >= "2.1"
                    else np.core.multiarray._reconstruct
                ),
                np.ndarray,
                np.dtype,
                _codecs.encode,
                np.dtypes.Float32DType,
            ]
        ):
            sd_loaded = torch.load(buf_data_legacy_numpy, weights_only=True)
            buf_data_legacy_numpy.seek(0)
            # Test map_location
            sd_loaded_cpu = torch.load(
                buf_data_legacy_numpy, weights_only=True, map_location="cpu"
            )

        expected = torch.tensor(
            [[1, 2, 3], [4, 5, 6]], dtype=torch.float32, device="openreg"
        )
        self.assertEqual(sd_loaded["x"].cpu(), expected.cpu())
        self.assertFalse(sd_loaded["x"].is_cpu)
        self.assertTrue(sd_loaded_cpu["x"].is_cpu)

    def test_open_device_cpu_serialization(self):
        default_protocol = torch.serialization.DEFAULT_PROTOCOL

        with patch.object(torch._C, "_has_storage", return_value=False):
            x = torch.randn(2, 3)
            x_openreg = x.to("openreg")
            sd = {"x": x_openreg}
            rebuild_func = x_openreg._reduce_ex_internal(default_protocol)[0]
            self.assertTrue(
                rebuild_func is torch._utils._rebuild_device_tensor_from_cpu_tensor
            )

            # Test map_location
            with TemporaryFileName() as f:
                torch.save(sd, f)
                sd_loaded = torch.load(f, weights_only=True)
                # Test map_location
                sd_loaded_cpu = torch.load(f, weights_only=True, map_location="cpu")
            self.assertFalse(sd_loaded["x"].is_cpu)
            self.assertEqual(sd_loaded["x"].cpu(), x)
            self.assertTrue(sd_loaded_cpu["x"].is_cpu)

            # Test metadata_only
            with TemporaryFileName() as f:
                with self.assertRaisesRegex(
                    RuntimeError,
                    "Cannot serialize tensors on backends with no storage under skip_data context manager",
                ):
                    with torch.serialization.skip_data():
                        torch.save(sd, f)

    # Operators
    def test_factory(self):
        x = torch.empty(3, device="openreg")
        self.assertEqual(x.device.type, "openreg")
        self.assertEqual(x.shape, torch.Size([3]))

        y = torch.zeros(3, device="openreg")
        self.assertEqual(y.device.type, "openreg")
        self.assertEqual(y.shape, torch.Size([3]))

        z = torch.tensor((), device="openreg")
        self.assertEqual(z.device.type, "openreg")
        self.assertEqual(z.shape, torch.Size([0]))

    def test_fake_tensor(self):
        with torch._subclasses.fake_tensor.FakeTensorMode():
            a = torch.empty(1, device="openreg")
            b = torch.empty(1, device="openreg:0")
            result = a + b  # noqa: F841

    def test_named_tensor(self):
        return torch.empty([2, 3, 4, 5], device="openreg", names=["N", "C", "H", "W"])

    def test_printing(self):
        a = torch.ones(20, device="openreg")
        # Does not crash!
        str(a)

    def test_data_dependent_output(self):
        cpu_a = torch.randn(10)
        a = cpu_a.to(device="openreg")
        mask = a.gt(0)
        out = torch.masked_select(a, mask)

        self.assertEqual(out, cpu_a.masked_select(cpu_a.gt(0)))

    def test_expand(self):
        x = torch.tensor([[1], [2], [3]], device="openreg")
        y = x.expand(3, 2)
        self.assertEqual(y.to(device="cpu"), torch.tensor([[1, 1], [2, 2], [3, 3]]))
        self.assertEqual(x.data_ptr(), y.data_ptr())

    def test_resize(self):
        tensor_cpu = torch.randn([4, 4])

        tensor_openreg = tensor_cpu.openreg()
        self.assertTrue(tensor_openreg.size() == torch.Size([4, 4]))

        storage_openreg = tensor_openreg.storage()
        self.assertTrue(storage_openreg.size() == 16)

        tensor_openreg.resize_(2, 2, 2, 2)
        self.assertTrue(tensor_openreg.size() == torch.Size([2, 2, 2, 2]))

        storage_openreg = tensor_openreg.storage()
        self.assertTrue(storage_openreg.size() == 16)

    # Quantize
    @skipIfXpu(msg="missing kernel for openreg")
    def test_quantize(self):
        x = torch.randn(3, 4, 5, dtype=torch.float32, device="openreg")
        quantized_tensor = torch.quantize_per_tensor(x, 0.1, 10, torch.qint8)
        self.assertEqual(quantized_tensor.device, torch.device("openreg:0"))
        self.assertEqual(quantized_tensor.dtype, torch.qint8)

    # custom autograd
    def test_compile_autograd_function_returns_self(self):
        in_ref = torch.randn(4, device="openreg", requires_grad=True)
        out_ref = torch.ops.openreg.custom_autograd_fn_returns_self(in_ref)
        out_ref.sum().backward()

        in_test = in_ref.detach().clone().requires_grad_(True)
        # TODO(FFFrog): Need to support inductor for OpenReg first.
        out_test = torch.compile(backend="aot_eager")(
            torch.ops.openreg.custom_autograd_fn_returns_self
        )(in_test)
        out_test.sum().backward()

        self.assertEqual(out_ref, out_test)
        self.assertEqual(in_ref.grad, in_test.grad)

    @skipIfTorchDynamo("Temporary disabled due to torch._ops.OpOverloadPacket")
    def test_compile_autograd_function_aliasing(self):
        in_ref = torch.randn(4, device="openreg", requires_grad=True)
        out_ref = torch.ops.openreg.custom_autograd_fn_aliasing(in_ref)
        out_ref.sum().backward()

        in_test = in_ref.detach().clone().requires_grad_(True)
        # TODO(FFFrog): Need to support inductor for OpenReg first.
        out_test = torch.compile(backend="aot_eager")(
            torch.ops.openreg.custom_autograd_fn_aliasing
        )(in_test)
        out_test.sum().backward()

        self.assertEqual(out_ref, out_test)
        self.assertEqual(in_ref.grad, in_test.grad)

    def test_open_device_dlpack(self):
        x_in = torch.randn(2, 3).to("openreg")
        capsule = torch.utils.dlpack.to_dlpack(x_in)
        x_out = torch.from_dlpack(capsule)
        self.assertTrue(x_out.device == x_in.device)

        x_in = x_in.to("cpu")
        x_out = x_out.to("cpu")
        self.assertEqual(x_in, x_out)

    # fallback
    def test_scalar_type_fallback(self):
        x_cpu = torch.Tensor([[0, 0, 0, 1, 1, 2], [0, 1, 2, 1, 2, 2]]).to(torch.int64)
        x = torch.triu_indices(3, 3, device="openreg")
        self.assertEqual(x_cpu, x)

    def test_tensor_type_fallback(self):
        x = torch.Tensor([[1, 2, 3], [2, 3, 4]]).to("openreg")
        y = torch.Tensor([1, 0, 2]).to("openreg")
        self.assertTrue(x.device.type, "openreg")
        self.assertFalse(x.is_cpu)

        z_cpu = torch.Tensor([[0, 2, 1], [1, 3, 2]])
        # call sub op, which will fallback to cpu
        z = torch.sub(x, y)
        self.assertEqual(z_cpu, z)

        # call index op, which will fallback to cpu
        z_cpu = torch.Tensor([3, 1])
        y = torch.Tensor([1, 0]).long().to("openreg")
        z = x[y, y]
        self.assertEqual(z_cpu, z)

    def test_tensorlist_type_fallback(self):
        # create tensors located in custom device
        v_openreg = torch.Tensor([1, 2, 3]).to("openreg")
        # create result tensor located in cpu
        z_cpu = torch.Tensor([2, 4, 6])
        # create tensorlist for foreach_add op
        x = (v_openreg, v_openreg)
        y = (v_openreg, v_openreg)

        # Check that our device is correct.
        self.assertTrue(v_openreg.device.type == "openreg")
        self.assertFalse(v_openreg.is_cpu)

        # call _foreach_add op, which will fallback to cpu
        z = torch._foreach_add(x, y)
        self.assertEqual(z_cpu, z[0])
        self.assertEqual(z_cpu, z[1])


if __name__ == "__main__":
    run_tests()<|MERGE_RESOLUTION|>--- conflicted
+++ resolved
@@ -286,10 +286,7 @@
         self.assertEqual(torch.openreg.initial_seed(), 2024)  # type: ignore[misc]
 
     # Autograd
-<<<<<<< HEAD
-=======
     @skipIfMPS
->>>>>>> 56ebed62
     @skipIfWindows()
     def test_autograd_init(self):
         # Make sure autograd is initialized
