--- conflicted
+++ resolved
@@ -40,13 +40,8 @@
 have to edit it every time you add a test. Unfortunately, this means that in
 order to get the build to pick up your new test file, you need to re-run
 cmake:
-<<<<<<< HEAD
 ```
-python -m pip install -e . -v --no-build-isolation -C--build-option=--cmake
-=======
-```bash
-CMAKE_FRESH=1 python setup.py build
->>>>>>> 864dcb61
+CMAKE_FRESH=1 python -m pip install -e . -v --no-build-isolation
 ```
 
 ## How do I run the tests?
