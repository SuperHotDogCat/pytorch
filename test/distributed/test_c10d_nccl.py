--- conflicted
+++ resolved
@@ -39,7 +39,7 @@
 from torch import nn
 from torch._C._distributed_c10d import ErrorType, OpType, WorkResult
 from torch.nn.parallel import DistributedDataParallel
-from torch.testing._internal.common_cuda import TEST_MULTIGPU
+from torch.testing._internal.common_cuda import _get_torch_rocm_version, TEST_MULTIGPU
 from torch.testing._internal.common_distributed import (
     get_timeout,
     init_multigpu_helper,
@@ -601,7 +601,7 @@
 
     def _helper_test_extra_cuda_context_by_nvml(self):
         """
-        A helper for `test_extra_cuda_context`, if pynvml is avaiable.
+        A helper for `test_extra_cuda_context`, if pynvml is available.
         pynvml provides python bindings for NVIDIA NVML functionalities.
         Here we are interested in: nvmlDeviceGetComputeRunningProcesses
         """
@@ -634,7 +634,7 @@
 
     def _helper_test_extra_cuda_context_by_memory(self):
         """
-        A helper for `test_extra_cuda_context`, if pynvml is NOT avaiable.
+        A helper for `test_extra_cuda_context`, if pynvml is NOT available.
         If extra context is created, it would manifest into device 0's memory usage.
         """
         device = torch.device(f"cuda:{self.rank:d}")
@@ -1108,12 +1108,11 @@
     def test_non_blocking_with_eager_init(self):
         # Test creating a pg eagerly with nonblocking mode when
         # we've passed a specific device_id to init_process_group.
-        raise SkipTest("Skip due to https://github.com/pytorch/pytorch/issues/153517")
         os.environ["TORCH_NCCL_USE_COMM_NONBLOCKING"] = "1"
         os.environ["TORCH_NCCL_NONBLOCKING_TIMEOUT"] = "100"
         store = c10d.FileStore(self.file_name, self.world_size)
         device = torch.device(f"cuda:{self.rank}")
-        # bound device to triger eager init mode
+        # bound device to trigger eager init mode
         pg = self._create_process_group_nccl(store, self.opts(), device_id=device)
         backend = pg._get_backend(torch.device(device))
         self.assertEqual(backend.comm_split_count(), 0)
@@ -1194,6 +1193,44 @@
         self.assertEqual(pg_1.group_desc, "test_purpose")
         pg_2 = c10d.new_group([0, 1])
         self.assertEqual(pg_2.group_desc, "undefined")
+
+    @requires_nccl()
+    @skip_but_pass_in_sandcastle_if(not TEST_MULTIGPU, "NCCL test requires 2+ GPUs")
+    def test_deterministic_mode_no_break(self):
+        torch.use_deterministic_algorithms(True)
+        store = c10d.FileStore(self.file_name, self.world_size)
+        device = torch.device(f"cuda:{self.rank}")
+        self._create_process_group_nccl(store, self.opts(), device_id=device)
+        tensor = torch.empty(10, 10, device=device)
+        dist.all_reduce(tensor)
+
+    @requires_nccl()
+    @skip_but_pass_in_sandcastle_if(not TEST_MULTIGPU, "NCCL test requires 2+ GPUs")
+    def test_init_with_idx(self):
+        store = c10d.FileStore(self.file_name, self.world_size)
+        device_idx = self.rank
+        dist.init_process_group(
+            world_size=self.world_size,
+            rank=self.rank,
+            store=store,
+            device_id=device_idx,
+        )
+        dist.all_reduce(torch.empty(1, device=torch.device("cuda", device_idx)))
+
+    @requires_nccl()
+    @skip_but_pass_in_sandcastle_if(not TEST_MULTIGPU, "NCCL test requires 2+ GPUs")
+    def test_block_current_stream(self):
+        store = c10d.FileStore(self.file_name, self.world_size)
+        device = torch.device(f"cuda:{self.rank}")
+        pg = self._create_process_group_nccl(store, self.opts(), device_id=device)
+
+        t = torch.rand(10, device=device)
+        work = pg.allreduce(t)
+        work.block_current_stream()
+
+        torch.cuda.current_stream().synchronize()
+        work.wait()
+        torch.cuda.synchronize()
 
 
 class DistributedDataParallelTest(
@@ -2847,9 +2884,9 @@
             self.assertTrue(t.is_alive())
 
         if prev_nccl_async_error_handling is not None:
-            os.environ[
-                "TORCH_NCCL_ASYNC_ERROR_HANDLING"
-            ] = prev_nccl_async_error_handling
+            os.environ["TORCH_NCCL_ASYNC_ERROR_HANDLING"] = (
+                prev_nccl_async_error_handling
+            )
 
     @requires_nccl()
     @skip_if_lt_x_gpu(3)
@@ -2909,9 +2946,9 @@
         os.environ["TORCH_NCCL_ASYNC_ERROR_HANDLING"] = "0"
         self._test_barrier_error()
         if prev_nccl_async_error_handling is not None:
-            os.environ[
-                "TORCH_NCCL_ASYNC_ERROR_HANDLING"
-            ] = prev_nccl_async_error_handling
+            os.environ["TORCH_NCCL_ASYNC_ERROR_HANDLING"] = (
+                prev_nccl_async_error_handling
+            )
 
     @requires_nccl()
     @requires_nccl_version((2, 4, 0), "Need NCCL 2.4+ for error checking")
@@ -2958,13 +2995,13 @@
             time.sleep(4)
             self.assertEqual(process_group.get_error(), ErrorType.REMOTE_ERROR)
 
-        # Mimicing all ranks sensing the timeout, abort
+        # Mimicking all ranks sensing the timeout, abort
         process_group.abort()
 
         if prev_nccl_async_error_handling is not None:
-            os.environ[
-                "TORCH_NCCL_ASYNC_ERROR_HANDLING"
-            ] = prev_nccl_async_error_handling
+            os.environ["TORCH_NCCL_ASYNC_ERROR_HANDLING"] = (
+                prev_nccl_async_error_handling
+            )
 
     @requires_nccl()
     @requires_nccl_version((2, 4, 0), "Need NCCL 2.4+ for error checking")
@@ -3043,9 +3080,9 @@
             os.remove(new_file_name)
 
         if prev_nccl_async_error_handling is not None:
-            os.environ[
-                "TORCH_NCCL_ASYNC_ERROR_HANDLING"
-            ] = prev_nccl_async_error_handling
+            os.environ["TORCH_NCCL_ASYNC_ERROR_HANDLING"] = (
+                prev_nccl_async_error_handling
+            )
 
     def _run_invalid_nccl_blocking_wait_env(self, val):
         os.environ["TORCH_NCCL_BLOCKING_WAIT"] = val
@@ -3062,7 +3099,7 @@
         self._run_invalid_nccl_blocking_wait_env("4294967295")
 
 
-class NcclUserBufferRegistrationTest(MultiProcessTestCase):
+class NcclRegistrationTest(MultiProcessTestCase):
     def setUp(self):
         super().setUp()
         # TORCH_NCCL_BLOCKING_WAIT overrides TORCH_NCCL_ASYNC_ERROR_HANDLING hence tests
@@ -3073,7 +3110,7 @@
         os.environ["NCCL_DEBUG"] = "INFO"
         os.environ["NCCL_DEBUG_SUBSYS"] = "NVLS"
         if torch.cuda.nccl.version() >= (2, 24, 3):
-            os.environ["NCCL_DEBUG_SUBSYS"] = "REG"
+            os.environ["NCCL_DEBUG_SUBSYS"] = "REG,TUNING"
         os.environ["NCCL_DEBUG_FILE"] = nccl_debug_file.name
         self._spawn_processes()
 
@@ -3133,8 +3170,6 @@
             else:
                 self.assertRegex(nccl_debug_file_content, "local-registered")
 
-<<<<<<< HEAD
-=======
     @requires_nccl()
     @requires_nccl_version((2, 27), "Need NCCL 2.27 for window registration")
     @skip_if_lt_x_gpu(4)
@@ -3184,7 +3219,6 @@
             # should show successful registration in debug output
             self.assertRegex(nccl_debug_file_content, "[Symmetric]")
 
->>>>>>> eaa5d9d3
 
 class CommTest(test_c10d_common.AbstractCommTest, MultiProcessTestCase):
     @property
@@ -3352,9 +3386,7 @@
         self.assertEqual(_get_intra_node_comm_usage_counter(), 3)
 
         # Verify that IntraNodeComm is not used beyond 10MB
-        t = torch.full(
-            (10 * 1024**2 // 2 + 1,), self.rank, dtype=torch.bfloat16
-        ).cuda()
+        t = torch.full((10 * 1024**2 // 2 + 1,), self.rank, dtype=torch.bfloat16).cuda()
         c10d.all_reduce(t, c10d.ReduceOp.SUM)
         self.assertTrue(t.eq(expect).all())
         self.assertEqual(_get_intra_node_comm_usage_counter(), 3)
@@ -3470,6 +3502,21 @@
         self.assertEqual(pg_opts.config.cga_cluster_size, int(cga_cluster_size))
         self.assertEqual(pg_opts.config.net_name, net_name.decode())
         self.assertEqual(pg_opts.config.split_share, int(split_share))
+
+        # Tests that config is inited correctly
+        pg_opts = c10d.ProcessGroupNCCL.Options()
+        nccl_cfg = c10d.ProcessGroupNCCL.NCCLConfig()
+        self.assertEqual(pg_opts.config.min_ctas, -2147483648)
+        self.assertEqual(nccl_cfg.min_ctas, -2147483648)
+
+        # Tests that opts and config can be copied
+        pg_opts_2 = copy.deepcopy(pg_opts)
+        nccl_cfg_2 = copy.copy(pg_opts_2.config)
+        pg_opts_2.config.min_ctas = 2
+        nccl_cfg_2.min_ctas = 4
+        self.assertEqual(pg_opts.config.min_ctas, -2147483648)
+        self.assertEqual(pg_opts_2.config.min_ctas, 2)
+        self.assertEqual(nccl_cfg_2.min_ctas, 4)
 
     @requires_nccl()
     @skip_if_lt_x_gpu(4)
@@ -4226,9 +4273,9 @@
 class NCCLTraceTestBase(MultiProcessTestCase):
     def setUp(self):
         super().setUp()
-        os.environ[
-            "TORCH_NCCL_ENABLE_TIMING"
-        ] = "0"  # see 'timing_enabled' parametrized tests
+        os.environ["TORCH_NCCL_ENABLE_TIMING"] = (
+            "0"  # see 'timing_enabled' parametrized tests
+        )
         os.environ["TORCH_NCCL_TRACE_BUFFER_SIZE"] = "1000"
         os.environ["TORCH_NCCL_DUMP_ON_TIMEOUT"] = "1"
         self.tempdir = tempfile.TemporaryDirectory()
@@ -4255,7 +4302,7 @@
 
     def _join_processes(self, fn):
         # We need to patch sys.exit() as skip_if will use sys.exit() and
-        # the exit code from the this process will not be catched.
+        # the exit code from the this process will not be caught.
         with mock.patch("sys.exit"):
             fn()
         super()._join_processes(fn)
@@ -4314,7 +4361,7 @@
 class NCCLTraceTest(NCCLTraceTestBase):
     def _verify_trace(self, t, include_collectives, timing_enabled, is_json):
         ver = t["version"]
-        self.assertEqual(ver, "2.7")
+        self.assertEqual(ver, "2.9")
         nccl_version = t["nccl_version"]
         torch_nccl_version = torch.cuda.nccl.version()
         self.assertEqual(nccl_version, ".".join(str(v) for v in torch_nccl_version))
@@ -4621,9 +4668,20 @@
                 else:
                     self.assertEqual(t[-1]["profiling_name"], "nccl:all_reduce")
                     self.assertEqual(t[-1]["collective_seq_id"], 2)
-                    self.assertEqual(
-                        t[-1]["state"], self.started_or_scheduled(timing_enabled)
-                    )
+
+                    # ROCm runtime used to call uSleep(20 µs)inside the default‑signal busy-wait loop.
+                    # Now, this sleep is removed which lets the host thread spin continuously
+                    # Therefore, the state can either be scheduled or started before test dumps the trace.
+                    if (
+                        torch.version.hip
+                        and _get_torch_rocm_version() >= (6, 4)
+                        and timing_enabled
+                    ):
+                        assert t[-1]["state"] in ("scheduled", "started")
+                    else:
+                        self.assertEqual(
+                            t[-1]["state"], self.started_or_scheduled(timing_enabled)
+                        )
 
             self.parent.send("next")
             self.assertEqual("next", self.parent.recv())
@@ -5297,8 +5355,8 @@
 
 
 if __name__ == "__main__":
-    assert (
-        not torch.cuda._initialized
-    ), "test_distributed must not have initialized CUDA context on main process"
+    assert not torch.cuda._initialized, (
+        "test_distributed must not have initialized CUDA context on main process"
+    )
 
     run_tests()