--- conflicted
+++ resolved
@@ -1574,13 +1574,6 @@
         inputs = [x, w, ag_0, ag_1, ag_2, ag_3]
         correct = func(*inputs, **self.get_world_trs())
 
-<<<<<<< HEAD
-        with torch._inductor.config.patch(
-            {
-                "bucket_all_gathers_fx": bucket_mode,
-                "reorder_for_compute_comm_overlap": False,
-            }
-=======
         with (
             torch._inductor.config.patch(
                 {
@@ -1596,7 +1589,6 @@
             ),
             # Clearing cache to cover runtime_estimations_mms_benchmark that use LocalCache
             fresh_inductor_cache(),
->>>>>>> 58bea21d
         ):
             compiled = torch.compile(func)
             code = run_and_get_triton_code(compiled, *inputs, **self.get_world_trs())
@@ -1614,62 +1606,62 @@
 
     @unittest.skipIf(not HAS_GPU, "Inductor+gpu needs triton and recent GPU arch")
     @unittest.skipIf(not SM80OrLater, "bfloat16")
-    @parametrize("bucket_mode", ["all_custom_ops_multidtype"])
-    def test_all_gather_bucket_multidtype(self, bucket_mode):
+    def test_all_gather_bucket_path(self):
         def func(x, w, ag_0, ag_1, *, tag, ranks, group_size):
             # do some unrelated matmuls
             y = torch.mm(x, w)
 
+            # cast the inputs
+            ag_0_cast = ag_0.to(torch.bfloat16)
+            ag_1_cast = ag_1.to(torch.bfloat16)
+
+            # first allgather
             group_name = (
                 torch.distributed.distributed_c10d._get_default_group().group_name
             )
-            ag_0_w = torch.ops._c10d_functional.all_gather_into_tensor(
-                ag_0, group_size, group_name
-            )
-            ag_0_out = torch.ops.c10d_functional.wait_tensor(ag_0_w)
+            ag_0_out = torch.ops._c10d_functional.all_gather_into_tensor(
+                ag_0_cast, group_size, group_name
+            )
+            ag_0_out = torch.ops.c10d_functional.wait_tensor(ag_0_out)
             ag_0_out = ag_0_out * 2
 
-            ag_1_w = torch.ops._c10d_functional.all_gather_into_tensor(
-                ag_1, group_size, group_name
-            )
-
-            ag_1_out = torch.ops.c10d_functional.wait_tensor(ag_1_w)
+            # Create dependency: second allgather input depends on first allgather output
+            # This prevents fusion of the two allgather operations
+            ag_1_modified = (
+                ag_1_cast + ag_0_out[: ag_1_cast.shape[0]]
+            )  # Use part of ag_0_out
+
+            # second allgather (now depends on the first one)
+            ag_1_out = torch.ops._c10d_functional.all_gather_into_tensor(
+                ag_1_modified, group_size, group_name
+            )
+            ag_1_out = torch.ops.c10d_functional.wait_tensor(ag_1_out)
 
             return y, ag_0_out, ag_1_out
 
         x = torch.ones(4, 384, device="cuda", dtype=torch.float32)
         w = torch.ones(384, 512, device="cuda", dtype=torch.float32)
-        ag_0 = torch.ones(384, 512, device="cuda", dtype=torch.bfloat16)
+        ag_0 = torch.ones(384, 512, device="cuda", dtype=torch.float32)
         ag_1 = torch.ones(384, 512, device="cuda", dtype=torch.float32)
         inputs = [x, w, ag_0, ag_1]
-        correct = func(*inputs, **self.get_world_trs())
 
         with torch._inductor.config.patch(
             {
-                "bucket_all_gathers_fx": bucket_mode,
+                "bucket_all_gathers_fx": "all",
                 "reorder_for_compute_comm_overlap": False,
             }
         ):
             compiled = torch.compile(func)
             code = run_and_get_triton_code(compiled, *inputs, **self.get_world_trs())
-        print(f"XXX CODE:{code}")
-        out = compiled(*inputs, **self.get_world_trs())
-        print(f"XXX out:{out}")
-        _, y_ag0, y_ag1 = out
-        assert y_ag0.dtype == ag_0.dtype
-        assert y_ag1.dtype == ag_1.dtype
-
-        assert same(out, correct), f"{out} va {correct}"
+
+        # shouldnt have bucketed
+        FileCheck().check_count("wait_tensor.default(", 2, exactly=True).run(code)
 
     @unittest.skipIf(not HAS_GPU, "Inductor+gpu needs triton and recent GPU arch")
     @unittest.skipIf(not SM80OrLater, "bfloat16")
     @parametrize("bucket_mode", ["all", "all_custom_ops"])
     def test_reduce_scatter_bucket(self, bucket_mode):
-<<<<<<< HEAD
-        def func(x, w, rs_0, rs_1, *, tag, ranks, group_size):
-=======
         def func(x, w, rs_0, rs_1, tag, ranks, group_size):
->>>>>>> 58bea21d
             # do some unrelated matmuls
             y = torch.mm(x, w)
 
@@ -1694,31 +1686,6 @@
 
             return y, rs_0_out, rs_1_out
 
-<<<<<<< HEAD
-        x = torch.ones(4, 384, device="cuda", dtype=torch.float32)
-        w = torch.ones(384, 512, device="cuda", dtype=torch.float32)
-        rs_0 = torch.ones(384, 512, device="cuda", dtype=torch.float32)
-        rs_1 = torch.ones(384, 256, device="cuda", dtype=torch.float32)
-        inputs = [x, w, rs_0, rs_1]
-        func(*inputs, **self.get_world_trs())
-
-        with torch._inductor.config.patch(
-            {
-                "bucket_reduce_scatters_fx": bucket_mode,
-                "reorder_for_compute_comm_overlap": False,
-            }
-        ):
-            compiled = torch.compile(func)
-            code = run_and_get_triton_code(compiled, *inputs, **self.get_world_trs())
-        # NOTE: The first return value should be the output of the first wait_tensor.
-        # We want to make sure no unnecessary copy is made.
-        (
-            FileCheck()
-            .check_count(
-                "torch.ops._c10d_functional.reduce_scatter_tensor.default(",
-                count=1,
-                exactly=True,
-=======
         # test "fsdp" mode to allow convert_element_type after wait
         def func2(x, w, rs_0, rs_1, tag, ranks, group_size):
             y, rs_0_out, rs_1_out = func(x, w, rs_0, rs_1, tag, ranks, group_size)
@@ -1753,59 +1720,10 @@
                     exactly=True,
                 )
                 .run(code)
->>>>>>> 58bea21d
-            )
-            .run(code)
-        )
-        out = compiled(*inputs, **self.get_world_trs())
-        correct = func(*inputs, **self.get_world_trs())
-        assert same(out, correct), f"{out} va {correct}"
-
-    @unittest.skipIf(not HAS_GPU, "Inductor+gpu needs triton and recent GPU arch")
-    @unittest.skipIf(not SM80OrLater, "bfloat16")
-    @parametrize("bucket_mode", ["all_custom_ops"])
-    def test_reduce_scatter_bucket_multidtype(self, bucket_mode):
-        def func(x, w, rs_0, rs_1, *, tag, ranks, group_size):
-            # do some unrelated matmuls
-            y = torch.mm(x, w)
-
-            # reduce_scatter
-            group_name = (
-                torch.distributed.distributed_c10d._get_default_group().group_name
-            )
-            rs_0_out = torch.ops._c10d_functional.reduce_scatter_tensor(
-                rs_0, "sum", group_size, group_name
-            )
-            rs_1_out = torch.ops._c10d_functional.reduce_scatter_tensor(
-                rs_1, "sum", group_size, group_name
-            )
-
-            # wait op
-            rs_0_out = torch.ops.c10d_functional.wait_tensor(rs_0_out)
-            rs_1_out = torch.ops.c10d_functional.wait_tensor(rs_1_out)
-
-            return y, rs_0_out, rs_1_out
-
-        x = torch.ones(4, 384, device="cuda", dtype=torch.float32)
-        w = torch.ones(384, 512, device="cuda", dtype=torch.float32)
-        rs_0 = torch.ones(384, 512, device="cuda", dtype=torch.float32)
-        rs_1 = torch.ones(384, 256, device="cuda", dtype=torch.bfloat16)
-        inputs = [x, w, rs_0, rs_1]
-        func(*inputs, **self.get_world_trs())
-
-        with torch._inductor.config.patch(
-            {
-                "bucket_reduce_scatters_fx": bucket_mode,
-                "reorder_for_compute_comm_overlap": False,
-            }
-        ):
-            compiled = torch.compile(func)
-            code = run_and_get_triton_code(compiled, *inputs, **self.get_world_trs())
-            print(f"XXX RS_MULTIDTYPE_CODE:{code}")
-        out = compiled(*inputs, **self.get_world_trs())
-        correct = func(*inputs, **self.get_world_trs())
-        assert same(out, correct), f"{out} va {correct}"
-        print(f"XXX RS_MD out:{out}")
+            )
+            out = compiled(*inputs, **self.get_world_trs())
+            correct = f(*inputs, **self.get_world_trs())
+            assert same(out, correct), f"{out} va {correct}"
 
     @unittest.skipIf(not HAS_GPU, "Inductor+gpu needs triton and recent GPU arch")
     @unittest.skipIf(not SM80OrLater, "bfloat16")
@@ -1921,24 +1839,6 @@
             ) = _reorder_communication_preserving_peak_memory_internal(snodes)
             return reordered_snodes
 
-<<<<<<< HEAD
-        with torch._inductor.config.patch(
-            {
-                "bucket_all_gathers_fx": bucket_mode,
-                "bucket_all_gathers_fx_bucket_size_determinator": lambda _: 2,
-                "bucket_reduce_scatters_fx": bucket_mode,
-                "bucket_reduce_scatters_fx_bucket_size_determinator": lambda _: 2,
-                "reorder_for_compute_comm_overlap": True,
-                "reorder_for_compute_comm_overlap_passes": [
-                    sink_waits_iterative,
-                    _reorder_communication_preserving_peak_memory,
-                ],
-                "allow_buffer_reuse": False,
-                "test_configs.track_memory_lifecycle": "error",
-                "reorder_iterative_use_runtime_estimations": False,
-                "sink_iterative_use_runtime_estimations": False,
-            }
-=======
         with (
             torch._inductor.config.patch(
                 {
@@ -1963,7 +1863,6 @@
             ),
             # Clearing cache to cover runtime_estimations_mms_benchmark that use LocalCache
             fresh_inductor_cache(),
->>>>>>> 58bea21d
         ):
             compiled = torch.compile(func, fullgraph=True)
             code = run_and_get_triton_code(compiled, *inputs, **self.get_world_trs())
