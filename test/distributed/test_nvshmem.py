--- conflicted
+++ resolved
@@ -66,7 +66,6 @@
         symm_mem.rendezvous(out, group=group_name)
 
     @skipIfRocm
-<<<<<<< HEAD
     def test_alloc_without_device_context(self) -> None:
         # NOTE: required for nvshmem allocation
         torch.empty(1, device=self.device)
@@ -82,14 +81,10 @@
         symm_mem.rendezvous(out, group=group_name)
 
     @skipIfRocm
-    def test_rendezvous_slice(self) -> None:
-        # Rendezvous a slice of a tensor
-=======
     def test_mempool_tensor_factory(self) -> None:
         """
         Test the effectiveness of MemPool on tensor factory ops.
         """
->>>>>>> ae940beb
         self._init_device()
         group_name = dist.group.WORLD.group_name
         symm_mem.enable_symm_mem_for_group(group_name)
