# Copyright (c) Meta Platforms, Inc. and affiliates
# Owner(s): ["oncall: distributed"]
import copy
import logging
import tempfile
from dataclasses import dataclass

from model_registry import ModelWithKwargs, MultiMLP, MultiMLPKwargs, MultiMLPWithDw
from schedule_registry import (
    ScheduleUnbalanced,
    ScheduleVShaped,
    ScheduleWithReorderedB,
    ScheduleWithW,
)

import torch
import torch.distributed as dist
from torch.distributed.pipelining import (
    _ScheduleForwardOnly,
    pipeline,
    PipelineStage,
    Schedule1F1B,
    ScheduleDualPipeV,
    ScheduleGPipe,
    ScheduleInterleaved1F1B,
    ScheduleInterleavedZeroBubble,
    ScheduleLoopedBFS,
    ScheduleZBVZeroBubble,
)
from torch.distributed.pipelining.schedules import _PipelineScheduleRuntime
from torch.nn.modules.loss import MSELoss
<<<<<<< HEAD
from torch.testing._internal.common_cuda import TEST_MULTIGPU
=======
>>>>>>> 4840a1a5
from torch.testing._internal.common_distributed import (
    MultiProcContinuousTest,
    requires_accelerator_dist_backend,
)
from torch.testing._internal.common_utils import (
    check_leaked_tensors,
    instantiate_parametrized_tests,
    parametrize,
    run_tests,
    skip_but_pass_in_sandcastle_if,
)


logger = logging.getLogger(__name__)

d_hid = 512
batch_size = 64
torch.manual_seed(0)
device_type = acc.type if (acc := torch.accelerator.current_accelerator()) else "cpu"
backend = dist.get_default_backend_for_device(device_type)
TEST_MULTIACCELERATOR = torch.accelerator.device_count() >= 2


@dataclass
class PipelineTestConfig:
    world_size: int
    device: torch.device
    rank: int


def setup_models_and_data(
    config: PipelineTestConfig, n_layers=None, model_class=MultiMLP
):
    """Setup models, input data, target data, and loss function."""
    if n_layers is None:
        n_layers = config.world_size

    full_mod = model_class(d_hid, n_layers=n_layers)
    full_mod.to(config.device)
    ref_mod = copy.deepcopy(full_mod)

    x = torch.randn(batch_size, d_hid, device=config.device)
    with torch.no_grad():
        y = ref_mod(x)
        target = y + torch.randn(batch_size, d_hid, device=config.device)

    loss_fn = torch.nn.MSELoss(reduction="sum")
    return full_mod, ref_mod, x, target, loss_fn

<<<<<<< HEAD

def create_single_stage_pipeline(
    config: PipelineTestConfig, mod, x, chunks, use_tracer=True
):
    """Create a single-stage pipeline using either tracer or manual stage creation."""
    if use_tracer:
        x_mb = x.chunk(chunks)[0]
        split_spec = mod.split_spec if hasattr(mod, "split_spec") else None
        pipe = pipeline(mod, mb_args=(x_mb,), split_spec=split_spec)
        stage = pipe.build_stage(config.rank, config.device)
        stage_module = pipe.get_stage_module(config.rank)
        return stage, stage_module, [stage_module]
    else:
        # Manual stage creation
        submod_name = f"layers.{config.rank}"
        stage_module = mod.get_submodule(submod_name)
        stage = PipelineStage(
            stage_module, config.rank, config.world_size, config.device
        )
        return stage, stage_module, [stage_module]


def create_multi_stage_pipeline(
    config: PipelineTestConfig, mod, stages_per_rank, n_stages, stage_indices=None
):
    """Create multiple pipeline stages for interleaved schedules."""
    if stage_indices is None:
        stage_indices = [
            config.rank + i * config.world_size for i in range(stages_per_rank)
        ]

    submod_names = [f"layers.{i}" for i in stage_indices]
    stage_modules = [mod.get_submodule(submod_name) for submod_name in submod_names]
    stages = [
        PipelineStage(stage_module, stage_idx, n_stages, config.device)
        for stage_module, stage_idx in zip(stage_modules, stage_indices, strict=True)
    ]
    return stages, stage_modules, submod_names


def run_reference_model(ref_mod, x, target, loss_fn, num_iterations=2, **kwargs):
    """Run reference model for specified iterations and return final output and loss."""
    ref_out = None
    ref_loss = None

    for _ in range(num_iterations):
        ref_mod.zero_grad()
        ref_out = ref_mod(x, **kwargs)
        ref_loss = loss_fn(ref_out, target)
        ref_loss.backward()

    return ref_out, ref_loss


def check_gradients(
    config: PipelineTestConfig,
    stage_modules,
    ref_mod,
    submod_names=None,
    rtol=1e-5,
    atol=4e-5,
):
    """Check that gradients match between pipeline stages and reference model using flexible comparison."""

    def grad_check(grad1, grad2, param_name, rtol, atol, tolerance=0.05):
        if grad1 is None and grad2 is None:
            return
        if grad1 is None or grad2 is None:
            raise AssertionError(
                f"One gradient is None for {param_name}: {grad1} vs {grad2}"
            )
        try:
            torch.testing.assert_close(grad1, grad2, rtol=rtol, atol=atol)
        except AssertionError:
            print(
                f"Numerical issues detected for {param_name}: param grad {grad1} vs ref grad {grad2}"
            )
            raise

    if submod_names is None:
        # Single stage case - need to detect tracer vs manual pipeline
        stage_modules = [stage_modules]

        # Try to detect if this is a tracer-based pipeline by checking if parameter exists in ref_mod
        sample_param_name = next(iter(stage_modules[0].named_parameters()))[0]
        try:
            # Try to get parameter directly from reference model (tracer-based)
            ref_mod.get_parameter(sample_param_name)
            is_tracer_based = True
        except AttributeError:
            # Parameter doesn't exist at root level, must be manual pipeline
            is_tracer_based = False

        if is_tracer_based:
            # Tracer-based pipeline: parameter names are full paths from root model
            for name, p in stage_modules[0].named_parameters():
                ref_p = ref_mod.get_parameter(name)
                grad_check(p.grad, ref_p.grad, name, rtol, atol)
        else:
            # Manual pipeline: parameter names are local to the submodule
            submod_name = f"layers.{config.rank}"
            ref_submod = ref_mod.get_submodule(submod_name)
            for name, p in stage_modules[0].named_parameters():
                ref_p = ref_submod.get_parameter(name)
                grad_check(p.grad, ref_p.grad, f"{submod_name}.{name}", rtol, atol)
    else:
        # Multi-stage case - always use submodule approach
        for stage_module, submod_name in zip(stage_modules, submod_names):
            ref_submod = ref_mod.get_submodule(submod_name)
            for name, p in stage_module.named_parameters():
                ref_p = ref_submod.get_parameter(name)
                grad_check(p.grad, ref_p.grad, f"{submod_name}.{name}", rtol, atol)


def zero_gradients(stage_modules):
    """Zero gradients for all stage modules."""
    if not isinstance(stage_modules, list):
        stage_modules = [stage_modules]
    for stage_module in stage_modules:
        stage_module.zero_grad()


class ScheduleTest(MultiProcContinousTest):
    world_size = 4

    @classmethod
    def backend_str(cls) -> str:
        # Testing with NCCL backend
        return "nccl"
=======

def create_single_stage_pipeline(
    config: PipelineTestConfig, mod, x, chunks, use_tracer=True
):
    """Create a single-stage pipeline using either tracer or manual stage creation."""
    if use_tracer:
        x_mb = x.chunk(chunks)[0]
        split_spec = mod.split_spec if hasattr(mod, "split_spec") else None
        pipe = pipeline(mod, mb_args=(x_mb,), split_spec=split_spec)
        stage = pipe.build_stage(config.rank, config.device)
        stage_module = pipe.get_stage_module(config.rank)
        return stage, stage_module, [stage_module]
    else:
        # Manual stage creation
        submod_name = f"layers.{config.rank}"
        stage_module = mod.get_submodule(submod_name)
        stage = PipelineStage(
            stage_module, config.rank, config.world_size, config.device
        )
        return stage, stage_module, [stage_module]


def create_multi_stage_pipeline(
    config: PipelineTestConfig, mod, stages_per_rank, n_stages, stage_indices=None
):
    """Create multiple pipeline stages for interleaved schedules."""
    if stage_indices is None:
        stage_indices = [
            config.rank + i * config.world_size for i in range(stages_per_rank)
        ]

    submod_names = [f"layers.{i}" for i in stage_indices]
    stage_modules = [mod.get_submodule(submod_name) for submod_name in submod_names]
    stages = [
        PipelineStage(stage_module, stage_idx, n_stages, config.device)
        for stage_module, stage_idx in zip(stage_modules, stage_indices, strict=True)
    ]
    return stages, stage_modules, submod_names


def run_reference_model(ref_mod, x, target, loss_fn, num_iterations=2, **kwargs):
    """Run reference model for specified iterations and return final output and loss."""
    ref_out = None
    ref_loss = None

    for _ in range(num_iterations):
        ref_mod.zero_grad()
        ref_out = ref_mod(x, **kwargs)
        ref_loss = loss_fn(ref_out, target)
        ref_loss.backward()

    return ref_out, ref_loss


def check_gradients(
    config: PipelineTestConfig,
    stage_modules,
    ref_mod,
    submod_names=None,
    rtol=1e-5,
    atol=4e-5,
):
    """Check that gradients match between pipeline stages and reference model using flexible comparison."""

    def grad_check(grad1, grad2, param_name, rtol, atol, tolerance=0.05):
        if grad1 is None and grad2 is None:
            return
        if grad1 is None or grad2 is None:
            raise AssertionError(
                f"One gradient is None for {param_name}: {grad1} vs {grad2}"
            )
        try:
            torch.testing.assert_close(grad1, grad2, rtol=rtol, atol=atol)
        except AssertionError:
            print(
                f"Numerical issues detected for {param_name}: param grad {grad1} vs ref grad {grad2}"
            )
            raise

    if submod_names is None:
        # Single stage case - need to detect tracer vs manual pipeline
        stage_modules = [stage_modules]

        # Try to detect if this is a tracer-based pipeline by checking if parameter exists in ref_mod
        sample_param_name = next(iter(stage_modules[0].named_parameters()))[0]
        try:
            # Try to get parameter directly from reference model (tracer-based)
            ref_mod.get_parameter(sample_param_name)
            is_tracer_based = True
        except AttributeError:
            # Parameter doesn't exist at root level, must be manual pipeline
            is_tracer_based = False

        if is_tracer_based:
            # Tracer-based pipeline: parameter names are full paths from root model
            for name, p in stage_modules[0].named_parameters():
                ref_p = ref_mod.get_parameter(name)
                grad_check(p.grad, ref_p.grad, name, rtol, atol)
        else:
            # Manual pipeline: parameter names are local to the submodule
            submod_name = f"layers.{config.rank}"
            ref_submod = ref_mod.get_submodule(submod_name)
            for name, p in stage_modules[0].named_parameters():
                ref_p = ref_submod.get_parameter(name)
                grad_check(p.grad, ref_p.grad, f"{submod_name}.{name}", rtol, atol)
    else:
        # Multi-stage case - always use submodule approach
        for stage_module, submod_name in zip(stage_modules, submod_names):
            ref_submod = ref_mod.get_submodule(submod_name)
            for name, p in stage_module.named_parameters():
                ref_p = ref_submod.get_parameter(name)
                grad_check(p.grad, ref_p.grad, f"{submod_name}.{name}", rtol, atol)


def zero_gradients(stage_modules):
    """Zero gradients for all stage modules."""
    if not isinstance(stage_modules, list):
        stage_modules = [stage_modules]
    for stage_module in stage_modules:
        stage_module.zero_grad()


class ScheduleTest(MultiProcContinuousTest):
    world_size = 4

    @classmethod
    def backend_str(cls) -> str:
        # Testing with NCCL backend
        return backend
>>>>>>> 4840a1a5

    @property
    def device(self) -> torch.device:
        return torch.device(device_type, self.rank)

    @property
    def config(self) -> PipelineTestConfig:
        """Lazily create and return the pipeline test configuration."""
        return PipelineTestConfig(
            world_size=self.world_size, device=self.device, rank=self.rank
        )

<<<<<<< HEAD
    @requires_nccl()
    @skip_but_pass_in_sandcastle_if(not TEST_MULTIGPU, "NCCL test requires 2+ GPUs")
=======
    @requires_accelerator_dist_backend(["nccl", "xccl"])
    @skip_but_pass_in_sandcastle_if(
        not TEST_MULTIACCELERATOR, f"{backend} test requires 2+ GPUs"
    )
>>>>>>> 4840a1a5
    @parametrize("ScheduleClass", [_ScheduleForwardOnly])
    def test_forward_only(self, ScheduleClass):
        mod, mod_ref, x, _, _ = setup_models_and_data(self.config)
        x_clone = x.clone()

        num_microbatches = 2 * self.world_size
        stage, _, _ = create_single_stage_pipeline(
            self.config, mod, x, num_microbatches
        )
        schedule = ScheduleClass(stage, num_microbatches, scale_grads=False)

        # Run forward-only schedule
        out = None
        num_iters = 20
        for _ in range(num_iters):
            if self.rank == 0:
                schedule.step(x)
                dist.recv(x, src=self.world_size - 1)
            elif self.rank == self.world_size - 1:
                out = schedule.step()
                dist.send(out, dst=0)
            else:
                schedule.step()

        # Validate pipelined output matches reference model
        if self.rank == self.world_size - 1:
            for _ in range(num_iters):
                x_clone = mod_ref(x_clone)
            torch.testing.assert_close(x_clone, out)

    @requires_accelerator_dist_backend(["nccl", "xccl"])
    @skip_but_pass_in_sandcastle_if(
        not TEST_MULTIACCELERATOR, f"{backend} test requires 2+ GPUs"
    )
    @parametrize(
        "ScheduleClass",
        [
            ScheduleGPipe,
            Schedule1F1B,
            ScheduleInterleaved1F1B,
            ScheduleLoopedBFS,
            ScheduleInterleavedZeroBubble,
        ],
    )
    def test_eval_inference_mode(self, ScheduleClass):
        num_microbatches = 4
        if ScheduleClass in [
            ScheduleInterleaved1F1B,
            ScheduleLoopedBFS,
            ScheduleInterleavedZeroBubble,
        ]:
            # Multi-stage schedules
            stages_per_rank = 2
            n_stages = stages_per_rank * self.world_size
            mod, _, x, target, loss_fn = setup_models_and_data(
                self.config, n_layers=n_stages
            )

            # Create multi-stage pipeline
            stages, stage_modules, _ = create_multi_stage_pipeline(
                self.config, mod, stages_per_rank, n_stages
            )
            schedule = ScheduleClass(
                stages, num_microbatches, loss_fn=loss_fn, scale_grads=False
            )
        else:
            # Single-stage schedules
            mod, _, x, target, loss_fn = setup_models_and_data(self.config)

            # Create single-stage pipeline
            stage, stage_module, _ = create_single_stage_pipeline(
                self.config, mod, x, num_microbatches
            )
            stage_modules = [stage_module]
            schedule = ScheduleClass(
                stage, num_microbatches, loss_fn=loss_fn, scale_grads=False
            )

        # Clear gradients and run eval
        zero_gradients(stage_modules)
        losses = []

        if self.rank == 0:
            # Support with and without no_grad()
            with torch.no_grad():
                schedule.eval(x)
        elif self.rank == self.world_size - 1:
            schedule.eval(target=target, losses=losses)
        else:
            schedule.eval()

        # Check that gradients were NOT computed during eval
        grad_computed_eval = any(
            param.grad is not None
            for stage_module in stage_modules
            for param in stage_module.parameters()
        )

        # Verify that gradients were not computed during eval
        self.assertFalse(
            grad_computed_eval, "Gradients should not be computed during eval()"
        )

        # Verify that losses are still computed during eval
        if self.rank == self.world_size - 1:
            self.assertTrue(len(losses) > 0, "Losses should be computed during eval()")

    @requires_accelerator_dist_backend(["nccl", "xccl"])
    @skip_but_pass_in_sandcastle_if(
        not TEST_MULTIACCELERATOR, f"{backend} test requires 2+ GPUs"
    )
    @parametrize("ScheduleClass", [ScheduleGPipe, Schedule1F1B])
    def test_multi_iter(self, ScheduleClass):
        mod, _, x, target, loss_fn = setup_models_and_data(self.config)
        chunks = 4
        stage, _, _ = create_single_stage_pipeline(self.config, mod, x, chunks)
        schedule = ScheduleClass(stage, chunks, loss_fn=loss_fn, scale_grads=False)

        # Run
        for _ in range(20):
            if self.rank == 0:
                schedule.step(x)
            elif self.rank == self.world_size - 1:
                losses = []
                schedule.step(target=target, losses=losses)
            else:
                schedule.step()

        dist.barrier(device_ids=[self.rank])

<<<<<<< HEAD
    @requires_nccl()
    @skip_but_pass_in_sandcastle_if(not TEST_MULTIGPU, "NCCL test requires 2+ GPUs")
=======
    @requires_accelerator_dist_backend(["nccl", "xccl"])
    @skip_but_pass_in_sandcastle_if(
        not TEST_MULTIACCELERATOR, f"{backend} test requires 2+ GPUs"
    )
>>>>>>> 4840a1a5
    @parametrize("ScheduleClass", [ScheduleGPipe, Schedule1F1B])
    def test_kwargs_with_tracer(self, ScheduleClass):
        mod = ModelWithKwargs(d_hid, splits=self.world_size)
        mod.to(self.device)

        x = torch.randn(batch_size, d_hid, device=self.device)
        y = torch.randn(batch_size, d_hid, device=self.device)
        target = torch.randn(batch_size, d_hid, device=self.device)
        loss_fn = torch.nn.MSELoss(reduction="sum")

        chunks = 4
        x_mb = x.chunk(chunks)[0]
        y_mb = y.chunk(chunks)[0]

        pipe = pipeline(
            mod,
            mb_args=(x_mb,),
            mb_kwargs={"y": y_mb},
        )

        stage = pipe.build_stage(
            self.rank,
            self.device,
        )

        # Attach to a schedule
        schedule = ScheduleClass(stage, chunks, loss_fn=loss_fn, scale_grads=False)

        # Run
        out = None
        losses = []
        if self.rank == 0:
            schedule.step(x, y=y)
        elif self.rank == self.world_size - 1:
            out = schedule.step(target=target, losses=losses)
        else:
            schedule.step()

        dist.barrier(device_ids=[self.rank])

        # Last rank checks result
        if self.rank == self.world_size - 1:
            ref_out = mod(x, y=y)
            ref_loss = loss_fn(ref_out, target)
            pipe_loss = sum(losses)
            torch.testing.assert_close(out, ref_out, rtol=1e-2, atol=5e-3)
            torch.testing.assert_close(pipe_loss, ref_loss)

    @requires_accelerator_dist_backend(["nccl", "xccl"])
    @skip_but_pass_in_sandcastle_if(
        not TEST_MULTIACCELERATOR, f"{backend} test requires 2+ GPUs"
    )
    @parametrize("ScheduleClass", [ScheduleGPipe, Schedule1F1B])
    def test_grad_with_tracer(self, ScheduleClass):
        mod, ref_mod, x, target, loss_fn = setup_models_and_data(self.config)

        # Run reference
        ref_out, ref_loss = run_reference_model(ref_mod, x, target, loss_fn)

        # Create pipeline and schedule
        chunks = 2 * self.world_size
        stage, stage_module, stage_modules = create_single_stage_pipeline(
            self.config, mod, x, chunks
        )
        schedule = ScheduleClass(stage, chunks, loss_fn=loss_fn, scale_grads=False)

        # Run pipeline
        out = None
        losses = []
        for _ in range(2):
            zero_gradients(stage_module)
            if self.rank == 0:
                schedule.step(x)
            elif self.rank == self.world_size - 1:
                out = schedule.step(target=target, losses=losses)
            else:
                schedule.step()

        dist.barrier(device_ids=[self.rank])

        # Last rank checks result
        if self.rank == self.world_size - 1:
            torch.testing.assert_close(out, ref_out)
            pipe_loss = sum(losses)
            torch.testing.assert_close(pipe_loss, ref_loss)

        # Check gradients using helper method
        check_gradients(self.config, stage_module, ref_mod)

    @requires_accelerator_dist_backend(["nccl", "xccl"])
    @skip_but_pass_in_sandcastle_if(
        not TEST_MULTIACCELERATOR, f"{backend} test requires 2+ GPUs"
    )
    @parametrize("ScheduleClass", [ScheduleGPipe, Schedule1F1B])
    @parametrize("shape_inference", [True, False])
    def test_grad_with_manual(self, ScheduleClass, shape_inference):
        mod, ref_mod, x, target, loss_fn = setup_models_and_data(self.config)

        # Run reference
        ref_out, ref_loss = run_reference_model(ref_mod, x, target, loss_fn)

        # Create manual pipeline stage
        chunks = 2 * self.world_size
        stage, stage_module, _ = create_single_stage_pipeline(
            self.config, mod, x, chunks, use_tracer=False
        )

        # Handle shape inference
        if not shape_inference:
            input_args = (x.chunk(chunks)[0],)
            with torch.no_grad():
                output_args = stage_module(*input_args)
            stage = PipelineStage(
                stage_module,
                self.rank,
                self.world_size,
                self.device,
                input_args=input_args,
                output_args=output_args,
            )

        schedule = ScheduleClass(stage, chunks, loss_fn=loss_fn, scale_grads=False)

        # Run pipeline
        out = None
        losses = []
        for _ in range(2):
            zero_gradients(stage_module)
            if self.rank == 0:
                schedule.step(x)
            elif self.rank == self.world_size - 1:
                out = schedule.step(target=target, losses=losses)
            else:
                schedule.step()

        dist.barrier(device_ids=[self.rank])

        # Last rank checks result
        if self.rank == self.world_size - 1:
            torch.testing.assert_close(out, ref_out)
            pipe_loss = sum(losses)
            torch.testing.assert_close(pipe_loss, ref_loss)

        # Check gradients using helper method
        check_gradients(self.config, stage_module, ref_mod)

    @requires_accelerator_dist_backend(["nccl", "xccl"])
    @skip_but_pass_in_sandcastle_if(
        not TEST_MULTIACCELERATOR, f"{backend} test requires 2+ GPUs"
    )
    @parametrize(
        "ScheduleClass",
        [
            ScheduleInterleaved1F1B,
            ScheduleLoopedBFS,
            ScheduleInterleavedZeroBubble,
        ],
    )
    @parametrize("use_new_runtime", [False, True])
    def test_grad_with_manual_interleaved(self, ScheduleClass, use_new_runtime):
        stages_per_rank = 2
        n_stages = stages_per_rank * self.world_size
        mod, ref_mod, x, target, loss_fn = setup_models_and_data(
            self.config, n_layers=n_stages
        )

        # Run reference
        ref_out, ref_loss = run_reference_model(ref_mod, x, target, loss_fn)

        # Create multi-stage pipeline
        stages, stage_modules, submod_names = create_multi_stage_pipeline(
            self.config, mod, stages_per_rank, n_stages
        )
        print(f"Rank {self.rank} stages: {[stage.stage_index for stage in stages]}")

        num_microbatches = (
            ScheduleClass.num_microbatches
            if hasattr(ScheduleClass, "num_microbatches")
            else 2 * self.world_size
        )

        # Create schedule
        schedule = ScheduleClass(
            stages, num_microbatches, loss_fn=loss_fn, scale_grads=False
        )

        # Handle new runtime testing
        if use_new_runtime:
            old_schedule = schedule
            tmp_schedule = _PipelineScheduleRuntime(
                stages, num_microbatches, loss_fn=loss_fn, scale_grads=False
            )
            tmp_schedule._prepare_schedule_with_comms(old_schedule.pipeline_order)

            # Test CSV round-trip for compute_comms schedule
            schedule = _PipelineScheduleRuntime(
                stages, num_microbatches, loss_fn=loss_fn, scale_grads=False
            )
            with tempfile.NamedTemporaryFile() as f:
                tmp_schedule._dump_csv(f.name)
                f.seek(0)
                schedule._load_csv(f.name, format="compute_comms")

            one_more_schedule = _PipelineScheduleRuntime(
                stages, num_microbatches, loss_fn=loss_fn, scale_grads=False
            )
            one_more_schedule._prepare_schedule_with_comms(
                schedule.pipeline_order_with_comms, format="compute_comms"
            )

            # Verify schedule consistency
            self.assertEqual(
                len(schedule.pipeline_order_with_comms),
                len(one_more_schedule.pipeline_order_with_comms),
            )
            for rank in schedule.pipeline_order_with_comms:
                self.assertEqual(
                    len(schedule.pipeline_order_with_comms[rank]),
                    len(one_more_schedule.pipeline_order_with_comms[rank]),
                )
                for a, b in zip(
                    schedule.pipeline_order_with_comms[rank],
                    one_more_schedule.pipeline_order_with_comms[rank],
                ):
                    self.assertEqual(a, b)

        # Run pipeline with tensor leak checking
        out = None
        losses = []
        with check_leaked_tensors() as garbage_tensors:
            for _ in range(2):
                zero_gradients(stage_modules)
                if self.rank == 0:
                    schedule.step(x)
                elif self.rank == self.world_size - 1:
                    out = schedule.step(target=target, losses=losses)
                else:
                    schedule.step()

        self.assertEqual(
            len(garbage_tensors),
            0,
            "Found leaked tensors, check logs above for debug info",
        )
        dist.barrier()

        # Verify results
        if self.rank == self.world_size - 1:
            torch.testing.assert_close(out, ref_out)
            pipe_loss = sum(losses)
            torch.testing.assert_close(pipe_loss, ref_loss)

        # Check gradients - use relaxed tolerances for interleaved schedules
        # since gradients are small
        check_gradients(
            self.config, stage_modules, ref_mod, submod_names, rtol=5e-3, atol=5e-3
        )

<<<<<<< HEAD
    @requires_nccl()
    @skip_but_pass_in_sandcastle_if(not TEST_MULTIGPU, "NCCL test requires 2+ GPUs")
=======
    @requires_accelerator_dist_backend(["nccl", "xccl"])
    @skip_but_pass_in_sandcastle_if(
        not TEST_MULTIACCELERATOR, f"{backend} test requires 2+ GPUs"
    )
>>>>>>> 4840a1a5
    @parametrize("ScheduleClass", [ScheduleInterleavedZeroBubble])
    def test_schedule_with_weight_update_mlp_e2e(self, ScheduleClass):
        stages_per_rank = 2
        n_stages = stages_per_rank * self.world_size
        full_mod, ref_mod, x, target, _ = setup_models_and_data(
            self.config, n_layers=n_stages, model_class=MultiMLPWithDw
        )
        full_mod.toggle()
        loss_fn = MSELoss()

        # Run reference
        ref_out, ref_loss = run_reference_model(ref_mod, x, target, loss_fn)

        # Create multi-stage pipeline with custom dw_builder
        stages, stage_modules, submod_names = create_multi_stage_pipeline(
            self.config, full_mod, stages_per_rank, n_stages
        )

        class CustomState:
            def __init__(self, stage_module, stage_idx, rank):
                self.i = 0
                self.stage_module = stage_module
                self.stage_idx = stage_idx
                self.rank = rank

            def dw_builder(self):
                def dw_runner():
                    self.i += 1
                    print(
                        f"[Rank {self.rank}] dw_count={self.i} stage={self.stage_idx}"
                    )
                    self.stage_module.compute_dW()

                return dw_runner

        # Create custom states and rebuild stages with dw_builder
        cs = {}
        stage_indices = [
            self.rank + i * self.world_size for i in range(stages_per_rank)
        ]
        for stage_module, stage_idx in zip(stage_modules, stage_indices):
            cs[stage_idx] = CustomState(stage_module, stage_idx, self.rank)

        stages = [
            PipelineStage(
                stage_module,
                stage_idx,
                n_stages,
                self.device,
                dw_builder=cs[stage_idx].dw_builder,
            )
            for stage_module, stage_idx in zip(stage_modules, stage_indices)
        ]

        schedule = ScheduleClass(stages, 2, loss_fn=loss_fn)

        # Run pipeline
        out = None
        losses = []
        for _ in range(2):
            zero_gradients(stage_modules)
            if self.rank == 0:
                schedule.step(x)
            elif self.rank == self.world_size - 1:
                out = schedule.step(target=target, losses=losses)
            else:
                schedule.step()

        dist.barrier(device_ids=[self.rank])

        # Verify results
        if self.rank == self.world_size - 1:
            torch.testing.assert_close(out, ref_out)
            pipe_loss = sum(losses) / len(losses)
            torch.testing.assert_close(pipe_loss, ref_loss)

        # Check gradients using helper method
        check_gradients(self.config, stage_modules, ref_mod, submod_names)

<<<<<<< HEAD
    @requires_nccl()
    @skip_but_pass_in_sandcastle_if(not TEST_MULTIGPU, "NCCL test requires 2+ GPUs")
=======
    @requires_accelerator_dist_backend(["nccl", "xccl"])
    @skip_but_pass_in_sandcastle_if(
        not TEST_MULTIACCELERATOR, f"{backend} test requires 2+ GPUs"
    )
>>>>>>> 4840a1a5
    @parametrize(
        "schedule_class",
        [ScheduleZBVZeroBubble, ScheduleDualPipeV],
    )
    @parametrize("use_new_runtime", [False, True])
    def test_v_shape_schedules(self, schedule_class, use_new_runtime):
        n_stages = 8
        rank_stages = {0: [0, 7], 1: [1, 6], 2: [2, 5], 3: [3, 4]}
        mod, ref_mod, x, target, loss_fn = setup_models_and_data(
            self.config, n_layers=n_stages
        )

        # Run reference
        ref_out, ref_loss = run_reference_model(ref_mod, x, target, loss_fn)

        # Create multi-stage pipeline with custom stage indices
        num_microbatches = 8
        stage_indices = rank_stages[self.rank]
        stages, stage_modules, submod_names = create_multi_stage_pipeline(
            self.config, mod, len(stage_indices), n_stages, stage_indices
        )

        schedule = schedule_class(
            stages, num_microbatches, loss_fn=loss_fn, scale_grads=False
        )

        if schedule_class != ScheduleDualPipeV and use_new_runtime:
            old_schedule = schedule
            schedule = _PipelineScheduleRuntime(
                stages, num_microbatches, loss_fn=loss_fn
            )
            schedule._prepare_schedule_with_comms(old_schedule.pipeline_order)

        # Run pipeline - special case where first and last stage are on rank 0
        out = None
        losses = []
        for _ in range(2):
            zero_gradients(stage_modules)
            if self.rank == 0:
                out = schedule.step(x, target=target, losses=losses)
            else:
                schedule.step()

        # Verify results (rank 0 has both first and last stages)
        if self.rank == 0:
            torch.testing.assert_close(out, ref_out)
            pipe_loss = sum(losses)
            torch.testing.assert_close(pipe_loss, ref_loss)

        # Check gradients using helper method
        check_gradients(self.config, stage_modules, ref_mod, submod_names)

    @requires_accelerator_dist_backend(["nccl", "xccl"])
    @skip_but_pass_in_sandcastle_if(
        not TEST_MULTIACCELERATOR, f"{backend} test requires 2+ GPUs"
    )
    @parametrize(
        "ScheduleClass",
        [ScheduleInterleavedZeroBubble, ScheduleInterleaved1F1B],
    )
    def test_zero_bubble_with_model_kwargs(self, ScheduleClass):
        stages_per_rank = 2
        n_stages = stages_per_rank * self.world_size
        mod, ref_mod, x, target, loss_fn = setup_models_and_data(
            self.config, n_layers=n_stages, model_class=MultiMLPKwargs
        )
        unused_kwarg = torch.tensor([1.0], device=self.device)

        # Run reference with kwargs
        ref_out, ref_loss = run_reference_model(
            ref_mod, x, target, loss_fn, unused_kwarg=unused_kwarg
        )

        # Create multi-stage pipeline
        stages, stage_modules, submod_names = create_multi_stage_pipeline(
            self.config, mod, stages_per_rank, n_stages
        )

        num_microbatches = (
            ScheduleClass.num_microbatches
            if hasattr(ScheduleClass, "num_microbatches")
            else 2 * self.world_size
        )
        schedule = ScheduleClass(
            stages, num_microbatches, loss_fn=loss_fn, scale_grads=False
        )

        # Run pipeline with kwargs
        out = None
        losses = []
        for _ in range(2):
            zero_gradients(stage_modules)
            if self.rank == 0:
                schedule.step(
                    x,
                    unused_kwarg=unused_kwarg.clone()
                    .unsqueeze(0)
                    .expand(num_microbatches, -1),
                )
            elif self.rank == self.world_size - 1:
                out = schedule.step(target=target, losses=losses)
            else:
                schedule.step()

        dist.barrier()

        # Verify results
        if self.rank == self.world_size - 1:
            torch.testing.assert_close(out, ref_out)
            pipe_loss = sum(losses)
            torch.testing.assert_close(pipe_loss, ref_loss)

        # Check gradients using helper method
        check_gradients(
            self.config, stage_modules, ref_mod, submod_names, rtol=3e-5, atol=5e-3
        )


instantiate_parametrized_tests(ScheduleTest)


<<<<<<< HEAD
class CustomSchedulesTest(MultiProcContinousTest):
=======
class CustomSchedulesTest(MultiProcContinuousTest):
>>>>>>> 4840a1a5
    """
    These schedules are from the ScheduleRegistry and require world_size == 2
    The schedules test weird and unconventional schedules for edge cases
    """

    world_size = 2

    @classmethod
    def backend_str(cls) -> str:
        # Testing with NCCL backend
<<<<<<< HEAD
        return "nccl"
=======
        return backend
>>>>>>> 4840a1a5

    @property
    def device(self) -> torch.device:
        return torch.device(device_type, self.rank)

    @property
    def config(self) -> PipelineTestConfig:
        """Lazily create and return the pipeline test configuration."""
        return PipelineTestConfig(
            world_size=self.world_size, device=self.device, rank=self.rank
        )

<<<<<<< HEAD
    @requires_nccl()
    @skip_but_pass_in_sandcastle_if(not TEST_MULTIGPU, "NCCL test requires 2+ GPUs")
=======
    @requires_accelerator_dist_backend(["nccl", "xccl"])
    @skip_but_pass_in_sandcastle_if(
        not TEST_MULTIACCELERATOR, f"{backend} test requires 2+ GPUs"
    )
>>>>>>> 4840a1a5
    @parametrize(
        "schedule_class",
        [ScheduleVShaped, ScheduleUnbalanced],
    )
    @parametrize("use_new_runtime", [False, True])
    def test_non_symmetric_stage_ids(self, schedule_class, use_new_runtime):
        n_stages = schedule_class.n_stages
        rank_stages = schedule_class.rank_stages

        mod, ref_mod, x, target, loss_fn = setup_models_and_data(
            self.config, n_layers=n_stages
        )

        # Run reference
        ref_out, ref_loss = run_reference_model(ref_mod, x, target, loss_fn)

        # Create multi-stage pipeline with custom stage indices
        num_microbatches = 1
        stage_indices = rank_stages[self.rank]
        print(f"Rank {self.rank} stages: {stage_indices}")
        stages, stage_modules, submod_names = create_multi_stage_pipeline(
            self.config, mod, len(stage_indices), n_stages, stage_indices
        )

        schedule = schedule_class(
            stages, num_microbatches, loss_fn=loss_fn, scale_grads=False
        )

        if use_new_runtime:
            old_schedule = schedule
            schedule = _PipelineScheduleRuntime(
                stages, num_microbatches, loss_fn=loss_fn
            )
            schedule._prepare_schedule_with_comms(old_schedule.pipeline_order)

        # Run pipeline - special case where first and last stage are on rank 0
        out = None
        losses = []
        for _ in range(2):
            zero_gradients(stage_modules)
            if self.rank == 0:
                out = schedule.step(x, target=target, losses=losses)
            else:
                schedule.step()

        dist.barrier()

        # Verify results (rank 0 has both first and last stages)
        if self.rank == 0:
            torch.testing.assert_close(out, ref_out)
            pipe_loss = sum(losses)
            torch.testing.assert_close(pipe_loss, ref_loss)

        # Check gradients using helper method
        check_gradients(self.config, stage_modules, ref_mod, submod_names)

<<<<<<< HEAD
    @requires_nccl()
    @skip_but_pass_in_sandcastle_if(not TEST_MULTIGPU, "NCCL test requires 2+ GPUs")
=======
    @requires_accelerator_dist_backend(["nccl", "xccl"])
    @skip_but_pass_in_sandcastle_if(
        not TEST_MULTIACCELERATOR, f"{backend} test requires 2+ GPUs"
    )
>>>>>>> 4840a1a5
    @parametrize("ScheduleClass", [ScheduleWithReorderedB])
    def test_pipeline_schedule_runtime_custom_sched(self, ScheduleClass):
        n_stages = 2
        stages_per_rank = 1
        mod, ref_mod, x, target, loss_fn = setup_models_and_data(
            self.config, n_layers=n_stages
        )

        # Run reference
        ref_out, ref_loss = run_reference_model(ref_mod, x, target, loss_fn)

        # Create pipeline stages
        stages, stage_modules, submod_names = create_multi_stage_pipeline(
            self.config, mod, stages_per_rank, n_stages
        )
        print(f"Rank {self.rank} stages: {[stage.stage_index for stage in stages]}")

        num_microbatches = (
            ScheduleClass.num_microbatches
            if hasattr(ScheduleClass, "num_microbatches")
            else 8
        )

        schedule = ScheduleClass(
            stages, num_microbatches, loss_fn=loss_fn, scale_grads=False
        )
        assert isinstance(schedule, _PipelineScheduleRuntime)

        # Run pipeline with tensor leak checking
        with check_leaked_tensors() as garbage_tensors:
            for _ in range(2):
                zero_gradients(stage_modules)
                if self.rank == 0:
                    schedule.step(x)
                elif self.rank == self.world_size - 1:
                    losses = []
                    out = schedule.step(target=target, losses=losses)
                else:
                    schedule.step()

        self.assertEqual(
            len(garbage_tensors),
            0,
            "Found leaked tensors, check logs above for debug info",
        )
        dist.barrier()

        # Verify results
        if self.rank == self.world_size - 1:
            torch.testing.assert_close(out, ref_out)
            pipe_loss = sum(losses)
            torch.testing.assert_close(pipe_loss, ref_loss)

        # Check gradients using helper method
        check_gradients(self.config, stage_modules, ref_mod, submod_names)

<<<<<<< HEAD
    @requires_nccl()
    @skip_but_pass_in_sandcastle_if(not TEST_MULTIGPU, "NCCL test requires 2+ GPUs")
=======
    @requires_accelerator_dist_backend(["nccl", "xccl"])
    @skip_but_pass_in_sandcastle_if(
        not TEST_MULTIACCELERATOR, f"{backend} test requires 2+ GPUs"
    )
>>>>>>> 4840a1a5
    @parametrize("ScheduleClass", [ScheduleWithW])
    def test_schedule_with_native_zero_bubble(self, ScheduleClass):
        n_stages = ScheduleClass.n_stages
        num_microbatches = ScheduleClass.num_microbatches
        rank_stages = ScheduleClass.rank_stages

        num_steps = 4
        mod, ref_mod, x, target, loss_fn = setup_models_and_data(
            self.config, n_layers=n_stages
        )

        # Create multi-stage pipeline with custom stage indices
        stage_indices = rank_stages[self.rank]
        print(f"Rank {self.rank} stages: {stage_indices}")
        stages, stage_modules, submod_names = create_multi_stage_pipeline(
            self.config, mod, len(stage_indices), n_stages, stage_indices
        )

        schedule = ScheduleClass(
            stages, num_microbatches, loss_fn=loss_fn, scale_grads=False
        )

        # Run reference model
        ref_x = x.detach().clone().requires_grad_(x.requires_grad)
        torch.testing.assert_close(x, ref_x)
        for _ in range(num_steps):
            ref_out = ref_mod(ref_x)
            ref_loss = loss_fn(ref_out, target)
            ref_loss.backward()

        # Run pipeline with tensor leak checking
        losses = []
        with check_leaked_tensors() as garbage_tensors:
            for _ in range(num_steps):
                if self.rank == 0:
                    schedule.step(x)
                elif self.rank == self.world_size - 1:
                    schedule.step(target=target, losses=losses)
                else:
                    schedule.step()

        self.assertEqual(
            len(garbage_tensors),
            0,
            "Found leaked tensors, check logs above for debug info",
        )

        # Check gradients using helper method
        check_gradients(self.config, stage_modules, ref_mod, submod_names)


instantiate_parametrized_tests(CustomSchedulesTest)


if __name__ == "__main__":
    run_tests()<|MERGE_RESOLUTION|>--- conflicted
+++ resolved
@@ -29,10 +29,6 @@
 )
 from torch.distributed.pipelining.schedules import _PipelineScheduleRuntime
 from torch.nn.modules.loss import MSELoss
-<<<<<<< HEAD
-from torch.testing._internal.common_cuda import TEST_MULTIGPU
-=======
->>>>>>> 4840a1a5
 from torch.testing._internal.common_distributed import (
     MultiProcContinuousTest,
     requires_accelerator_dist_backend,
@@ -82,7 +78,6 @@
     loss_fn = torch.nn.MSELoss(reduction="sum")
     return full_mod, ref_mod, x, target, loss_fn
 
-<<<<<<< HEAD
 
 def create_single_stage_pipeline(
     config: PipelineTestConfig, mod, x, chunks, use_tracer=True
@@ -205,136 +200,6 @@
         stage_module.zero_grad()
 
 
-class ScheduleTest(MultiProcContinousTest):
-    world_size = 4
-
-    @classmethod
-    def backend_str(cls) -> str:
-        # Testing with NCCL backend
-        return "nccl"
-=======
-
-def create_single_stage_pipeline(
-    config: PipelineTestConfig, mod, x, chunks, use_tracer=True
-):
-    """Create a single-stage pipeline using either tracer or manual stage creation."""
-    if use_tracer:
-        x_mb = x.chunk(chunks)[0]
-        split_spec = mod.split_spec if hasattr(mod, "split_spec") else None
-        pipe = pipeline(mod, mb_args=(x_mb,), split_spec=split_spec)
-        stage = pipe.build_stage(config.rank, config.device)
-        stage_module = pipe.get_stage_module(config.rank)
-        return stage, stage_module, [stage_module]
-    else:
-        # Manual stage creation
-        submod_name = f"layers.{config.rank}"
-        stage_module = mod.get_submodule(submod_name)
-        stage = PipelineStage(
-            stage_module, config.rank, config.world_size, config.device
-        )
-        return stage, stage_module, [stage_module]
-
-
-def create_multi_stage_pipeline(
-    config: PipelineTestConfig, mod, stages_per_rank, n_stages, stage_indices=None
-):
-    """Create multiple pipeline stages for interleaved schedules."""
-    if stage_indices is None:
-        stage_indices = [
-            config.rank + i * config.world_size for i in range(stages_per_rank)
-        ]
-
-    submod_names = [f"layers.{i}" for i in stage_indices]
-    stage_modules = [mod.get_submodule(submod_name) for submod_name in submod_names]
-    stages = [
-        PipelineStage(stage_module, stage_idx, n_stages, config.device)
-        for stage_module, stage_idx in zip(stage_modules, stage_indices, strict=True)
-    ]
-    return stages, stage_modules, submod_names
-
-
-def run_reference_model(ref_mod, x, target, loss_fn, num_iterations=2, **kwargs):
-    """Run reference model for specified iterations and return final output and loss."""
-    ref_out = None
-    ref_loss = None
-
-    for _ in range(num_iterations):
-        ref_mod.zero_grad()
-        ref_out = ref_mod(x, **kwargs)
-        ref_loss = loss_fn(ref_out, target)
-        ref_loss.backward()
-
-    return ref_out, ref_loss
-
-
-def check_gradients(
-    config: PipelineTestConfig,
-    stage_modules,
-    ref_mod,
-    submod_names=None,
-    rtol=1e-5,
-    atol=4e-5,
-):
-    """Check that gradients match between pipeline stages and reference model using flexible comparison."""
-
-    def grad_check(grad1, grad2, param_name, rtol, atol, tolerance=0.05):
-        if grad1 is None and grad2 is None:
-            return
-        if grad1 is None or grad2 is None:
-            raise AssertionError(
-                f"One gradient is None for {param_name}: {grad1} vs {grad2}"
-            )
-        try:
-            torch.testing.assert_close(grad1, grad2, rtol=rtol, atol=atol)
-        except AssertionError:
-            print(
-                f"Numerical issues detected for {param_name}: param grad {grad1} vs ref grad {grad2}"
-            )
-            raise
-
-    if submod_names is None:
-        # Single stage case - need to detect tracer vs manual pipeline
-        stage_modules = [stage_modules]
-
-        # Try to detect if this is a tracer-based pipeline by checking if parameter exists in ref_mod
-        sample_param_name = next(iter(stage_modules[0].named_parameters()))[0]
-        try:
-            # Try to get parameter directly from reference model (tracer-based)
-            ref_mod.get_parameter(sample_param_name)
-            is_tracer_based = True
-        except AttributeError:
-            # Parameter doesn't exist at root level, must be manual pipeline
-            is_tracer_based = False
-
-        if is_tracer_based:
-            # Tracer-based pipeline: parameter names are full paths from root model
-            for name, p in stage_modules[0].named_parameters():
-                ref_p = ref_mod.get_parameter(name)
-                grad_check(p.grad, ref_p.grad, name, rtol, atol)
-        else:
-            # Manual pipeline: parameter names are local to the submodule
-            submod_name = f"layers.{config.rank}"
-            ref_submod = ref_mod.get_submodule(submod_name)
-            for name, p in stage_modules[0].named_parameters():
-                ref_p = ref_submod.get_parameter(name)
-                grad_check(p.grad, ref_p.grad, f"{submod_name}.{name}", rtol, atol)
-    else:
-        # Multi-stage case - always use submodule approach
-        for stage_module, submod_name in zip(stage_modules, submod_names):
-            ref_submod = ref_mod.get_submodule(submod_name)
-            for name, p in stage_module.named_parameters():
-                ref_p = ref_submod.get_parameter(name)
-                grad_check(p.grad, ref_p.grad, f"{submod_name}.{name}", rtol, atol)
-
-
-def zero_gradients(stage_modules):
-    """Zero gradients for all stage modules."""
-    if not isinstance(stage_modules, list):
-        stage_modules = [stage_modules]
-    for stage_module in stage_modules:
-        stage_module.zero_grad()
-
-
 class ScheduleTest(MultiProcContinuousTest):
     world_size = 4
 
@@ -342,7 +207,6 @@
     def backend_str(cls) -> str:
         # Testing with NCCL backend
         return backend
->>>>>>> 4840a1a5
 
     @property
     def device(self) -> torch.device:
@@ -355,15 +219,10 @@
             world_size=self.world_size, device=self.device, rank=self.rank
         )
 
-<<<<<<< HEAD
-    @requires_nccl()
-    @skip_but_pass_in_sandcastle_if(not TEST_MULTIGPU, "NCCL test requires 2+ GPUs")
-=======
-    @requires_accelerator_dist_backend(["nccl", "xccl"])
-    @skip_but_pass_in_sandcastle_if(
-        not TEST_MULTIACCELERATOR, f"{backend} test requires 2+ GPUs"
-    )
->>>>>>> 4840a1a5
+    @requires_accelerator_dist_backend(["nccl", "xccl"])
+    @skip_but_pass_in_sandcastle_if(
+        not TEST_MULTIACCELERATOR, f"{backend} test requires 2+ GPUs"
+    )
     @parametrize("ScheduleClass", [_ScheduleForwardOnly])
     def test_forward_only(self, ScheduleClass):
         mod, mod_ref, x, _, _ = setup_models_and_data(self.config)
@@ -494,15 +353,10 @@
 
         dist.barrier(device_ids=[self.rank])
 
-<<<<<<< HEAD
-    @requires_nccl()
-    @skip_but_pass_in_sandcastle_if(not TEST_MULTIGPU, "NCCL test requires 2+ GPUs")
-=======
-    @requires_accelerator_dist_backend(["nccl", "xccl"])
-    @skip_but_pass_in_sandcastle_if(
-        not TEST_MULTIACCELERATOR, f"{backend} test requires 2+ GPUs"
-    )
->>>>>>> 4840a1a5
+    @requires_accelerator_dist_backend(["nccl", "xccl"])
+    @skip_but_pass_in_sandcastle_if(
+        not TEST_MULTIACCELERATOR, f"{backend} test requires 2+ GPUs"
+    )
     @parametrize("ScheduleClass", [ScheduleGPipe, Schedule1F1B])
     def test_kwargs_with_tracer(self, ScheduleClass):
         mod = ModelWithKwargs(d_hid, splits=self.world_size)
@@ -761,15 +615,10 @@
             self.config, stage_modules, ref_mod, submod_names, rtol=5e-3, atol=5e-3
         )
 
-<<<<<<< HEAD
-    @requires_nccl()
-    @skip_but_pass_in_sandcastle_if(not TEST_MULTIGPU, "NCCL test requires 2+ GPUs")
-=======
-    @requires_accelerator_dist_backend(["nccl", "xccl"])
-    @skip_but_pass_in_sandcastle_if(
-        not TEST_MULTIACCELERATOR, f"{backend} test requires 2+ GPUs"
-    )
->>>>>>> 4840a1a5
+    @requires_accelerator_dist_backend(["nccl", "xccl"])
+    @skip_but_pass_in_sandcastle_if(
+        not TEST_MULTIACCELERATOR, f"{backend} test requires 2+ GPUs"
+    )
     @parametrize("ScheduleClass", [ScheduleInterleavedZeroBubble])
     def test_schedule_with_weight_update_mlp_e2e(self, ScheduleClass):
         stages_per_rank = 2
@@ -849,15 +698,10 @@
         # Check gradients using helper method
         check_gradients(self.config, stage_modules, ref_mod, submod_names)
 
-<<<<<<< HEAD
-    @requires_nccl()
-    @skip_but_pass_in_sandcastle_if(not TEST_MULTIGPU, "NCCL test requires 2+ GPUs")
-=======
-    @requires_accelerator_dist_backend(["nccl", "xccl"])
-    @skip_but_pass_in_sandcastle_if(
-        not TEST_MULTIACCELERATOR, f"{backend} test requires 2+ GPUs"
-    )
->>>>>>> 4840a1a5
+    @requires_accelerator_dist_backend(["nccl", "xccl"])
+    @skip_but_pass_in_sandcastle_if(
+        not TEST_MULTIACCELERATOR, f"{backend} test requires 2+ GPUs"
+    )
     @parametrize(
         "schedule_class",
         [ScheduleZBVZeroBubble, ScheduleDualPipeV],
@@ -979,11 +823,7 @@
 instantiate_parametrized_tests(ScheduleTest)
 
 
-<<<<<<< HEAD
-class CustomSchedulesTest(MultiProcContinousTest):
-=======
 class CustomSchedulesTest(MultiProcContinuousTest):
->>>>>>> 4840a1a5
     """
     These schedules are from the ScheduleRegistry and require world_size == 2
     The schedules test weird and unconventional schedules for edge cases
@@ -994,11 +834,7 @@
     @classmethod
     def backend_str(cls) -> str:
         # Testing with NCCL backend
-<<<<<<< HEAD
-        return "nccl"
-=======
         return backend
->>>>>>> 4840a1a5
 
     @property
     def device(self) -> torch.device:
@@ -1011,15 +847,10 @@
             world_size=self.world_size, device=self.device, rank=self.rank
         )
 
-<<<<<<< HEAD
-    @requires_nccl()
-    @skip_but_pass_in_sandcastle_if(not TEST_MULTIGPU, "NCCL test requires 2+ GPUs")
-=======
-    @requires_accelerator_dist_backend(["nccl", "xccl"])
-    @skip_but_pass_in_sandcastle_if(
-        not TEST_MULTIACCELERATOR, f"{backend} test requires 2+ GPUs"
-    )
->>>>>>> 4840a1a5
+    @requires_accelerator_dist_backend(["nccl", "xccl"])
+    @skip_but_pass_in_sandcastle_if(
+        not TEST_MULTIACCELERATOR, f"{backend} test requires 2+ GPUs"
+    )
     @parametrize(
         "schedule_class",
         [ScheduleVShaped, ScheduleUnbalanced],
@@ -1076,15 +907,10 @@
         # Check gradients using helper method
         check_gradients(self.config, stage_modules, ref_mod, submod_names)
 
-<<<<<<< HEAD
-    @requires_nccl()
-    @skip_but_pass_in_sandcastle_if(not TEST_MULTIGPU, "NCCL test requires 2+ GPUs")
-=======
-    @requires_accelerator_dist_backend(["nccl", "xccl"])
-    @skip_but_pass_in_sandcastle_if(
-        not TEST_MULTIACCELERATOR, f"{backend} test requires 2+ GPUs"
-    )
->>>>>>> 4840a1a5
+    @requires_accelerator_dist_backend(["nccl", "xccl"])
+    @skip_but_pass_in_sandcastle_if(
+        not TEST_MULTIACCELERATOR, f"{backend} test requires 2+ GPUs"
+    )
     @parametrize("ScheduleClass", [ScheduleWithReorderedB])
     def test_pipeline_schedule_runtime_custom_sched(self, ScheduleClass):
         n_stages = 2
@@ -1141,15 +967,10 @@
         # Check gradients using helper method
         check_gradients(self.config, stage_modules, ref_mod, submod_names)
 
-<<<<<<< HEAD
-    @requires_nccl()
-    @skip_but_pass_in_sandcastle_if(not TEST_MULTIGPU, "NCCL test requires 2+ GPUs")
-=======
-    @requires_accelerator_dist_backend(["nccl", "xccl"])
-    @skip_but_pass_in_sandcastle_if(
-        not TEST_MULTIACCELERATOR, f"{backend} test requires 2+ GPUs"
-    )
->>>>>>> 4840a1a5
+    @requires_accelerator_dist_backend(["nccl", "xccl"])
+    @skip_but_pass_in_sandcastle_if(
+        not TEST_MULTIACCELERATOR, f"{backend} test requires 2+ GPUs"
+    )
     @parametrize("ScheduleClass", [ScheduleWithW])
     def test_schedule_with_native_zero_bubble(self, ScheduleClass):
         n_stages = ScheduleClass.n_stages
