# Owner(s): ["module: dynamo"]

import operator
from unittest.mock import patch

import torch
import torch._dynamo.test_case
import torch._dynamo.testing
from torch._C import (
    _len_torch_function_stack,
    _pop_torch_function_stack,
    _push_on_torch_function_stack,
)
from torch.overrides import _get_current_function_mode_stack, BaseTorchFunctionMode
<<<<<<< HEAD
from torch.testing._internal.triton_utils import requires_cuda
=======
from torch.testing._internal.common_utils import skipIfXpu
from torch.testing._internal.inductor_utils import GPU_TYPE
from torch.testing._internal.triton_utils import requires_gpu
>>>>>>> eaa5d9d3
from torch.utils._device import DeviceContext
from torch.utils._python_dispatch import TorchDispatchMode


class TestMode(BaseTorchFunctionMode):
    def __torch_function__(self, func, types, args, kwargs=None):
        if not kwargs:
            kwargs = {}

        if func == torch.add:
            return torch.zeros(2, 2)

        return super().__torch_function__(func, types, args, kwargs)


class TorchDispatchModeTests(torch._dynamo.test_case.TestCase):
    @classmethod
    def setUpClass(cls):
        super().setUpClass()

    @classmethod
    def tearDownClass(cls):
        super().tearDownClass()

    def test_skip_torch_dispatch_modes(self):
        class RewriteAddToMul(TorchDispatchMode):
            def __torch_dispatch__(self, func, types, args=(), kwargs=None):
                if func is torch.ops.aten.add.Tensor:
                    func = torch.ops.aten.mul.Tensor
                return func(*args, **kwargs)

        def fn(x):
            return x + x

        cnt = torch._dynamo.testing.CompileCounter()

        x = torch.tensor([3.0])
        with RewriteAddToMul():
            eager_res = fn(x)
            compiled_res = torch.compile(fn, backend=cnt)(x)

        self.assertEqual(eager_res, compiled_res)
        self.assertEqual(cnt.frame_count, 0)


class TorchFunctionModeTests(torch._dynamo.test_case.TestCase):
    @classmethod
    def setUpClass(cls):
        cls.default_device_old = torch.get_default_device()
        super().setUpClass()

    @classmethod
    def tearDownClass(cls):
        torch.set_default_device(cls.default_device_old)
        super().tearDownClass()

    def setUp(self):
        torch.set_default_device(None)
        torch._dynamo.reset()

    def tearDown(self):
        torch.set_default_device(None)
        torch._dynamo.reset()

    def _run_torch_function_mode_guard_test(self):
        class TestMode1(BaseTorchFunctionMode):
            pass

        class TestMode2(BaseTorchFunctionMode):
            pass

        cnt = torch._dynamo.testing.CompileCounter()

        @torch.compile(backend=cnt.__call__)
        def fn(x):
            return x + 1

        inp = torch.ones(2, 2)
        fn(inp)
        self.assertEqual(cnt.frame_count, 1)

        with TestMode1():
            fn(inp)
        self.assertEqual(cnt.frame_count, 2)

        with TestMode1(), TestMode2():
            fn(inp)
        self.assertEqual(cnt.frame_count, 3)

        with TestMode2(), TestMode1():
            fn(inp)
        self.assertEqual(cnt.frame_count, 4)

        with TestMode1():
            fn(inp)
        self.assertEqual(cnt.frame_count, 4)

    @torch._dynamo.config.patch("enable_cpp_guard_manager", False)
    def test_torch_function_mode_guards_py(self):
        self._run_torch_function_mode_guard_test()

    def test_torch_function_mode_guards_cpp(self):
        self._run_torch_function_mode_guard_test()

    def test_stack_state_mutation_default_device(self):
        m = BaseTorchFunctionMode()
        m1 = BaseTorchFunctionMode()
        with m, m1:

            @torch.compile(fullgraph=True)
            def fn(x):
                torch.set_default_device("cpu")
                _pop_torch_function_stack()

            fn(torch.ones(2, 2))
            _push_on_torch_function_stack(m1)

            stack = _get_current_function_mode_stack()
            self.assertIsInstance(stack[0], DeviceContext)
            self.assertEqual(stack[0].device, torch.device("cpu"))
            self.assertIs(stack[1], m)
            self.assertIs(stack[2], m1)

    def test_stack_state_clear_default_device(self):
        @torch.compile(fullgraph=True)
        def fn(x):
            torch.set_default_device(None)
            return x + 1

        fn(torch.ones(2, 2))
        stack = _get_current_function_mode_stack()
        self.assertEqual(len(stack), 0)

        m = BaseTorchFunctionMode()
        m1 = BaseTorchFunctionMode()

        # Stack populated, add device
        with m, m1:

            @torch.compile(fullgraph=True)
            def fn(x):
                torch.set_default_device("cpu")
                torch.set_default_device(None)
                torch.set_default_device("cpu")
                return x + 1

            fn(torch.ones(2, 2))
            stack = _get_current_function_mode_stack()
            self.assertEqual(stack[0].device, torch.device("cpu"))
            self.assertIs(stack[1], m)
            self.assertIs(stack[2], m1)

        # Stack populated, remove device
        torch.set_default_device("cpu")
        with m, m1:

            @torch.compile(fullgraph=True)
            def fn(x):
                torch.set_default_device(None)
                return x + 1

            fn(torch.ones(2, 2))
            stack = _get_current_function_mode_stack()
            self.assertIs(stack[0], m)
            self.assertIs(stack[1], m1)

        @torch.compile(fullgraph=True)
        def fn(x):
            torch.set_default_device("cpu")
            torch.set_default_device("cpu")
            return x + 1

        fn(torch.ones(2, 2))
        stack = _get_current_function_mode_stack()
        self.assertEqual(stack[0].device, torch.device("cpu"))
        torch.set_default_device(None)

    def test_pop_torch_function_mode(self):
        m = BaseTorchFunctionMode()
        with m:

            @torch.compile(fullgraph=True)
            def fn(x):
                _pop_torch_function_stack()
                return x + 1

            fn(torch.ones(2, 2))

            self.assertEqual(_len_torch_function_stack(), 0)
            # reset stack so __exit__ doesn't crash
            _push_on_torch_function_stack(m)

        self.assertEqual(_len_torch_function_stack(), 0)

    def test_is_torch_function_all_disabled(self):
        @torch.compile(fullgraph=True)
        def fn(x):
            return (
                torch._C._is_torch_function_all_disabled(),
                torch.add(x, 1.0),
            )

        input = torch.ones(2, 2)
        res, _ = fn(input)
        self.assertFalse(res)

    def test_error_empty_stack_pop_torch_function_mode(self):
        @torch.compile(fullgraph=True)
        def fn(x):
            _pop_torch_function_stack()
            return x + 1

        self.assertRaisesRegex(
            torch._dynamo.exc.Unsupported,
            "Popping from an empty torch function mode stack",
            lambda: fn(torch.ones(2, 2)),
        )

    def test_push_torch_function_mode(self):
        m = BaseTorchFunctionMode()
        with m:

            @torch.compile(fullgraph=True)
            def fn(x, m):
                _push_on_torch_function_stack(m)
                return x + 1

            fn(torch.ones(2, 2), m)

            self.assertEqual(_len_torch_function_stack(), 2)
            # reset stack state
            _pop_torch_function_stack()

        self.assertEqual(_len_torch_function_stack(), 0)

    def test_len_torch_function_mode(self):
        m = BaseTorchFunctionMode()
        with m:

            @torch.compile(fullgraph=True)
            def fn(x):
                z = _len_torch_function_stack()
                return x + z

            res = fn(torch.ones(2, 2))
            self.assertEqual(res, torch.ones(2, 2) + 1)
            self.assertEqual(_len_torch_function_stack(), 1)

    def test_intermedate_torch_function_mode_construction_mutation(self):
        class TestMode(BaseTorchFunctionMode):
            def __init__(self, x):
                self.x = x

        @torch.compile(fullgraph=True)
        def fn(x):
            z = TestMode(2)
            z.y = 2
            return x + 1, z

        fn(torch.ones(2, 2))

    def test_torch_function_mode_enabled_guard(self):
        cnt = torch._dynamo.testing.CompileCounter()
        inp = torch.ones(2, 2)

        @torch.compile(backend=cnt.__call__)
        def fn(x):
            return x + 1

        with BaseTorchFunctionMode(), torch._C.DisableTorchFunctionSubclass():
            with torch._C.DisableTorchFunction():
                fn(inp)
            fn(inp)
        self.assertEqual(cnt.frame_count, 2)

    def test_nested_torch_function_mode(self):
        mode_1_called = False
        mode_2_called = False

        def reset_state():
            nonlocal mode_1_called
            nonlocal mode_2_called
            mode_1_called = False
            mode_2_called = False

        ones = torch.ones(2, 2)
        zeros = torch.zeros(2, 2)

        class TestMode1(BaseTorchFunctionMode):
            def __torch_function__(self, func, types, args, kwargs=None):
                if not kwargs:
                    kwargs = {}

                nonlocal mode_1_called

                mode_1_called = True

                if func == torch.add:
                    return zeros

                return super().__torch_function__(func, types, args, kwargs)

        class TestMode2(BaseTorchFunctionMode):
            def __torch_function__(self, func, types, args, kwargs=None):
                if not kwargs:
                    kwargs = {}

                nonlocal mode_2_called

                mode_2_called = True

                if func == torch.mul:
                    return ones

                return super().__torch_function__(func, types, args, kwargs)

        def fn(x):
            return torch.add(x, 3)

        def fn_2(x):
            return torch.mul(x, 3) + torch.add(x, 3)

        inp = torch.ones(2, 2) + 1

        for fn_i in [fn, fn_2]:
            fn_opt = torch.compile(fn_i, fullgraph=True)
            with TestMode1(), TestMode2():
                expected = fn_i(inp), mode_1_called, mode_2_called
                reset_state()
                actual = fn_opt(inp), mode_1_called, mode_2_called
                reset_state()

            self.assertEqual(expected, actual)

    def test_torch_function_mode_disable(self):
        class TestSubclass(torch.Tensor):
            @classmethod
            def __torch_function__(cls, func, types, args, kwargs=None):
                if not kwargs:
                    kwargs = {}
                if func == torch.add:
                    return torch.ones(2, 2)
                return super().__torch_function__(func, types, args, kwargs)

        class TestMode(BaseTorchFunctionMode):
            def __torch_function__(self, func, types, args, kwargs=None):
                if not kwargs:
                    kwargs = {}

                if func == torch.add:
                    return torch.zeros(2, 2)

                return super().__torch_function__(func, types, args, kwargs)

        def fn(x):
            return torch.add(x, 3)

        inp = (torch.ones(2, 2) + 1).as_subclass(TestSubclass)

        fn_opt = torch.compile(fn, fullgraph=True)
        with TestMode():
            with torch._C.DisableTorchFunctionSubclass():
                expected = fn(inp)
                actual = fn_opt(inp)

            self.assertEqual(expected, actual)

            with torch._C.DisableTorchFunction():
                expected = fn(inp)
                actual = fn_opt(inp)

            self.assertEqual(expected, actual)

    def test_torch_function_mode_highest_priority(self):
        class TestSubclass(torch.Tensor):
            @classmethod
            def __torch_function__(cls, func, types, args, kwargs=None):
                if not kwargs:
                    kwargs = {}
                if func == torch.add:
                    return torch.ones(2, 2)
                return super().__torch_function__(func, types, args, kwargs)

        def fn(x):
            return torch.add(x, 3)

        inp = (torch.ones(2, 2) + 1).as_subclass(TestSubclass)

        fn_opt = torch.compile(fn, fullgraph=True)
        with TestMode():
            expected = fn(inp)
            actual = fn_opt(inp)

        self.assertEqual(expected, actual)

    def test_torch_function_mode_enter_exit(self):
        def fn(x, y):
            with TestMode():
                o = torch.add(x, 3)

            return torch.add(o, y)

        inp = (torch.ones(2, 2) + 1, torch.ones(2, 2) + 2)
        fn_opt = torch.compile(fn, fullgraph=True)

        expected = fn(*inp)
        actual = fn_opt(*inp)

        self.assertEqual(expected, actual)

    def test_torch_function_mode_graph_break(self):
        def fn(x, y):
            with TestMode():
                torch._dynamo.graph_break()
                o = torch.add(x, 3)

            return torch.add(o, y)

        inp = (torch.ones(2, 2) + 1, torch.ones(2, 2) + 2)
        fn_opt = torch.compile(fn)

        expected = fn(*inp)
        actual = fn_opt(*inp)

        self.assertEqual(expected, actual)

    def test_torch_function_mode_and_pop_graph_break(self):
        def fn(x, y):
            with TestMode():
                z = _pop_torch_function_stack()
                torch._dynamo.graph_break()
                _push_on_torch_function_stack(z)
                o = torch.add(x, 3)

            return torch.add(o, y)

        inp = (torch.ones(2, 2) + 1, torch.ones(2, 2) + 2)
        fn_opt = torch.compile(fn)

        expected = fn(*inp)
        actual = fn_opt(*inp)

        self.assertEqual(expected, actual)

    def test_torch_function_mode_restore_on_exc(self):
        @torch._dynamo.disable()
        def err():
            raise RuntimeError("test")

        @torch.compile()
        def fn(x):
            with TestMode():
                x += 1
                err()
                x += 2
                return x

        try:
            fn(torch.ones(2, 2))
        except RuntimeError:
            pass
        self.assertEqual(_len_torch_function_stack(), 0)

    def test_torch_function_mode_and_pop_graph_break_mutation(self):
        def fn(x, y):
            with TestMode():
                z = _pop_torch_function_stack()
                z.y = 5
                torch._dynamo.graph_break()
                _push_on_torch_function_stack(z)
                o = torch.add(x, 3)
                o = torch.mul(o, z.y)

            return torch.add(o, y)

        inp = (torch.ones(2, 2) + 1, torch.ones(2, 2) + 2)
        fn_opt = torch.compile(fn)

        expected = fn(*inp)
        actual = fn_opt(*inp)

        self.assertEqual(expected, actual)

    # Needs larger cache size since we recompile for each op
    @patch.object(torch._dynamo.config, "recompile_limit", 48)
    def test_builtin_equivalent_funcs(self):
        from torch._dynamo.variables.torch_function import (
            bin_int_ops,
            bin_ops,
            BUILTIN_TO_TENSOR_FN_MAP,
            BUILTIN_TO_TENSOR_RFN_MAP,
            tensor_and_int_ops,
            un_int_ops,
            un_ops,
        )

        expected_func = None
        valid = False

        class FuncEquivMode(BaseTorchFunctionMode):
            def __torch_function__(self, func, types, args=(), kwargs=None):
                nonlocal expected_func
                nonlocal valid
                if not kwargs:
                    kwargs = {}
                if torch._dynamo.is_compiling():
                    valid = expected_func == func
                return super().__torch_function__(func, types, args, kwargs)

        inp0 = torch.ones(1, 1)
        inp1 = torch.ones(1, 1)
        inp0_int = torch.ones(1, 1, dtype=torch.int32)
        inp1_int = torch.ones(1, 1, dtype=torch.int32)

        @torch.compile(fullgraph=True)
        def fn_un(op, inp):
            return op(inp)

        @torch.compile(fullgraph=True)
        def fn_un_int(op, inp):
            return op(inp)

        @torch.compile(fullgraph=True)
        def fn_bin(op, inp0, inp1):
            return op(inp0, inp1)

        @torch.compile(fullgraph=True)
        def fn_bin_int(op, inp0, inp1):
            return op(inp0, inp1)

        @torch.compile(fullgraph=True)
        def fn_tensor_and_int(op, inp0, inp1):
            return op(inp0, inp1)

        setups_and_oplists = [
            (lambda o: fn_un(o, inp0), un_ops),
            (lambda o: fn_un_int(o, inp0_int), un_int_ops),
            (lambda o: fn_bin(o, inp0, inp1), bin_ops),
            (lambda o: fn_bin_int(o, inp0_int, inp1_int), bin_int_ops),
            (lambda o: fn_tensor_and_int(o, inp0_int, 0), tensor_and_int_ops),
        ]

        # gather the reverse functions
        rsetups_and_oplists = [
            (
                lambda o: fn_bin(o, 1, inp1),
                bin_ops,
            ),  # Get r* ops, (ex. __sub__(int, Tensor) -> __rsub__(Tensor, int))
            (lambda o: fn_bin_int(o, 1, inp1_int), bin_int_ops),
            (lambda o: fn_tensor_and_int(o, 0, inp0_int), tensor_and_int_ops),
        ]

        skips = {operator.not_}  # Has local scalar dense call which graph breaks
        rskips = {
            operator.matmul,
            operator.imatmul,
            operator.getitem,
        }  # Doesn't type check with reversed args

        def run_checks(setups_and_oplists, skips, ref_map):
            nonlocal valid
            nonlocal expected_func
            for setup_fn, op_list in setups_and_oplists:
                for op in op_list:
                    if op in skips or op not in ref_map:
                        continue
                    with FuncEquivMode():
                        expected_func = ref_map[op]
                        setup_fn(op)
                        self.assertTrue(valid)

                    expected_func = None
                    valid = False

        run_checks(setups_and_oplists, skips, BUILTIN_TO_TENSOR_FN_MAP)
        run_checks(rsetups_and_oplists, rskips, BUILTIN_TO_TENSOR_RFN_MAP)

    def test_expand(self):
        from torch.distributions import (
            AffineTransform,
            ComposeTransform,
            Normal,
            TanhTransform,
            TransformedDistribution,
        )

        # https://github.com/pytorch/pytorch/issues/141232
        with torch.device("cpu"):

            @torch.compile(fullgraph=True)
            def func(a):
                d = TransformedDistribution(
                    Normal(a, 1),
                    ComposeTransform([TanhTransform(), AffineTransform(2, 2)]),
                )
                b = d.log_prob(d.rsample((10,)))
                return b

            func(torch.randn(3))

    @requires_cuda
    def test_flex_attention(self):
        import torch
        from torch.nn.attention.flex_attention import create_block_mask, flex_attention

        torch.set_default_device("cuda")

        flex_attention = torch.compile(flex_attention, dynamic=False)

        prefix_lengths = torch.arange(8)

        def prefix_lm(b, h, q, kv):
            return prefix_lengths[b] >= kv

        # This runs in fullgraph already
        create_block_mask(prefix_lm, 8, None, 512, 512, _compile=True)

    def test_register_hook(self):
        import functools

        def my_hook(grad, *, k=0):
            return grad + k

        hook = functools.partial(my_hook, k=3)

        class MyMod(torch.nn.Module):
            def forward(self, x):
                x.register_hook(hook)
                y = x.mul(2)
                z = y.mul(3)
                return (z,)

        mod = MyMod()
        x = torch.ones(4, requires_grad=True)

        with torch.device("cpu"):
            torch.compile(mod, fullgraph=True)(x)

<<<<<<< HEAD
=======
    @requires_gpu
    @skipIfXpu(msg="XPU does not support flex attention")
    def test_hop(self):
        import torch
        import torch._higher_order_ops
        from torch.nn.attention.flex_attention import (
            flex_attention as flex_attention_eager,
        )

        with torch.device(GPU_TYPE):
            flex_attention = torch.compile(flex_attention_eager, dynamic=False)

            with self.assertRaisesRegex(
                torch._dynamo.exc.Unsupported,
                "raised exception HopDetectionError([ConstantVariable(str: 'test')])",
            ):
                # This runs in fullgraph already
                with TestModeRaises():
                    flex_attention(
                        torch.ones(2, 2, 2, 2),
                        torch.ones(2, 2, 2, 2),
                        torch.ones(2, 2, 2, 2),
                    )

    @requires_gpu
    @skipIfXpu(msg="XPU does not support flex attention")
    def test_hop_eager(self):
        import torch
        import torch._higher_order_ops
        from torch.nn.attention.flex_attention import (
            flex_attention as flex_attention_eager,
        )

        with torch.device(GPU_TYPE):
            with self.assertRaisesRegex(
                torch._dynamo.exc.Unsupported,
                "raised exception HopDetectionError([ConstantVariable(str: 'test')])",
            ):
                with TestModeRaises():
                    flex_attention_eager(
                        torch.ones(2, 2, 2, 2),
                        torch.ones(2, 2, 2, 2),
                        torch.ones(2, 2, 2, 2),
                    )

>>>>>>> eaa5d9d3

if __name__ == "__main__":
    from torch._dynamo.test_case import run_tests

    run_tests()<|MERGE_RESOLUTION|>--- conflicted
+++ resolved
@@ -12,15 +12,16 @@
     _push_on_torch_function_stack,
 )
 from torch.overrides import _get_current_function_mode_stack, BaseTorchFunctionMode
-<<<<<<< HEAD
-from torch.testing._internal.triton_utils import requires_cuda
-=======
 from torch.testing._internal.common_utils import skipIfXpu
 from torch.testing._internal.inductor_utils import GPU_TYPE
 from torch.testing._internal.triton_utils import requires_gpu
->>>>>>> eaa5d9d3
 from torch.utils._device import DeviceContext
 from torch.utils._python_dispatch import TorchDispatchMode
+
+
+device_type = (
+    acc.type if (acc := torch.accelerator.current_accelerator(True)) else "cpu"
+)
 
 
 class TestMode(BaseTorchFunctionMode):
@@ -30,6 +31,23 @@
 
         if func == torch.add:
             return torch.zeros(2, 2)
+
+        return super().__torch_function__(func, types, args, kwargs)
+
+
+class HopDetectionError(Exception):
+    pass
+
+
+class TestModeRaises(BaseTorchFunctionMode):
+    def __torch_function__(self, func, types, args, kwargs=None):
+        if not kwargs:
+            kwargs = {}
+
+        import torch._higher_order_ops
+
+        if func == torch._higher_order_ops.flex_attention:
+            raise HopDetectionError("test")
 
         return super().__torch_function__(func, types, args, kwargs)
 
@@ -233,7 +251,7 @@
 
         self.assertRaisesRegex(
             torch._dynamo.exc.Unsupported,
-            "Popping from an empty torch function mode stack",
+            "Attempted to pop from empty torch function mode stack",
             lambda: fn(torch.ones(2, 2)),
         )
 
@@ -505,11 +523,13 @@
     # Needs larger cache size since we recompile for each op
     @patch.object(torch._dynamo.config, "recompile_limit", 48)
     def test_builtin_equivalent_funcs(self):
+        from torch._dynamo.variables.builtin import (
+            BUILTIN_TO_TENSOR_FN_MAP,
+            BUILTIN_TO_TENSOR_RFN_MAP,
+        )
         from torch._dynamo.variables.torch_function import (
             bin_int_ops,
             bin_ops,
-            BUILTIN_TO_TENSOR_FN_MAP,
-            BUILTIN_TO_TENSOR_RFN_MAP,
             tensor_and_int_ops,
             un_int_ops,
             un_ops,
@@ -619,12 +639,12 @@
 
             func(torch.randn(3))
 
-    @requires_cuda
+    @requires_gpu
     def test_flex_attention(self):
         import torch
         from torch.nn.attention.flex_attention import create_block_mask, flex_attention
 
-        torch.set_default_device("cuda")
+        torch.set_default_device(device_type)
 
         flex_attention = torch.compile(flex_attention, dynamic=False)
 
@@ -634,7 +654,9 @@
             return prefix_lengths[b] >= kv
 
         # This runs in fullgraph already
-        create_block_mask(prefix_lm, 8, None, 512, 512, _compile=True)
+        create_block_mask(
+            prefix_lm, 8, None, 512, 512, _compile=True, device=device_type
+        )
 
     def test_register_hook(self):
         import functools
@@ -657,8 +679,6 @@
         with torch.device("cpu"):
             torch.compile(mod, fullgraph=True)(x)
 
-<<<<<<< HEAD
-=======
     @requires_gpu
     @skipIfXpu(msg="XPU does not support flex attention")
     def test_hop(self):
@@ -704,7 +724,6 @@
                         torch.ones(2, 2, 2, 2),
                     )
 
->>>>>>> eaa5d9d3
 
 if __name__ == "__main__":
     from torch._dynamo.test_case import run_tests
