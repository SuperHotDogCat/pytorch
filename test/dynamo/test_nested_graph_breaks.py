# Owner(s): ["module: dynamo"]
import unittest

import torch
import torch._dynamo.test_case
import torch._dynamo.testing
from torch._dynamo import config
from torch._dynamo.testing import make_test_cls_with_patches


try:
    # from . import test_ctx_manager
    pass
except ImportError:
    # import test_aot_autograd
    # import test_ctx_manager

    # import test_export
    # import test_functions
    # import test_higher_order_ops
    # import test_misc
    # import test_modules
    # import test_repros
    # import test_sdpa
    # import test_subgraphs
    pass


test_classes = {}


def make_nested_cls(cls):
    suffix = "_nested_graph_breaks"

    cls_prefix = "NestedGraphBreaks"

    test_class = make_test_cls_with_patches(
        cls,
        cls_prefix,
        suffix,
        (config, "debug_force_nested_calls", True),
        (config, "debug_force_graph_break_on_leaf_return", True),
        (config, "debug_disable_compile_counter", True),
        xfail_prop="_expected_failure_nested_graph_breaks",
    )

    test_classes[test_class.__name__] = test_class
    # REMOVING THIS LINE WILL STOP TESTS FROM RUNNING
    # globals()[test_class.__name__] = test_class
    test_class.__module__ = __name__
    return test_class


tests = [
    # test_ctx_manager.CtxManagerTests,
    # test_functions.FunctionTests,
    # test_misc.MiscTests,
    # test_repros.ReproTests,
    # test_modules.NNModuleTests,
    # test_subgraphs.SubGraphTests,
    # test_higher_order_ops.HigherOrderOpTests,
    # test_higher_order_ops.FuncTorchHigherOrderOpTests,
    # test_aot_autograd.AotAutogradFallbackTests,
    # test_sdpa.TestSDPA,
]
test = None
for test in tests:
    make_nested_cls(test)
del test


# for use in test_side_effects_globals
global1, global2, global3, global4 = (torch.zeros(3),) * 4


class NestedGraphBreakTests(torch._dynamo.test_case.TestCase):
    def setUp(self):
        super().setUp()
        torch._dynamo.config.nested_graph_breaks = True

    def tearDown(self):
        super().tearDown()
        torch._dynamo.config.nested_graph_breaks = False

    def test_single_graph_break(self):
        # NOTE marking f1, f2, f3 as global
        # prevents them from being freevars
        global f1, f2, f3

        def f1(x1):
            x1 = x1 + 1
            torch._dynamo.graph_break()
            return x1 + 2

        def f2(x2):
            return f1(x2 + 4) + 8

        def f3(x3):
            return f2(x3 + 16) + 32

        cnts = torch._dynamo.testing.CompileCounter()
        opt_fn = torch._dynamo.optimize(backend=cnts)(f3)
        x = torch.zeros(3)
        res = f3(x)
        ref = opt_fn(x)
        self.assertEqual(ref, res)
        self.assertEqual(cnts.frame_count, 2)

    def test_single_graph_break_repeat(self):
        global f1, f2, f3

        def f1(x1):
            x1 = x1 + 1
            torch._dynamo.graph_break()
            return x1 + 2

        def f2(x2):
            tmp1 = f1(x2 + 4)
            tmp2 = f1(x2 + 8) << 4
            return tmp1 + tmp2

        def f3(x3):
            return f2(x3 + 256) + 512

        cnts = torch._dynamo.testing.CompileCounter()
        opt_fn = torch._dynamo.optimize(backend=cnts)(f3)
        x = torch.zeros(3, dtype=torch.long)
        res = f3(x)
        ref = opt_fn(x)
        self.assertEqual(ref, res)
        self.assertEqual(cnts.frame_count, 3)

    def test_doubly_nested_graph_break(self):
        global f1, f2, f3

        def f1(x1):
            x1 = x1 + 1
            torch._dynamo.graph_break()
            return x1 + 2

        def f2(x2):
            x2 = x2 + 4
            torch._dynamo.graph_break()
            return f1(x2 + 8) + 16

        def f3(x3):
            return f2(x3 + 32) + 64

        cnts = torch._dynamo.testing.CompileCounter()
        opt_fn = torch._dynamo.optimize(backend=cnts)(f3)
        x = torch.zeros(3)
        res = f3(x)
        ref = opt_fn(x)
        self.assertEqual(ref, res)
        self.assertEqual(cnts.frame_count, 3)

    def test_differing_arg_nums(self):
        global f1, f2, f3, f4

        def f1(x1, x2):
            x = x1 + x2
            torch._dynamo.graph_break()
            return x + 1

        def f2(x3, x4, x5, x6):
            return f1(x3 + x4, x5 + x6) + 2

        def f3(x7, x8):
            return f2(x7, x7 + 4, x8, x8 + 8) + 16

        def f4(x9):
            return f3(x9, x9 + 32) + 64

        cnts = torch._dynamo.testing.CompileCounter()
        opt_fn = torch._dynamo.optimize(backend=cnts)(f4)
        x = torch.zeros(3)
        res = f4(x)
        ref = opt_fn(x)
        self.assertEqual(ref, res)
        self.assertEqual(cnts.frame_count, 2)

    def test_differing_locals_nums(self):
        global f1, f2, f3

        def f1(x1):
            loc1 = x1 + 1
            torch._dynamo.graph_break()
            return loc1 + 2

        def f2(x2):
            loc1 = x2 + 4
            loc2 = x2 + 8
            return f1(x2) + loc1 + loc2

        def f3(x3):
            loc1 = x3 + 16
            loc2 = x3 + 32
            loc3 = x3 + 64
            loc4 = x3 + 128
            return f2(x3) + loc1 + loc2 + loc3 + loc4

        cnts = torch._dynamo.testing.CompileCounter()
        opt_fn = torch._dynamo.optimize(backend=cnts)(f3)
        x = torch.zeros(3)
        res = f3(x)
        ref = opt_fn(x)
        self.assertEqual(ref, res)
        self.assertEqual(cnts.frame_count, 2)

    def test_supported_ctx_manager(self):
        global check, check_disabled, f1, f2, f3

        @torch._dynamo.disable
        def check_disabled(value):
            assert torch.is_grad_enabled() == value

        def check(value):
            assert torch.is_grad_enabled() == value

        def f1(x):
            with torch.no_grad():
                x = x + 1
                check(False)
                check_disabled(False)
                check(False)
                return x + 2

        def f2(x):
            with torch.enable_grad():
                x = x + 4
                check(True)
                check_disabled(True)
                check(True)
                return f1(x) + 8

        def f3(x):
            with torch.no_grad():
                x = x + 16
                check(False)
                check_disabled(False)
                check(False)
                return f2(x) + 32

        cnts = torch._dynamo.testing.CompileCounter()
        opt_fn = torch._dynamo.optimize(backend=cnts)(f3)
        x = torch.zeros(3)
        res = f3(x)
        ref = opt_fn(x)
        self.assertEqual(ref, res)
        self.assertEqual(cnts.frame_count, 4)

    def test_inactive_ctx_manager(self):
        global check, f1, f2, f3

        def check(value):
            assert torch.is_grad_enabled() == value

        def f1(x, ctx1):
            x = x + 1
            ctx2 = torch.no_grad()
            # torch.no_grad() is a stack value at the time of graph break
            ctx3 = (torch.no_grad(), torch._dynamo.graph_break())[0]
            x = x + 64
            torch._dynamo.graph_break()
            with ctx1:
                check(False)
            with ctx2:
                check(False)
            with ctx3:
                check(False)
            return x + 2

        def f2(x, ctx1):
            x = x + 4
            ctx2 = torch.no_grad()
            x = f1(x, torch.no_grad())
            with ctx1:
                check(False)
            with ctx2:
                check(False)
            return x + 8

        def f3(x):
            x = x + 16
            ctx = torch.no_grad()
            x = f2(x, torch.no_grad())
            with ctx:
                check(False)
            return x + 32

        cnts = torch._dynamo.testing.CompileCounter()
        opt_fn = torch._dynamo.optimize(backend=cnts)(f3)
        x = torch.zeros(3)
        res = f3(x)
        ref = opt_fn(x)
        self.assertEqual(ref, res)
        self.assertEqual(cnts.frame_count, 3)

<<<<<<< HEAD
    @unittest.expectedFailure
    @torch._dynamo.config.patch(recompile_limit=1, fail_on_recompile_limit_hit=True)
    def test_no_recompiles(self):
        global f1, f2, f3

        def f1(x):
            x = x + 1
            torch._dynamo.graph_break()
            return x + 2

        def f2(x):
            x = x + 4
            x = f1(x)
            torch._dynamo.graph_break()
            return x + 8

        def f3(x):
            x = x + 16
            return f2(x) + 32

        cnts = torch._dynamo.testing.CompileCounter()
        opt_fn = torch._dynamo.optimize(backend=cnts)(f3)
        x = torch.zeros(3)
        res = f3(x)
        ref = opt_fn(x)
        self.assertEqual(ref, res)
        self.assertEqual(cnts.frame_count, 3)

    @unittest.expectedFailure
=======
>>>>>>> 58e74d93
    def test_cells(self):
        def f1(x1):
            cell1 = x1 + 1
            cell2 = x1 + 2

            def f2(x2, x3):
                nonlocal cell1
                cell3 = x2 + x3 + 4
                cell1 += 8

                def f3(x4):
                    nonlocal cell2, cell3
                    cell2 += 16
                    cell3 += 32
                    torch._dynamo.graph_break()
                    return x4 + cell1 + cell2 + cell3

                return f3(x2 + x3), cell3

            return f2(x1 + 64, x1 + 128) + (cell1, cell2)

        def outer(x):
            return f1(x)

        cnts = torch._dynamo.testing.CompileCounter()
        opt_fn = torch._dynamo.optimize(backend=cnts)(outer)
        x = torch.zeros(3)
        res = outer(x)
        ref = opt_fn(x)
        self.assertEqual(ref, res)
        self.assertEqual(cnts.frame_count, 2)

    def test_side_effects_cells(self):
        cell1, cell2, cell3, cell4 = (torch.zeros(3),) * 4

        def f1():
            nonlocal cell1
            cell1 += 1
            torch._dynamo.graph_break()
            return cell1 + cell2

        def f2():
            nonlocal cell3
            cell3 += 2
            return f1() + cell3 + cell4

        def f3():
            return f2()

        cnts = torch._dynamo.testing.CompileCounter()
        opt_fn = torch._dynamo.optimize(backend=cnts)(f3)

        cell1 = torch.zeros(3)
        cell2 = torch.zeros(3) + 4
        cell3 = torch.zeros(3)
        cell4 = torch.zeros(3) + 8
        res = f3()
        res = (res,) + tuple(x.clone() for x in (cell1, cell2, cell3, cell4))

        cell1 = torch.zeros(3)
        cell2 = torch.zeros(3) + 4
        cell3 = torch.zeros(3)
        cell4 = torch.zeros(3) + 8
        ref = opt_fn()
        ref = (ref,) + tuple(x.clone() for x in (cell1, cell2, cell3, cell4))

        self.assertEqual(ref, res)
        self.assertEqual(cnts.frame_count, 2)

    def test_side_effects_globals(self):
        global f1, f2, f3
        global global1, global2, global3, global4

        def f1():
            global global1
            global1 += 1
            torch._dynamo.graph_break()
            return global1 + global2

        def f2():
            global global3
            global3 += 2
            return f1() + global3 + global4

        def f3(x):
            return x + f2()

        cnts = torch._dynamo.testing.CompileCounter()
        opt_fn = torch._dynamo.optimize(backend=cnts)(f3)
        x = torch.ones(3)

        global1 = torch.zeros(3)
        global2 = torch.zeros(3) + 4
        global3 = torch.zeros(3)
        global4 = torch.zeros(3) + 8
        res = (f3(x), global1.clone(), global2, global3.clone(), global4)

        global1 = torch.zeros(3)
        global2 = torch.zeros(3) + 4
        global3 = torch.zeros(3)
        global4 = torch.zeros(3) + 8
        ref = (opt_fn(x), global1.clone(), global2, global3.clone(), global4)

        self.assertEqual(ref, res)
        self.assertEqual(cnts.frame_count, 2)

    def test_side_effects_globals_different_module(self):
        global f1, f2, _test_nested_graph_breaks_helper
        try:
            from . import _test_nested_graph_breaks_helper
        except ImportError:
            import _test_nested_graph_breaks_helper

        def f1(x):
            x = x + 1
            torch._dynamo.graph_break()
            return x + 1

        def f2(x):
            x = x + 1
            x = _test_nested_graph_breaks_helper.fn(x, f1)
            return x + 1

        cnts = torch._dynamo.testing.CompileCounter()
        opt_fn = torch._dynamo.optimize(backend=cnts)(f2)

        _test_nested_graph_breaks_helper.reset_state()
        x = torch.zeros(3)
        res = (f2(x), _test_nested_graph_breaks_helper.global1.clone())

        _test_nested_graph_breaks_helper.reset_state()
        ref = (opt_fn(x), _test_nested_graph_breaks_helper.global1.clone())

        self.assertEqual(ref, res)
        self.assertEqual(cnts.frame_count, 2)

    @unittest.expectedFailure
    def test_nested_graph_break_in_loop(self):
        def f1(x, i):
            if i == 5:
                torch._dynamo.graph_break()
            return x + 1

        def f2(x):
            for i in range(8):
                x = f1(x, i)
            return x

        def f3(x):
            x = x + 1
            x = f2(x)
            x = x + 1

        cnts = torch._dynamo.testing.CompileCounter()
        opt_fn = torch._dynamo.optimize(backend=cnts)(f3)
        x = torch.zeros(3)
        res = f3(x)
        ref = opt_fn(x)
        self.assertEqual(ref, res)
        # skip frame due to nested graph break in for loop
        self.assertEqual(cnts.frame_count, 0)


if __name__ == "__main__":
    from torch._dynamo.test_case import run_tests

    run_tests()<|MERGE_RESOLUTION|>--- conflicted
+++ resolved
@@ -296,7 +296,6 @@
         self.assertEqual(ref, res)
         self.assertEqual(cnts.frame_count, 3)
 
-<<<<<<< HEAD
     @unittest.expectedFailure
     @torch._dynamo.config.patch(recompile_limit=1, fail_on_recompile_limit_hit=True)
     def test_no_recompiles(self):
@@ -325,9 +324,6 @@
         self.assertEqual(ref, res)
         self.assertEqual(cnts.frame_count, 3)
 
-    @unittest.expectedFailure
-=======
->>>>>>> 58e74d93
     def test_cells(self):
         def f1(x1):
             cell1 = x1 + 1
