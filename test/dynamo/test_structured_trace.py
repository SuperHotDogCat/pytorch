--- conflicted
+++ resolved
@@ -1409,50 +1409,6 @@
 
             self.assertParses()
 
-<<<<<<< HEAD
-    @contextmanager
-    def _setup_graph_execution_capture(self):
-        """Helper to capture the 'inductor_graph_execution' structured trace."""
-        payload_buffer = io.StringIO()
-        payload_handler = logging.StreamHandler(payload_buffer)
-        payload_handler.setLevel(logging.DEBUG)
-        payload_handler.setFormatter(StructuredTracePayloadFormatter())
-        payload_handler.addFilter(
-            StructuredTraceTestingFilter("inductor_graph_execution")
-        )
-        trace_log.addHandler(payload_handler)
-        try:
-            yield payload_buffer
-        finally:
-            trace_log.removeHandler(payload_handler)
-
-    @requires_tlparse
-    @torch._inductor.config.patch("fx_graph_cache", False)
-    @torch._inductor.config.patch("log_tlparse", True)
-    def test_graph_execution_simple(self):
-        class SimpleModule(torch.nn.Module):
-            def forward(self, x):
-                return torch.relu(x)
-
-        with self._setup_graph_execution_capture() as payload_buffer:
-            torch._dynamo.reset()
-            mod = SimpleModule()
-            compiled = torch.compile(mod, backend="inductor")
-            compiled(torch.randn(2, 2))
-
-            # Assert payload inline with dynamic graph name normalized
-            payload_content = payload_buffer.getvalue().strip()
-            normalized = re.sub(
-                r"(\"graph\":\s*)\"[^\"]+\"", r'\1"GRAPH"', payload_content
-            )
-            self.assertExpectedInline(
-                normalized,
-                """\
-{
-"graph": "GRAPH"
-}""",
-            )
-=======
     @requires_tlparse
     @torch._dynamo.config.patch(dynamic_shapes=True)
     @torch._inductor.config.patch("log_tlparse", True)
@@ -1521,7 +1477,51 @@
   ]
 }""",
                 )
->>>>>>> fbc010f2
+
+            self.assertParses()
+
+    @contextmanager
+    def _setup_graph_execution_capture(self):
+        """Helper to capture the 'inductor_graph_execution' structured trace."""
+        payload_buffer = io.StringIO()
+        payload_handler = logging.StreamHandler(payload_buffer)
+        payload_handler.setLevel(logging.DEBUG)
+        payload_handler.setFormatter(StructuredTracePayloadFormatter())
+        payload_handler.addFilter(
+            StructuredTraceTestingFilter("inductor_graph_execution")
+        )
+        trace_log.addHandler(payload_handler)
+        try:
+            yield payload_buffer
+        finally:
+            trace_log.removeHandler(payload_handler)
+
+    @requires_tlparse
+    @torch._inductor.config.patch("fx_graph_cache", False)
+    @torch._inductor.config.patch("log_tlparse", True)
+    def test_graph_execution_simple(self):
+        class SimpleModule(torch.nn.Module):
+            def forward(self, x):
+                return torch.relu(x)
+
+        with self._setup_graph_execution_capture() as payload_buffer:
+            torch._dynamo.reset()
+            mod = SimpleModule()
+            compiled = torch.compile(mod, backend="inductor")
+            compiled(torch.randn(2, 2))
+
+            # Assert payload inline with dynamic graph name normalized
+            payload_content = payload_buffer.getvalue().strip()
+            normalized = re.sub(
+                r"(\"graph\":\s*)\"[^\"]+\"", r'\1"GRAPH"', payload_content
+            )
+            self.assertExpectedInline(
+                normalized,
+                """\
+{
+"graph": "GRAPH"
+}""",
+            )
 
             self.assertParses()
 
