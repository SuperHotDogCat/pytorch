# Owner(s): ["module: dynamo"]

# ruff: noqa: TRY002

import itertools
import operator
import types
import unittest
import weakref
from collections import defaultdict, namedtuple, OrderedDict, UserDict
from typing import Any

import torch
import torch._dynamo.test_case
import torch._dynamo.testing
import torch._functorch.config
import torch.nn
import torch.utils.checkpoint
from torch._dynamo.testing import same
from torch._dynamo.utils import dict_items
from torch.testing._internal.common_utils import (
    instantiate_parametrized_tests,
    make_dynamo_test,
    munge_exc,
    parametrize,
)
from torch.testing._internal.logging_utils import LoggingTestCase, make_logging_test


class SimpleDict(dict):
    pass


class DummyUserDict(UserDict):
    pass


class DictTests(torch._dynamo.test_case.TestCase):
    def test_dict_subclass_instantiation(self):
        def fn(x):
            sd = SimpleDict(x=5)
            return sd["x"] * x

        x = torch.randn(4)
        opt_fn = torch.compile(fn, backend="eager", fullgraph=True)
        self.assertEqual(fn(x), opt_fn(x))

    def test_dict_subclass_local_mutation(self):
        def fn(x):
            sd = SimpleDict(x=5)
            z = sd["x"] * x
            sd["x"] = 10
            return z * sd["x"]

        x = torch.randn(4)
        opt_fn = torch.compile(fn, backend="eager", fullgraph=True)
        self.assertEqual(fn(x), opt_fn(x))

    def test_dict_subclass_local_with_non_dict_method(self):
        # Checks that add_1 method is inlined
        class MethodDict(dict):
            def add_1(self, x):
                return x + 1

        def fn(x):
            sd = MethodDict(x=5)
            z = sd["x"] * x
            sd["x"] = 10
            return sd.add_1(z * sd["x"])

        x = torch.randn(4)
        opt_fn = torch.compile(fn, backend="eager", fullgraph=True)
        self.assertEqual(fn(x), opt_fn(x))

    def test_dict_contains(self):
        sd = dict()
        sd[2] = 5
        sd[4] = 10

        def fn(x):
            if 1 in sd:
                x = x * 2
            else:
                x = x * 3
            return x

        x = torch.randn(4)
        opt_fn = torch.compile(fn, backend="eager", fullgraph=True)
        self.assertEqual(fn(x), opt_fn(x))

        # Ensure a recompilation
        sd[1] = 15
        self.assertEqual(fn(x), opt_fn(x))

        # Ensure not recompilation because the traced program remains same here.
        sd[2] = 10
        with unittest.mock.patch("torch._dynamo.config.error_on_recompile", True):
            self.assertEqual(fn(x), opt_fn(x))

    def test_dict_subclass_methods_fallback_readonly(self):
        sd = SimpleDict()
        sd[2] = 5
        sd[4] = 10
        # check that regular attr accesses work well
        sd.attr = 4

        def fn(x):
            for value in sd.values():
                x = x * value
            for key in sd.keys():
                x = x * key
            for k, v in sd.items():
                x = x * k
                x = x * v
            # for k in sd:
            #     x = x * k

            if 1 in sd:
                x = x * 2
            else:
                x = x * 3

            x = x * sd.get(2, 0)
            x = x * sd.get(3, 4)
            x = len(sd) * x
            x = x * sd.attr
            return x

        x = torch.randn(4)
        opt_fn = torch.compile(fn, backend="eager", fullgraph=True)
        self.assertEqual(fn(x), opt_fn(x))

        # Ensure a recompilation
        sd[6] = 15
        self.assertEqual(fn(x), opt_fn(x))

    def test_dict_subclass_instantiation_return(self):
        def fn(x):
            sd = SimpleDict(x=5 * x)
            sd["y"] = 10
            return sd

        x = torch.randn(4)
        opt_fn = torch.compile(fn, backend="eager", fullgraph=True)
        ref = fn(x)
        res = opt_fn(x)
        self.assertEqual(type(ref), type(res))
        self.assertEqual(ref["x"], res["x"])
        self.assertEqual(ref["y"], res["y"])

    def test_dict_subclass_methods_fallback_mutation(self):
        def fn(sd, x):
            for value in sd.values():
                x = x * value
            sd[6] = 14
            for key in sd.keys():
                x = x * key
            for k, v in sd.items():
                x = x * k
                x = x * v
            # for k in sd:
            #     x = x * k

            if 1 in sd:
                x = x * 2
            else:
                x = x * 3

            x = x * sd.get(2, 0)
            x = x * sd.get(3, 4)
            x = len(sd) * x
            return x

        x = torch.randn(4)
        opt_fn = torch.compile(fn, backend="eager", fullgraph=True)

        sd1 = SimpleDict()
        sd1[2] = 5
        sd1[4] = 10

        sd2 = SimpleDict()
        sd2[2] = 5
        sd2[4] = 10
        self.assertTrue(sd1 == sd2)

        self.assertEqual(fn(sd1, x), opt_fn(sd2, x))
        self.assertTrue(sd1 == sd2)

    def test_dict_subclass_setitem(self):
        class SetItemDict(dict):
            def __setitem__(self, key, value):
                super().__setitem__(key, value + 1)

        def fn(x):
            sd = SetItemDict(x=5 * x)
            sd["y"] = 10
            return sd

        x = torch.randn(4)
        opt_fn = torch.compile(fn, backend="eager", fullgraph=True)
        ref = fn(x)
        res = opt_fn(x)
        self.assertEqual(type(ref), type(res))
        self.assertEqual(ref["x"], res["x"])
        self.assertEqual(ref["y"], res["y"])

    def test_custom_iter_dict(self):
        class ReversedDict(dict):
            def __iter__(self):
                return reversed(list(self.keys()))

        d = {
            "foo": 1,
            "bar": 2,
        }

        d = ReversedDict(d)

        @torch.compile(backend="eager")
        def fn(x, d):
            # Forces side effects attribute reapplication logic
            d.sample = 1
            d["baz"] = 4
            return x * d["foo"] * d["bar"]

        fn(torch.randn(4), d)
        # This is intentional because the dict is mutated, so we will have a recompilation.
        fn(torch.randn(4), d)
        with unittest.mock.patch("torch._dynamo.config.error_on_recompile", True):
            fn(torch.randn(4), d)

    def test_custom_keys_iter_dict(self):
        class ReversedDict(dict):
            def keys(self):
                return ["bar", "foo"]

        d = {
            "foo": 1,
            "bar": 2,
        }

        d = ReversedDict(d)

        @torch.compile(backend="eager")
        def fn(x, d):
            return x * d["foo"] * d["bar"]

        fn(torch.randn(4), d)
        with unittest.mock.patch("torch._dynamo.config.error_on_recompile", True):
            fn(torch.randn(4), d)

    def test_dict_guard_on_keys_order(self):
        d = {
            2: 4,
            3: 5,
        }

        cnts = torch._dynamo.testing.CompileCounter()

        def fn(x, d):
            for key, value in d.items():
                x = x * key + value
            return x

        opt_fn = torch.compile(fn, backend=cnts)
        opt_fn(torch.randn(4), d)
        opt_fn(torch.randn(4), d)
        # No recompilation
        self.assertEqual(cnts.frame_count, 1)

        # move 2 to the end
        d[2] = d.pop(2)

        x = torch.randn(4)
        res = opt_fn(x, d)
        # Check recompilation
        self.assertEqual(cnts.frame_count, 2)
        self.assertEqual(res, fn(x, d))

    def test_dict_guard_on_keys_order2(self):
        d = {
            2: 4,
            3: 5,
        }

        cnts = torch._dynamo.testing.CompileCounter()

        def fn(x, d):
            for key in d:
                value = d[key]
                x = x * key + value
            return x

        opt_fn = torch.compile(fn, backend=cnts)
        opt_fn(torch.randn(4), d)
        opt_fn(torch.randn(4), d)
        # No recompilation
        self.assertEqual(cnts.frame_count, 1)

        # move 2 to the end
        d[2] = d.pop(2)

        x = torch.randn(4)
        res = opt_fn(x, d)
        # Check recompilation
        self.assertEqual(cnts.frame_count, 2)
        self.assertEqual(res, fn(x, d))

    def test_ordered_dict_reordered_keys(self):
        d = OrderedDict()
        d[2] = 4
        d[3] = 5
        d.move_to_end(2)

        cnts = torch._dynamo.testing.CompileCounter()

        def fn(x, d):
            y = 0
            for idx, (key, value) in enumerate(d.items()):
                if idx == 0:
                    y += torch.sin(x * value)
                else:
                    y += torch.cos(x * value)
            return y

        opt_fn = torch.compile(fn, backend=cnts)
        x = torch.randn(4)
        self.assertEqual(opt_fn(x, d), fn(x, d))

    def test_ordered_dict_subclass_reordered_keys(self):
        class ODSubclass(OrderedDict):
            def keys(self):
                return super().keys()

        d = ODSubclass()
        d[2] = 4
        d[3] = 5
        d.move_to_end(2)

        cnts = torch._dynamo.testing.CompileCounter()

        def fn(x, d):
            y = 0
            for idx, (key, value) in enumerate(d.items()):
                if idx == 0:
                    y += torch.sin(x * value)
                else:
                    y += torch.cos(x * value)
            return y

        opt_fn = torch.compile(fn, backend=cnts)
        x = torch.randn(4)
        self.assertEqual(opt_fn(x, d), fn(x, d))

    def test_lazy_key_guarding(self):
        d = {"a": 2, "b": 3, "c": 5}

        def fn(x):
            return x * d["a"]

        opt_fn = torch.compile(fn, backend="eager", fullgraph=True)

        x = torch.randn(4)
        ref = fn(x)
        res = opt_fn(x)
        self.assertEqual(ref, res)

        # Since key c was not used, it should not lead to a recompilation
        d.pop("c")
        d["d"] = 10

        with unittest.mock.patch("torch._dynamo.config.error_on_recompile", True):
            ref = fn(x)
            res = opt_fn(x)
            self.assertEqual(ref, res)

    def test_lazy_key_non_const_guarding(self):
        d = {
            list: 2,
            dict: 3,
            OrderedDict: 5,
            namedtuple: 7,
        }

        def fn(x):
            return x * d[list]

        opt_fn = torch.compile(fn, backend="eager", fullgraph=True)

        x = torch.randn(4)
        ref = fn(x)
        res = opt_fn(x)
        self.assertEqual(ref, res)

        # Since key c was not used, it should not lead to a recompilation
        d.pop(dict)
        d[defaultdict] = 10

        with unittest.mock.patch("torch._dynamo.config.error_on_recompile", True):
            ref = fn(x)
            res = opt_fn(x)
            self.assertEqual(ref, res)

    def test_dict_mutation_side_effect(self):
        def fn(d):
            d["c"] = d["a"] + d.pop("b")
            return d

        args1 = {"a": torch.randn(10), "b": torch.randn(10)}
        args2 = dict(args1)
        assert fn(args1) is args1
        cnts = torch._dynamo.testing.CompileCounter()
        opt_fn = torch.compile(fn, backend=cnts)
        self.assertIs(opt_fn(args2), args2)
        self.assertTrue(same(args1, args2))
        self.assertEqual(cnts.frame_count, 1)
        self.assertEqual(cnts.op_count, 1)

    def test_dict_copy_alias(self):
        @torch.compile(backend="eager", fullgraph=True)
        def run(x, d0):
            d1 = d0.copy()
            d1[0] = 1
            return x + 1, d1

        d0 = {}
        res, d1 = run(torch.zeros(1), d0)
        self.assertTrue(same(res, torch.ones(1)))
        self.assertEqual(d0, {})
        self.assertEqual(d1, {0: 1})

    def test_dict_subclass_get_method(self):
        class dotdict(dict):
            """dot.notation access to dictionary attributes"""

            __getattr__ = dict.get
            __setattr__ = dict.__setitem__
            __delattr__ = dict.__delitem__

        config = dotdict({"a": 1, "b": 2})

        def fn(x):
            x2 = x * 2  # noqa: F841
            x3 = x * config.get("a", 3)
            return x3

        x = torch.randn(2)
        opt_fn = torch.compile(fn, backend="eager", fullgraph=True)
        self.assertEqual(fn(x), opt_fn(x))

    def test_dict_order_keys(self):
        def fn(d):
            c = 0
            for v in d.values():
                c += v
            return c

        args1 = {}
        args1["a"] = torch.rand(10)
        args1["b"] = torch.rand(10)
        cnts = torch._dynamo.testing.CompileCounter()
        opt_fn = torch.compile(fn, backend=cnts)
        self.assertEqual(fn(args1), opt_fn(args1))
        self.assertEqual(cnts.frame_count, 1)
        self.assertEqual(cnts.op_count, 2)

        # A different order of keys recompiles
        args2 = {}
        args2["b"] = args1["b"]
        args2["a"] = args1["a"]
        self.assertEqual(fn(args2), opt_fn(args2))
        self.assertEqual(cnts.frame_count, 2)
        # Extra calls don't recompile
        self.assertEqual(cnts.frame_count, 2)

    def test_dict_namedtuple(self):
        def fn(d):
            if namedtuple in d:
                return d[3] * 2
            else:
                return d[3] * 3

        args1 = {namedtuple: None, 3: torch.randn(3)}
        cnts = torch._dynamo.testing.CompileCounter()
        opt_fn = torch.compile(fn, backend=cnts)
        self.assertEqual(fn(args1), opt_fn(args1))
        self.assertEqual(cnts.frame_count, 1)
        # Test a failing namedtuple guard
        args2 = {2: None, 3: torch.randn(3)}
        self.assertEqual(fn(args2), opt_fn(args2))
        self.assertEqual(cnts.frame_count, 2)

    def test_dict_order_keys_tensors(self):
        def fn(d, x):
            return d[x] + 3

        args1 = {}
        x = torch.randn(10)
        y = torch.randn(10)
        z = torch.randn(10)
        args1[x] = y
        args1[3] = z

        cnts = torch._dynamo.testing.CompileCounter()
        opt_fn = torch.compile(fn, backend=cnts)
        self.assertEqual(fn(args1, x), opt_fn(args1, x))
        self.assertEqual(cnts.frame_count, 1)

        # Calling again doesn't recompile (same id and key order)
        opt_fn(args1, x)
        self.assertEqual(cnts.frame_count, 1)
        args2 = {}
        args2[3] = z
        args2[x] = y

        # Different order recompiles
        self.assertEqual(fn(args2, x), opt_fn(args2, x))
        self.assertEqual(cnts.frame_count, 2)

    def test_dict_order_keys_modules(self):
        def fn(d, x):
            return d[x](torch.ones(2, 2))

        args1 = {}
        x = torch.nn.Linear(2, 2)
        y = torch.nn.Linear(2, 2)
        z = torch.nn.Linear(2, 2)
        args1[x] = y
        args1[3] = z

        cnts = torch._dynamo.testing.CompileCounter()
        opt_fn = torch.compile(fn, backend=cnts)
        self.assertEqual(fn(args1, x), opt_fn(args1, x))
        self.assertEqual(cnts.frame_count, 1)

        # Calling again doesn't recompile (same id and key order)
        opt_fn(args1, x)
        self.assertEqual(cnts.frame_count, 1)
        args2 = {}
        args2[3] = z
        args2[x] = y

        # Different order recompiles
        self.assertEqual(fn(args2, x), opt_fn(args2, x))
        self.assertEqual(cnts.frame_count, 2)

    def test_contains_dunder_dict(self):
        class UserDefined:
            def __init__(self) -> None:
                self.a = 3
                self.b = 5

            def run(self, x):
                if "a" in self.__dict__:
                    x = x * self.a
                if "b" in self.__dict__:
                    x = x * self.b
                self.c = 7
                if "c" in self.__dict__:
                    x = x * self.c
                return x * self.__dict__.get("a") * self.__dict__.get("z", 2)

        obj = UserDefined()

        def fn(x):
            return obj.run(x)

        x = torch.randn(4)
        ref = fn(x)
        opt_fn = torch.compile(fn, backend="eager", fullgraph=True)
        res = opt_fn(x)
        self.assertEqual(ref, res)

    def test_contains_module_dunder_dict(self):
        class MyModule(torch.nn.Module):
            def __init__(self) -> None:
                super().__init__()
                self.foo = 1
                self.bar = 2
                self.baz = 3

            def forward(self, x):
                if "foo" in self.__dict__:
                    return x * self.bar
                return x * self.baz

        mod = MyModule()
        x = torch.randn(10)
        opt_mod = torch.compile(mod, backend="eager", fullgraph=True)
        self.assertEqual(mod(x), opt_mod(x))

    def test_update_dunder_dict(self):
        class UserDefined:
            def run(self, x):
                self.__dict__["a"] = 10
                return x * self.a + self.__dict__["a"]

        obj1 = UserDefined()
        obj2 = UserDefined()

        def fn(x, obj):
            return obj.run(x)

        x = torch.randn(4)
        opt_fn = torch.compile(fn, backend="eager", fullgraph=True)
        ref = fn(x, obj1)
        res = opt_fn(x, obj2)
        self.assertEqual(ref, res)
        # Make sure only `a` is updated.
        self.assertEqual(obj1.__dict__, obj2.__dict__)

    def test_update_module_dunder_dict(self):
        class MyModule(torch.nn.Module):
            def __init__(self) -> None:
                super().__init__()

            def forward(self, x):
                self.__dict__["a"] = 10
                return x * self.a + self.__dict__["a"]

        mod = MyModule()
        x = torch.randn(10)
        opt_mod = torch.compile(mod, backend="eager", fullgraph=True)
        self.assertEqual(mod(x), opt_mod(x))

    def test_dict_reconstruct_keeps_original_order(self):
        def fn():
            modules = OrderedDict([("act", torch.nn.ReLU())])
            module_dict = torch.nn.ModuleDict(modules)

            next_modules = {"fc4": torch.nn.Linear(5, 6), "act3": torch.nn.Sigmoid()}
            modules.update(next_modules.items())
            module_dict.update(next_modules)
            return modules, module_dict

        cnts = torch._dynamo.testing.CompileCounter()
        opt_fn = torch.compile(fn, backend=cnts)
        modules, module_dict = opt_fn()

        self.assertEqual(len(module_dict), len(modules))
        for k1, m2 in zip(modules, module_dict.children()):
            self.assertTrue(modules[k1] is m2)

    def test_dict_subclass_initialization_in_graph(self):
        for super_class in (
            OrderedDict,
            dict,
        ):

            class CustomDict(super_class):
                def __new__(cls, *args, **kwargs):
                    return super().__new__(cls, *args, **kwargs)

                def __init__(self, *args, **kwargs):
                    super().__init__(*args, **kwargs)

            def fn(x):
                c = CustomDict()
                c["key"] = x
                assert "key" in c
                return c["key"] + 1

            opt_fn = torch.compile(fn, backend="eager", fullgraph=True)

            x = torch.rand(4)
            self.assertEqual(fn(x), opt_fn(x))

    def test_dict_list_values(self):
        def inner_fn(args):
            return [x[1].shape for x in args]

        @torch.compile(backend="eager")
        def fn(tensors):
            return inner_fn(zip(itertools.count(), tensors["args"]))

        fn({"args": [torch.ones(5, 5), torch.ones(5, 6), torch.ones(5, 7)]})
        fn({"args": [torch.ones(5, 5)]})

    def test_dict_iter(self):
        class MyMod(torch.nn.Module):
            def forward(self, x):
                z = {"my": 1, "const": 2, "dict": 3, "variable": 4}
                tot = 0
                for key in z:
                    tot += z[key]

                return tot

        x = torch.tensor([0])
        model = MyMod()
        opt_model = torch.compile(model, backend="eager", fullgraph=True)
        y = opt_model(x)

        self.assertEqual(y, 10)

    def test_dict_subclass_contains(self):
        # pattern from huggingface
        class ClassInstantier(OrderedDict):
            pass

        @torch.compile(fullgraph=True, backend="eager")
        def f(x, d):
            if "key1" in d:
                x = x + 2
            if "key2" in d:
                x = x + 4
            x = x + 8
            return x

        result = f(torch.ones(8), ClassInstantier({"key1": torch.ones(8)}))
        self.assertTrue(same(result, torch.full([8], 11.0)))

        result = f(torch.ones(8), ClassInstantier({"key2": torch.ones(8)}))
        self.assertTrue(same(result, torch.full([8], 13.0)))

    def test_dict_tag_guard(self):
        class Foo:
            def __init__(self) -> None:
                self.scalar = 10

        def fn(d, x):
            return d["a"] * d["b"] * d["c"].scalar * x

        foo = Foo()

        d = {"a": 2, "b": 3, "c": foo}

        opt_fn = torch.compile(fn, backend="eager")
        inp = torch.randn(3, 3)
        self.assertEqual(fn(d, inp), opt_fn(d, inp))

        d["a"] = 4
        self.assertEqual(fn(d, inp), opt_fn(d, inp))

        # Check that recompilation happens
        foo.scalar = 12
        self.assertEqual(fn(d, inp), opt_fn(d, inp))

    def test_empty_dict_recompilation(self):
        def fn(d, x):
            if d:
                return torch.cos(x)
            return torch.sin(x)

        opt_fn = torch.compile(fn, backend="eager", fullgraph=True)
        x = torch.randn(4)
        self.assertEqual(fn({}, x), opt_fn({}, x))
        self.assertEqual(fn({"a": 1}, x), opt_fn({"a": 1}, x))

    def test_udf_dict_reconstruction(self):
        class MyDict(dict):
            pass

        def fn(x, klass):
            x = x * 2
            sc_dict = dict.__new__(klass)
            sc_dict["x"] = x
            if isinstance(sc_dict, MyDict):
                sc_dict.attr = 3
            return sc_dict

        opt_fn = torch.compile(fn, backend="eager", fullgraph=True)
        x = torch.randn(4)
        ref = fn(x, MyDict)
        res = opt_fn(x, MyDict)
        self.assertEqual(ref, res)
        self.assertTrue(isinstance(res, MyDict))
        self.assertEqual(ref.attr, res.attr)

        ref = fn(x, dict)
        res = opt_fn(x, dict)
        self.assertEqual(ref, res)
        self.assertTrue(isinstance(res, dict))

    def test_weakref_dict(self):
        states = weakref.WeakKeyDictionary()

        mod1 = torch.nn.Module()
        mod2 = torch.nn.Module()

        states[mod1] = 2
        states[mod2] = 3

        def fn(x):
            if mod1 in states:
                x = torch.sin(x)
            if mod2 in states:
                x = torch.cos(x)
            return x

        opt_fn = torch.compile(fn, backend="eager", fullgraph=True)
        x = torch.randn(4)
        self.assertEqual(fn(x), opt_fn(x))

    def test_construct_user_dict_and_return(self):
        def fn(x):
            return DummyUserDict({"a": x + 1})

        x = torch.randn(4)
        res = fn(x)
        self.assertEqual(res["a"], x + 1)

        opt_fn = torch.compile(fn, backend="eager", fullgraph=True)
        self.assertEqual(res["a"], opt_fn(x)["a"])

    def test_fn_id(self):
        def fn(x, f):
            d = {id(f): 3}
            return x * d[id(f)]

        opt_fn = torch.compile(fn, backend="eager", fullgraph=True)
        x = torch.randn(4)

        def nothing():
            pass

        f = nothing
        self.assertEqual(fn(x, f), opt_fn(x, f))

    def test_mapping_proxy_for_local(self):
        def fn(x):
            d = {"a": 2, "b": 3, "c": 5 * x}
            mp = types.MappingProxyType(d)
            y = torch.sin(x * mp["a"])
            for k, v in mp.items():  # noqa: PERF102
                y += torch.cos(x * v)
            return mp

        opt_fn = torch.compile(fn, backend="eager", fullgraph=True)
        x = torch.randn(4)
        ref = fn(x)
        res = opt_fn(x)
        self.assertEqual(ref, res)
        self.assertTrue(type(res) is types.MappingProxyType)

    def test_mapping_proxy_for_nonlocal(self):
        d = {"a": 2, "b": 3, "c": 5}

        def fn(x):
            mp = types.MappingProxyType(d)
            y = torch.sin(x * mp["a"])
            for k, v in mp.items():  # noqa: PERF102
                y += torch.cos(x * v)
            d["d"] = 4
            return mp

        opt_fn = torch.compile(fn, backend="eager", fullgraph=True)
        x = torch.randn(4)
        ref = fn(x)
        res = opt_fn(x)
        self.assertEqual(ref, res)
        self.assertTrue(type(res) is types.MappingProxyType)

        # check update to d is reflected in res
        d["e"] = 5
        self.assertEqual(d["e"], res["e"])

    def test_mapping_proxy_existing(self):
        d = {"a": 2, "b": 3, "c": 5}

        def fn(x, mp):
            y = torch.sin(x * mp["a"])
            for k, v in mp.items():  # noqa: PERF102
                y += torch.cos(x * v)
            if isinstance(mp, types.MappingProxyType):
                y *= 2
            return y

        opt_fn = torch.compile(fn, backend="eager", fullgraph=True)
        x = torch.randn(4)
        mp = types.MappingProxyType(d)
        ref = fn(x, mp)
        res = opt_fn(x, mp)
        self.assertEqual(ref, res)

        d["a"] = 3
        ref = fn(x, mp)
        res = opt_fn(x, mp)
        self.assertEqual(ref, res)

        d.pop("b")
        ref = fn(x, mp)
        res = opt_fn(x, mp)
        self.assertEqual(ref, res)

    def test_dict_construction_from_mapping_proxy(self):
        d = {"a": 2, "b": 3, "c": 5}

        def fn(x, mp):
            d = dict(mp)
            y = torch.sin(x * d["a"])
            return y

        opt_fn = torch.compile(fn, backend="eager", fullgraph=True)
        x = torch.randn(4)
        mp = types.MappingProxyType(d)
        ref = fn(x, mp)
        res = opt_fn(x, mp)
        self.assertEqual(ref, res)

    def test_mapping_proxy_existing_mutation(self):
        d = {"a": 2, "b": 3, "c": 5}

        mp = types.MappingProxyType(d)

        def fn(x):
            d["d"] = 4
            y = torch.sin(x * mp["d"])
            return y

        opt_fn = torch.compile(fn, backend="eager")
        x = torch.randn(4)
        ref = torch.sin(x * 4)
        res = opt_fn(x)
        self.assertEqual(ref, res)
        self.assertEqual(d.keys(), mp.keys())

    def test_mapping_proxy_existing_local_mutation(self):
        d = {"a": 2, "b": 3, "c": 5}

        mp = types.MappingProxyType(d)

        def fn(x):
            # Dynamo should not cause a graph break here because it knows that
            # the existing proxy can't point to this new dict
            other_dict = {}
            other_dict["d"] = 4
            y = torch.sin(x * mp["c"])
            return y

        opt_fn = torch.compile(fn, backend="eager", fullgraph=True)
        x = torch.randn(4)
        ref = torch.sin(x * mp["c"])
        res = opt_fn(x)
        self.assertEqual(ref, res)
        self.assertEqual(d.keys(), mp.keys())

    def test_move_to_end(self):
        def fn(x):
            d = OrderedDict({"a": torch.cos(x), "b": 3, "c": 5})
            d.move_to_end("a")
            return d

        opt_fn = torch.compile(fn, backend="eager", fullgraph=True)
        x = torch.randn(4)
        self.assertEqual(["b", "c", "a"], list(opt_fn(x).keys()))
        self.assertEqual(fn(x), opt_fn(x))

    def test_mapping_proxy_ban_muation_on_dict_realization(self):
        def fn(x):
            class Foo:
                b = 4

            d = dict(Foo.__dict__)
            y = torch.sin(x) * d["b"]
            # This should cause a graph break, because otherwise the
            # Foo.__dict__ will not be updated.
            Foo.bar = 3
            return Foo, y * Foo.__dict__["bar"]

        opt_fn = torch.compile(fn, backend="eager")
        x = torch.randn(4)
        foo1, ref = fn(x)
        foo2, res = opt_fn(x)
        self.assertEqual(ref, res)
        self.assertEqual(foo1.bar, foo2.bar)

    def test_overridden_get_item(self):
        class MyDict(dict):
            def __init__(self, *args, **kwargs):
                super().__init__(*args, **kwargs)
                self.calls = 0

            def __getitem__(self, key):
                self.calls += 1
                return super().__getitem__(key) + 1

        def fn(x, d):
            d["d"] = 4
            return x * d["a"] + d["b"] + d["c"] + d["d"]

        opt_fn = torch.compile(fn, backend="eager", fullgraph=True)
        x = torch.randn(4)
        d1 = MyDict({"a": 2, "b": 3, "c": 5})
        ref = fn(x, d1)

        d2 = MyDict({"a": 2, "b": 3, "c": 5})
        res = opt_fn(x, d2)
        self.assertEqual(ref, res)
        self.assertEqual(d1.calls, d2.calls)

    def test_items_type(self):
        def fn():
            d = dict({"a": 1, "b": "2", "c": torch.tensor(3)})  # noqa: C418
            return d.items()

        opt_fn = torch.compile(fn, backend="eager", fullgraph=True)
        ref = fn()
        res = opt_fn()
        self.assertEqual(ref, res)
        self.assertEqual(type(res), dict_items)

    def test_builtin_or_with_invalid_types(self):
        args = (
            1,  # int
            1.0,  # float
            "a",  # str
            (1, 2),  # tuple
            [1, 2],  # list
        )

        @torch.compile(backend="eager", fullgraph=True)
        def fn(b: Any):
            a = {"one": torch.ones(1)}
            return a | b

        from torch._dynamo.exc import Unsupported

        for arg in args:
            with self.assertRaisesRegex(Unsupported, "Observed exception"):
                _ = fn(arg)

    def test_builtin_or_with_diff_keys(self):
        def f():
            a = {"one": torch.ones(1)}
            b = {"two": torch.ones(2)}
            return a, b, a | b, b | a, a.__or__(b), b.__or__(a)

        opt_f = torch.compile(f, backend="eager", fullgraph=True)
        self.assertEqual(f(), opt_f())

    def test_builtin_or_with_same_keys(self):
        def f():
            a = {"one": torch.ones(1), "two": torch.ones(2)}
            b = {"one": torch.ones(1), "three": torch.ones(3)}
            return a, b, a | b, b | a, a.__or__(b), b.__or__(a)

        opt_f = torch.compile(f, backend="eager", fullgraph=True)
        self.assertEqual(f(), opt_f())

    def test_builtin_ior_(self):
        def f():
            a = {"one": torch.ones(1)}
            b = {"two": torch.ones(2)}
            a |= b
            return a, b

        opt_f = torch.compile(f, backend="eager", fullgraph=True)
        self.assertEqual(f(), opt_f())

    def test_newly_constructed_default_dict(self):
        def f(x):
            d = defaultdict(list)
            d[0] = 42
            return x + 1, d

        x = torch.ones(2)
        ref = f(x)
        res = torch.compile(f, backend="eager", fullgraph=True)(x)

        self.assertEqual(ref, res)

    @parametrize("op", ["or_", "and_", "xor", "sub"])
    def test_dict_keys_binop(self, op):
        op = getattr(operator, op)

        def f():
            a = {"one": torch.ones(1), "two": torch.ones(2)}
            b = {"one": torch.ones(1), "three": torch.ones(3)}
            return op(a.keys(), b.keys()), op(b.keys(), a.keys())

        opt_f = torch.compile(f, backend="eager", fullgraph=True)
        self.assertEqual(f(), opt_f())

    @parametrize("op", ["ior", "iand", "ixor", "isub"])
    def test_dict_keys_inplace_binop(self, op):
        op = getattr(operator, op)

        def f():
            a = {"one": torch.ones(1), "two": torch.ones(2)}.keys()
            b = {"one": torch.ones(1), "three": torch.ones(3)}.keys()
            c = {"one": torch.ones(1), "two": torch.ones(2)}.keys()
            a = op(a, b)
            b = op(b, c)
            return a, b

        opt_f = torch.compile(f, backend="eager", fullgraph=True)
        self.assertEqual(f(), opt_f())


instantiate_parametrized_tests(DictTests)


class DictGuardTests(LoggingTestCase):
    thetype = dict

    @make_logging_test(recompiles=True)
    def test_popitem(self, records):
        d = self.thetype()
        d[1] = 2
        d[3] = 4

        @torch.compile(backend="eager", fullgraph=True)
        def fn(x):
            k, v = d.popitem()
            if k == 3 and v == 4:
                return x.sin()
            return x.cos()

        x = torch.tensor(1.0)
        y = fn(x)
        # sanity check
        self.assertEqual(len(records), 0)
        self.assertEqual(y, x.sin())

        d[3] = 5
        y = fn(x)
        self.assertEqual(len(records), 1)
        self.assertEqual(y, x.cos())
        record = self.getRecord(records, "d")
        self.assertIn(
            """d[3] == 4""",
            munge_exc(record),
        )

    @make_logging_test(recompiles=True)
    def test_cmp_eq(self, records):
        @torch.compile(backend="eager", fullgraph=True)
        def fn(x, d1, d2):
            if d1 == d2:
                return x.sin()
            return x.cos()

        x = torch.tensor(1.0)
        d1 = self.thetype({1: 2, 3: 4})
        d2 = self.thetype({1: 2, 5: 6})
        y = fn(x, d1, d2)
        # sanity check
        self.assertEqual(len(records), 0)
        self.assertEqual(y, x.cos())

        y = fn(x, d1, d1)
        self.assertEqual(len(records), 1)
        self.assertEqual(y, x.sin())
        record = self.getRecord(records, "d2")
        self.assertIn(
            """list(dict.keys(d2))""",
            munge_exc(record.getMessage()),
        )

    @make_logging_test(recompiles=True)
    def test_cmp_ne(self, records):
        @torch.compile(backend="eager", fullgraph=True)
        def fn(x, d1, d2):
            if d1 == d2:
                return x.sin()
            return x.cos()

        x = torch.tensor(1.0)
        d1 = self.thetype({1: 2, 3: 4})
        d2 = self.thetype({1: 2, 5: 6})
        y = fn(x, d1, d2)
        # sanity check
        self.assertEqual(len(records), 0)
        self.assertEqual(y, x.cos())

        y = fn(x, d1, d1)
        self.assertEqual(len(records), 1)
        self.assertEqual(y, x.sin())
        record = self.getRecord(records, "d2")
        self.assertIn(
            """list(dict.keys(d2))""",
            munge_exc(record.getMessage()),
        )

    @make_logging_test(recompiles=True)
    def test_cmp_or(self, records):
        @torch.compile(backend="eager", fullgraph=True)
        def fn(x, d1, d2):
            d = d1 | d2
            if d.get(5, False):
                return x.sin()
            return x.cos()

        x = torch.tensor(1.0)
        d1 = self.thetype({1: 2, 3: 4})
        d2 = self.thetype({1: 2, 5: 6})
        y = fn(x, d1, d2)
        # sanity check
        self.assertEqual(len(records), 0)
        self.assertEqual(y, x.sin())

        y = fn(x, d1, d1)
        self.assertEqual(len(records), 1)
        self.assertEqual(y, x.cos())
        record = self.getRecord(records, "d2")
        self.assertIn(
            """KeyError on d2[5]""",
            munge_exc(record.getMessage()),
        )

    @make_logging_test(recompiles=True)
    def test_cmp_ior(self, records):
        @torch.compile(backend="eager", fullgraph=True)
        def fn(x, d1, d2):
            d2 |= d1
            if d2.get(3, False):
                return x.sin()
            return x.cos()

        x = torch.tensor(1.0)
        d1 = self.thetype({1: 2, 3: 4})
        d2 = self.thetype({1: 2, 5: 6})
        d3, d4 = d2.copy(), d2.copy()
        y = fn(x, d1, d2)
        # sanity check
        self.assertEqual(len(records), 0)
        self.assertEqual(y, x.sin())

        y = fn(x, d3, d4)
        self.assertEqual(len(records), 1)
        self.assertEqual(y, x.cos())
        record = self.getRecord(records, "d1")
        self.assertIn(
            """KeyError on d1[3]""",
            munge_exc(record.getMessage()),
        )


class DictMethodsTests(torch._dynamo.test_case.TestCase):
    thetype = dict

    # Methods:
    # + clear
    # + copy
    # + fromkeys
    # + get
    # + items
    # + keys
    # + pop
    # + popitem
    # + setdefault
    # + update
    # + values
    # BinOps:
    # ==, !=, |

    def setUp(self):
        torch._dynamo.config.enable_trace_unittest = True
        super().setUp()

    def tearDown(self):
        torch._dynamo.config.enable_trace_unittest = False
        return super().tearDown()

    def assertEqual(self, x, y):
        self.assertTrue(x == y, f"Expected {x} to be equal to {y}")

    def assertNotEqual(self, x, y):
        self.assertFalse(x == y, f"Expected {x} to not be equal to {y}")

    @make_dynamo_test
    def test_cmp_eq(self):
        d1 = self.thetype({"a": 1, "b": 2})
        d2 = self.thetype({"a": 1, "b": 2})
        d3 = self.thetype({"a": 1, "b": 3})
        self.assertEqual(d1, d2)
        self.assertNotEqual(d1, d3)

        # Test the == operator
        self.assertEqual(d1 == d2, True)
        self.assertEqual(d1 == d3, False)

        # Test the __eq__ method
        self.assertEqual(d1.__eq__(d2), True)
        self.assertEqual(d1.__eq__(d3), False)

        # Test Dict.__eq__
        self.assertEqual(dict.__eq__(d1, d2), True)
        self.assertEqual(self.thetype.__eq__(d1, d3), False)

    @make_dynamo_test
    def test_cmp_ne(self):
        d1 = self.thetype({"a": 1, "b": 2})
        d2 = self.thetype({"a": 1, "b": 2})
        d3 = self.thetype({"a": 1, "b": 3})
        self.assertNotEqual(d1, d3)
        self.assertEqual(d1, d2)

        # Test the != operator
        self.assertEqual(d1 != d3, True)
        self.assertEqual(d1 != d2, False)

        # Test the __ne__ method
        self.assertEqual(d1.__ne__(d3), True)
        self.assertEqual(d1.__ne__(d2), False)

        # Test Dict.__ne__
        self.assertEqual(dict.__ne__(d1, d3), True)
        self.assertEqual(self.thetype.__ne__(d1, d2), False)

    @make_dynamo_test
    def test_binop_or(self):
        d1 = self.thetype({"a": 1, "b": 2})
        d2 = self.thetype({"b": 3, "c": 4})

        # Test the | operator
        self.assertEqual(d1 | d2, {"a": 1, "b": 3, "c": 4})
        self.assertEqual(d2 | d1, {"a": 1, "b": 2, "c": 4})

        # Test the __or__ method
        self.assertEqual(d1.__or__(d2), {"a": 1, "b": 3, "c": 4})
        self.assertEqual(d2.__or__(d1), {"a": 1, "b": 2, "c": 4})

        # Test Dict.__or__
        self.assertEqual(dict.__or__(d1, d2), {"a": 1, "b": 3, "c": 4})
        self.assertEqual(self.thetype.__or__(d2, d1), {"a": 1, "b": 2, "c": 4})

        # Test with non-dict types
        self.assertRaises(TypeError, lambda: d1 | 1)

    @make_dynamo_test
    def test_binop_ior(self):
        d1 = self.thetype({"a": 1, "b": 2})
        d2 = self.thetype({"b": 3, "c": 4})

        # Test the |= operator
        d3, d4 = d1.copy(), d2.copy()
        d3 |= d2
        d4 |= d1
        self.assertEqual(d3, {"a": 1, "b": 3, "c": 4})
        self.assertEqual(d4, {"a": 1, "b": 2, "c": 4})

        # Test with an iterable
        d3, d4 = d1.copy(), d2.copy()

        # Test the __ior__ method
        d3, d4 = d1.copy(), d2.copy()
        d3.__ior__(d2)
        d4.__ior__(d1)
        self.assertEqual(d3, {"a": 1, "b": 3, "c": 4})
        self.assertEqual(d4, {"a": 1, "b": 2, "c": 4})

        # Test Dict.__or__
        d3, d4 = d1.copy(), d2.copy()
        self.assertEqual(dict.__ior__(d3, d2), {"a": 1, "b": 3, "c": 4})
        self.assertEqual(self.thetype.__ior__(d4, d1), {"a": 1, "b": 2, "c": 4})

        # Test return value
        d3, d4 = d1.copy(), d2.copy()
        self.assertEqual(d3.__ior__(d2), {"a": 1, "b": 3, "c": 4})
        self.assertEqual(dict.__ior__(d4, d1), {"a": 1, "b": 2, "c": 4})

        # Test with non-dict types
        self.assertRaises(TypeError, lambda: dict.__ior__(d1, 1))

    @make_dynamo_test
    def test_binop_ior_iterable(self):
        d1 = self.thetype({"a": 1, "b": 2})
        d2 = self.thetype({"b": 3, "c": 4})
        d3, d4 = d1.copy(), d2.copy()

        def fn(d):
            yield from d.items()

        self.assertEqual(d3.__ior__(d2.items()), {"a": 1, "b": 3, "c": 4})
        self.assertEqual(d4.__ior__(fn(d1)), {"a": 1, "b": 2, "c": 4})

    @make_dynamo_test
    def test_clear(self):
        d = self.thetype({"a": 1, "b": 2})
        d.clear()
        self.assertEqual(d, {})

        # Test that clear returns None
        d = self.thetype({"a": 1, "b": 2})
        self.assertIsNone(d.clear())

        # Test Dict.clear
        d = self.thetype({"a": 1, "b": 2})
        dict.clear(d)
        self.assertEqual(d, {})

        d = self.thetype({"a": 1, "b": 2})
        self.thetype.clear(d)
        self.assertEqual(d, {})

        # Test invalid usage
        self.assertRaises(TypeError, d.clear, 1)

    @make_dynamo_test
    def test_copy(self):
        d = self.thetype({"a": 1, "b": 2})
        d2 = d.copy()
        self.assertEqual(d, d2)

        # Test that copy returns a new instance
        self.assertIsNot(d, d2)

        # Test Dict.copy
        self.assertEqual(dict.copy(d), d2)
        self.assertEqual(self.thetype.copy(d), d2)

        # Test invalid usage
        self.assertRaises(TypeError, d.copy, 1)

    @unittest.expectedFailure
    @make_dynamo_test
    def test_fromkeys(self):
        d = self.thetype.fromkeys(["a", "b"], 1)
        self.assertEqual(d, {"a": 1, "b": 1})
        p = self.thetype.fromkeys(["a", "b"], None)
        self.assertEqual(p, {"a": None, "b": None})

        # Test Dict.fromkeys
        d2 = self.thetype.fromkeys(["c", "d"], 2)
        self.assertEqual(d2, {"c": 2, "d": 2})

        # Test invalid usage
        self.assertRaises(TypeError, self.thetype.fromkeys)
        self.assertRaises(TypeError, self.thetype.fromkeys, 1, 2)

    @make_dynamo_test
    def test_get(self):
        d = self.thetype({"a": 1, "b": 2})
        self.assertEqual(d.get("a"), 1)
        self.assertEqual(d.get("c", 3), 3)
        self.assertIsNone(d.get("c"))

        # Test Dict.get
        self.assertEqual(dict.get(d, "b"), 2)
        self.assertEqual(self.thetype.get(d, "b"), 2)

        # Test invalid usage
        self.assertRaises(TypeError, d.get)

    @make_dynamo_test
    def test_items(self):
        d = self.thetype({"a": 1, "b": 2})
        items = d.items()
        self.assertEqual(set(items), {("a", 1), ("b", 2)})

        # Test Dict.items
        self.assertEqual(set(dict.items(d)), {("a", 1), ("b", 2)})
        self.assertEqual(set(self.thetype.items(d)), {("a", 1), ("b", 2)})

        # Test invalid usage
        self.assertRaises(TypeError, d.items, 1)

    @make_dynamo_test
    def test_keys(self):
        d = self.thetype({"a": 1, "b": 2})
        keys = d.keys()
        self.assertEqual(set(keys), {"a", "b"})

        # Test Dict.keys
        self.assertEqual(set(dict.keys(d)), {"a", "b"})
        self.assertEqual(set(self.thetype.keys(d)), {"a", "b"})

        # Test invalid usage
        self.assertRaises(TypeError, d.keys, 1)

    @make_dynamo_test
    def test_pop(self):
        d = self.thetype({"a": 1, "b": 2})
        self.assertEqual(d.pop("a"), 1)
        self.assertEqual(d, {"b": 2})
        self.assertIsNone(d.pop("c", None))

        # Test Dict.pop
        d = self.thetype({"a": 1, "b": 2})
        self.assertEqual(dict.pop(d, "b"), 2)
        self.assertEqual(self.thetype.pop(d, "a"), 1)

        # Test invalid usage
        self.assertRaises(KeyError, d.pop, "c")
        self.assertRaises(TypeError, d.pop)

    @make_dynamo_test
    def test_popitem(self):
        d = self.thetype({"a": 1})
        key, value = d.popitem()
        self.assertEqual(key, "a")
        self.assertEqual(value, 1)
        self.assertEqual(len(d), 0)
        # check LIFO
        d = self.thetype()
        d["a"] = 1
        d["b"] = 2
        self.assertEqual(d.popitem(), ("b", 2))

        # Test Dict.popitem
        d = self.thetype({"a": 1})
        key, value = dict.popitem(d)
        self.assertEqual(key, "a")
        self.assertEqual(value, 1)

        d = self.thetype({"a": 1})
        key, value = self.thetype.popitem(d)
        self.assertEqual(key, "a")
        self.assertEqual(value, 1)

        # Test invalid usage
        if self.thetype is not OrderedDict:
            # OrderedDict accepts a keyword arg
            self.assertRaises(TypeError, d.popitem, 1)

    @make_dynamo_test
    def test_setdefault(self):
        d = self.thetype({"a": 1, "b": 2})
        self.assertEqual(d.setdefault("a", 3), 1)
        self.assertEqual(d.setdefault("c", 3), 3)
        self.assertIsNone(d.setdefault("d"), None)
        self.assertEqual(d, {"a": 1, "b": 2, "c": 3, "d": None})

        # Test Dict.setdefault
        self.assertEqual(dict.setdefault(d, "f", 5), 5)
        self.assertEqual(self.thetype.setdefault(d, "e", 5), 5)

        # Test invalid usage
        self.assertRaises(TypeError, d.setdefault)
        self.assertRaises(TypeError, d.setdefault, [[]])

    @make_dynamo_test
    def test_update(self):
        d = self.thetype({"a": 1, "b": 2})
        d.update({"b": 3, "c": 4})
        self.assertEqual(d, {"a": 1, "b": 3, "c": 4})

        # Test with another dict
        d2 = self.thetype({"d": 5})
        d.update(d2)
        self.assertEqual(d, {"a": 1, "b": 3, "c": 4, "d": 5})

        # Test Dict.update
        d3 = self.thetype({"e": 6})
        dict.update(d, d3)
        self.assertEqual(d, {"a": 1, "b": 3, "c": 4, "d": 5, "e": 6})
        d4 = self.thetype({"f": 7})
        self.thetype.update(d, d4)
        self.assertEqual(d, {"a": 1, "b": 3, "c": 4, "d": 5, "e": 6, "f": 7})

        # Test with keyword arguments
        d.update(f=7, g=8)
        self.assertEqual(d, {"a": 1, "b": 3, "c": 4, "d": 5, "e": 6, "f": 7, "g": 8})

        # Test Dict.update with keyword arguments
        self.thetype.update(d, h=9, i=10)
        self.assertEqual(
            d, {"a": 1, "b": 3, "c": 4, "d": 5, "e": 6, "f": 7, "g": 8, "h": 9, "i": 10}
        )

        # Test invalid usage
        self.assertRaises(TypeError, d.update, 1)

    @make_dynamo_test
    def test_values(self):
        d = self.thetype({"a": 1, "b": 2})
        values = d.values()
        self.assertEqual(set(values), {1, 2})

        # Test Dict.values
        self.assertEqual(set(dict.values(d)), {1, 2})
        self.assertEqual(set(self.thetype.values(d)), {1, 2})

        # Test invalid usage
        self.assertRaises(TypeError, d.values, 1)

    @make_dynamo_test
    def test_type(self):
        d = self.thetype({"a": 1, "b": 2})
        self.assertIsInstance(d, self.thetype)
        self.assertIs(type(d), self.thetype)

    @make_dynamo_test
    def test_dict_type_comparison(self):
        types = (dict, OrderedDict, defaultdict)
        self.assertEqual(self.thetype, self.thetype)
        self.assertTrue(self.thetype is self.thetype)
        for other in types:
            if self.thetype == other:
                continue
            self.assertNotEqual(self.thetype, other)
            self.assertTrue(self.thetype is not other, f"{self.thetype=}, {other=}")

<<<<<<< HEAD
    def test_bool(self):
        p = self.thetype()
        q = self.thetype({"a": 1, "b": 2})
        if p:
            self.fail("empty mapping must compare to False")
        if not q:
            self.fail("full mapping must compare to True")
        if bool(p):
            self.fail("empty mapping must compare to False")
        if not bool(q):
            self.fail("full mapping must compare to True")

=======
>>>>>>> f37eaebe

class DictSubclassMethodsTests(DictMethodsTests):
    thetype = SimpleDict


class OrderedDictMethodsTests(DictMethodsTests):
    thetype = OrderedDict

    # Methods:
    # - popitem - Inherited from DictMethodsTest
    # + move_to_end

    @make_dynamo_test
    def test_move_to_end(self):
        d = self.thetype.fromkeys("abcde")
        self.assertEqual("".join(d), "abcde")
        d.move_to_end("b")
        self.assertEqual("".join(d), "acdeb")

        # Test OrderedDict.move_to_end
        self.thetype.move_to_end(d, "a")
        self.assertEqual("".join(d), "cdeba")

        # Test last=False
        self.thetype.move_to_end(d, "a", last=False)
        self.assertEqual("".join(d), "acdeb")

        # Test KeyError
        self.assertRaises(KeyError, d.move_to_end, "f")

    def test_cmp_eq_order(self):
        a = self.thetype.fromkeys("abc")
        b = self.thetype.fromkeys("bca")
        self.assertFalse(a == b)

    @make_dynamo_test
    def test_binop_or_return_type(self):
        d1 = self.thetype({"a": 1, "b": 2})
        d2 = self.thetype({"b": 3, "c": 4})

        # Test return type
        self.assertIs(type(d1 | d2), OrderedDict)
        self.assertIs(type(dict(d1) | d2), OrderedDict)
        self.assertIs(type(d1 | dict(d2)), OrderedDict)

    @make_dynamo_test
    def test_binop_ior_return_type(self):
        d1 = self.thetype({"a": 1, "b": 2})
        d2 = self.thetype({"b": 3, "c": 4})

        # Test return type
        d3, d4 = d1.copy(), d2.copy()
        self.assertIs(type(d3.__ior__(d2)), OrderedDict)
        self.assertIs(type(dict.__ior__(d4, d2)), OrderedDict)
        self.assertIs(type(self.thetype.__ior__(d4, d2)), OrderedDict)

        d3, d4 = d1.copy(), d2.copy()
        self.assertIs(type(dict.__ior__(d3, dict(d2))), OrderedDict)
        self.assertIs(type(dict.__ior__(dict(d3), d2)), dict)
        self.assertIs(type(dict(d4).__ior__(d2)), dict)

    @make_dynamo_test
    def test_popitem_kwarg(self):
        d = self.thetype.fromkeys("abcdf")
        self.assertEqual(d.popitem(last=True), ("f", None))
        self.assertEqual(list(d), list("abcd"))
        self.assertEqual(d.popitem(last=False), ("a", None))
        self.assertEqual(list(d), list("bcd"))
        self.assertEqual(d.popitem(False), ("b", None))
        self.assertEqual(list(d), list("cd"))
        self.assertEqual(d.popitem(True), ("d", None))
        self.assertEqual(list(d), list("c"))


class OrderedDictSubclassOverload(torch._dynamo.test_case.TestCase):
    def setUp(self):
        torch._dynamo.config.enable_trace_unittest = True
        super().setUp()

    def tearDown(self):
        torch._dynamo.config.enable_trace_unittest = False
        return super().tearDown()

    def assertEqual(self, x, y):
        self.assertTrue(x == y, f"Expected {x} to be equal to {y}")

    def assertNotEqual(self, x, y):
        self.assertFalse(x == y, f"Expected {x} to not be equal to {y}")

    class OrderedDictSubclass(OrderedDict):
        def get(self, key, default=None, /):
            return default

        def move_to_end(self, key, last=True, /):
            # change the behavior to something else
            self.pop(key)

    thetype = OrderedDictSubclass

    @make_dynamo_test
    def test_move_to_end(self):
        p = self.thetype({"a": 1, "b": 2, "c": 3})
        p.move_to_end("a")
        self.assertEqual(list(p.keys()), list("bc"))


if __name__ == "__main__":
    from torch._dynamo.test_case import run_tests

    run_tests()<|MERGE_RESOLUTION|>--- conflicted
+++ resolved
@@ -1583,7 +1583,6 @@
             self.assertNotEqual(self.thetype, other)
             self.assertTrue(self.thetype is not other, f"{self.thetype=}, {other=}")
 
-<<<<<<< HEAD
     def test_bool(self):
         p = self.thetype()
         q = self.thetype({"a": 1, "b": 2})
@@ -1596,8 +1595,6 @@
         if not bool(q):
             self.fail("full mapping must compare to True")
 
-=======
->>>>>>> f37eaebe
 
 class DictSubclassMethodsTests(DictMethodsTests):
     thetype = SimpleDict
