# Owner(s): ["module: dynamo"]
# ruff: noqa: F841
import abc
import builtins
import collections
import collections.abc
import copy
import dataclasses
import dis
import enum
import functools
import gc
import importlib
import itertools
import json
import logging
import math
import operator
import os
import pickle
import random
import sys
import tempfile
import threading
import traceback
import types
import typing
import unittest
import unittest.mock as mock
import warnings
import weakref
from unittest.mock import patch

import numpy as np

import torch
import torch._dynamo.testing
import torch._inductor.config
import torch._inductor.test_case
import torch.onnx.operators
import torch.utils._pytree as python_pytree
import torch.utils.cpp_extension
from torch import Tensor
from torch._C import FileCheck
from torch._dynamo import allow_in_graph
from torch._dynamo.eval_frame import _debug_get_cache_entry_list
from torch._dynamo.exc import Unsupported
from torch._dynamo.source import ConstantSource, GetItemSource, LocalSource
from torch._dynamo.testing import (
    CompileCounter,
    CompileCounterWithBackend,
    expectedFailureDynamic,
    requiresPy310,
    same,
    skipIfNotPy311,
    unsupported,
)
from torch._dynamo.utils import call_size, counters, ifdynstaticdefault
from torch._dynamo.variables import builder
from torch._inductor.codecache import WritableTempFile
from torch._inductor.utils import fresh_cache, run_and_get_code
from torch.ao.quantization import MinMaxObserver
from torch.ao.quantization.fake_quantize import FakeQuantize
from torch.ao.quantization.qconfig import QConfig
from torch.ao.quantization.quantize_fx import prepare_qat_fx
from torch.fx.experimental.recording import NotEqualError, replay_shape_env_events
from torch.fx.experimental.symbolic_shapes import (
    _constrain_range_for_size,
    constrain_range,
    constrain_unify,
    ConstraintViolationError,
    expect_true,
    guard_size_oblivious,
    ShapeEnv,
)
from torch.nn import functional as F
from torch.testing import make_tensor
from torch.testing._internal.common_cuda import (
    PLATFORM_SUPPORTS_FLASH_ATTENTION,
    SM80OrLater,
    TEST_CUDA,
    TEST_MULTIGPU,
)
from torch.testing._internal.common_device_type import instantiate_device_type_tests
from torch.testing._internal.common_methods_invocations import (
    sample_inputs_take_along_dim,
)
from torch.testing._internal.common_utils import (
    freeze_rng_state,
    IS_FBCODE,
    scoped_load_inline,
    set_default_dtype,
    skipIfHpu,
    skipIfNNModuleInlined,
    skipIfWindows,
    TEST_HPU,
    TEST_XPU,
    wrapDeterministicFlagAPITest,
)
from torch.testing._internal.jit_utils import JitTestCase
from torch.testing._internal.logging_utils import logs_to_string


if python_pytree._cxx_pytree_dynamo_traceable:
    import torch.utils._cxx_pytree as cxx_pytree
else:
    cxx_pytree = None

MyTuple = collections.namedtuple("MyTuple", ["a", "b", "ab"])
T = typing.TypeVar("T")


# Defined in CPython's Include/object.h
TPFLAGS_MAPPING = 1 << 6

GLOBAL_INT = 1


# Specializes a test to run only if translation validation is set.
def onlyIfTranslationValidation(fn: typing.Callable) -> typing.Callable:
    @functools.wraps(fn)
    def wrapper(*args, **kwargs):
        import torch.fx.experimental.validator

        if torch.fx.experimental.validator.translation_validation_enabled():
            return fn(*args, **kwargs)
        raise unittest.SkipTest(f"only works when TV is True.")

    return wrapper


class MyPickledModule(torch.nn.Module):
    def __init__(self, z):
        super().__init__()
        self.z = z

    def forward(self, x, y):
        return x * x * x + y + self.z


# These are used for test_{cond/map}_with_quantization
default_symmetric_fake_quant = FakeQuantize.with_args(
    observer=MinMaxObserver, qscheme=torch.per_tensor_symmetric, dtype=torch.quint8
)
default_weight_symmetric_fake_quant = FakeQuantize.with_args(
    observer=MinMaxObserver, qscheme=torch.per_tensor_symmetric, dtype=torch.qint8
)
uniform_qconfig_8bit = QConfig(
    activation=default_symmetric_fake_quant,
    weight=default_weight_symmetric_fake_quant.with_args,
)
qconfig_dict = {"object_type": [(torch.nn.Linear, uniform_qconfig_8bit)]}


def closure_adder(val):
    def inner(x):
        return torch.sin(x + val)

    return inner


class UserDefineSetAttr:
    setup = False

    def __setattr__(self, key, value):
        assert torch.compiler.is_dynamo_compiling() or UserDefineSetAttr.setup
        super().__setattr__(f"pfx_{key}", value)

    def __getattr__(self, key, c=1):
        assert torch.compiler.is_dynamo_compiling() or UserDefineSetAttr.setup
        # c is added to force a guard on __defaults__ and checks the source for __getattr__
        if c:
            return self.__dict__[f"pfx_{key}"]
        else:
            return None


class MiscTests(torch._inductor.test_case.TestCase):
    def test_get_cache_entry(self):
        def f(x):
            return x + 1

        torch.compile(f)(torch.randn(5, 5, 5))
        entries = _debug_get_cache_entry_list(f)
        self.assertTrue(len(entries) > 0)

        def g(x):
            return x + 2

        entries = _debug_get_cache_entry_list(g)
        self.assertTrue(len(entries) == 0)

        try:
            _debug_get_cache_entry_list(1)
        except TypeError as e:
            self.assertIn("expected a code object!", str(e))

        # test get cache entry on skipped code object
        def h(x):
            x = x + 1
            torch._dynamo.graph_break()
            return x + 1

        torch.compile(h)(torch.randn(3, 3))

        entries = _debug_get_cache_entry_list(torch._dynamo.graph_break)
        self.assertEqual(len(entries), 0)

    def test_boolarg(self):
        def boolarg(aa, bb, flag):
            if flag:
                return aa - bb
            else:
                return bb - aa

        a = torch.randn(10, 10)
        b = torch.randn(10, 10)
        correct1 = boolarg(a, b, True)
        correct2 = boolarg(a, b, False)
        correct3 = boolarg(a, b, None)
        counter = CompileCounter()
        opt_boolarg = torch._dynamo.optimize_assert(counter)(boolarg)
        val1 = opt_boolarg(a, b, True)
        val2 = opt_boolarg(a, b, False)
        val3 = opt_boolarg(a, b, None)
        val4 = opt_boolarg(a, b, True)
        self.assertTrue(same(val1, correct1))
        self.assertTrue(same(val2, correct2))
        self.assertTrue(same(val3, correct3))
        self.assertTrue(same(val4, correct1))
        self.assertEqual(counter.frame_count, 3)

    @torch._dynamo.config.patch(accumulated_recompile_limit=1)
    def test_dynamo_disabled_in_custom_op_kernels(self):
        counters.clear()

        @torch.library.custom_op("mylib::foo9", mutates_args={})
        def foo(x: torch.Tensor) -> torch.Tensor:
            torch._dynamo.graph_break()
            return x.clone()

        foo.register_fake(torch.clone)

        @torch.compile(backend="eager")
        def f(x):
            return foo._opoverload(x)

        x = torch.randn(2)
        f(x)
        x = torch.randn(3)
        # Recompile hits the cache size limit, which will cause Dynamo to
        # recurse into the frames. The only frame is the implementation
        # of foo. If Dynamo was not turned off correctly, then
        # we'll see a graph break
        f(x)
        self.assertEqual(len(counters["graph_break"]), 0)

        counters.clear()

        called = 0

        # test register_kernel
        @foo.register_kernel("cpu")
        def _(x):
            nonlocal called
            called += 1
            torch._dynamo.graph_break()
            return x.clone()

        f(x)
        self.assertEqual(called, 1)
        self.assertEqual(len(counters["graph_break"]), 0)

        # test torch.library.register_kernel
        counters.clear()
        with torch.library._scoped_library("mylib", "FRAGMENT") as m:
            m.define("foo2(Tensor x) -> Tensor")

            @torch.library.register_fake("mylib::foo2", lib=m)
            def _(x):
                return x.clone()

            @torch.library.register_kernel("mylib::foo2", "cpu", lib=m)
            def _(x):
                torch._dynamo.graph_break()
                return x.clone()

            @torch.compile(backend="eager")
            def g(x):
                return torch.ops.mylib.foo2.default(x)

            x = torch.randn(2)
            g(x)  # compiles
            x = torch.randn(3)
            g(x)  # dynamo falls back on the outermost frame
            self.assertEqual(len(counters["graph_break"]), 0)

    def test_invalid_args_builtin(self):
        @torch.compile(backend="eager")
        def fn(x):
            x = x.sin()
            if isinstance(x, torch.Tensor, invalid=True):
                x = x.sin()
            return x

        with self.assertRaises(TypeError):
            fn(torch.randn(16))

    def test_scalar_device_movement(self):
        if not torch._dynamo.config.assume_static_by_default:
            self.skipTest("Doesn't work with symints")

        def add_fn(a, b, out):
            res = torch.add(a, b, out=out)
            return res

        res = add_fn(2, 3, torch.tensor(0.0))
        add_fn = torch.compile(add_fn, backend="eager", fullgraph=True)
        res_compiled = add_fn(2, 3, torch.tensor(0.0))
        self.assertEqual(res, res_compiled)

    def test_callpacked(self):
        def call_packed(args):
            a, b, c = args
            return a - b * c

        counter = CompileCounter()
        a = torch.randn(10, 10)
        b = torch.randn(10, 10)
        c = torch.randn(10, 10)
        correct = call_packed([a, b, c])
        opt_call_packed = torch._dynamo.optimize_assert(counter)(call_packed)
        val1 = opt_call_packed([a, b, c])
        val2 = opt_call_packed((a, b, c))
        val3 = opt_call_packed([a, b, c])
        val4 = opt_call_packed((a, b, c))
        self.assertTrue(same(val1, correct))
        self.assertTrue(same(val2, correct))
        self.assertTrue(same(val3, correct))
        self.assertTrue(same(val4, correct))
        self.assertEqual(counter.frame_count, 2)

    def test_raises(self):
        def fn(a, b, c, cls):
            x = a + b - c * 10
            raise cls(str(x))

        counter = CompileCounter()
        a = torch.randn(10, 10)
        b = torch.randn(10, 10)
        c = torch.randn(10, 10)
        opt_fn = torch.compile(fn, backend=counter)
        self.assertRaises(AssertionError, lambda: opt_fn(a, b, c, AssertionError))
        self.assertEqual(counter.frame_count, 1)
        self.assertEqual(counter.op_count, 3)

    def test_module_not_callable(self):
        def fn(x):
            return torch.fft(x)

        counter = CompileCounter()
        a = torch.randn(10, 10)
        opt_fn = torch.compile(fn, backend=counter)
        self.assertRaisesRegex(
            TypeError, "'module' object is not callable", lambda: opt_fn(a)
        )

    def test_inplace(self):
        def inplace1(a, b):
            o = torch.empty((10, 10))
            o.copy_(a)
            o -= b
            return o

        torch._dynamo.testing.standard_test(self, inplace1, 2, expected_ops=3)

    def test_inplace_desugaring(self):
        def inplace_on_literals(y):
            x0 = 1
            x0 += y
            x1 = 1
            x1 -= y
            return x0, x1

        torch._dynamo.testing.standard_test(
            self, inplace_on_literals, 1, expected_ops=2
        )

    def test_unpack4(self):
        def unpack4(a, b):
            a = a[:5, :]
            b = b[:5, :]
            x, y = a.size()
            o = torch.empty((x, y))
            o.copy_(a / b)
            return o

        torch._dynamo.testing.standard_test(
            self,
            unpack4,
            2,
            expected_ops=5,
        )

    def test_unpack5(self):
        def unpack5(a, b):
            a = a[:5, :]
            b = b[:5, :]
            x, y = a.shape
            o = torch.empty((x, y))
            o.copy_(a / b)
            return o

        torch._dynamo.testing.standard_test(
            self,
            unpack5,
            2,
            expected_ops=5,
        )

    def test_matmul1(self):
        def matmul_op1(a, b):
            return a @ b

        # TODO(jansel): FX doesn't support this, should add upstream support
        torch._dynamo.testing.standard_test(self, matmul_op1, 2, expected_ops=1)

    def test_int_shape_binops(self):
        def fn(x):
            # Test reversal by putting int arg first.
            y = 15 - x.shape[0]
            y = 4 + y
            y = 5 * y
            y = 2 % y
            y = 3**y
            y = 10 // y
            y = pow(2, y)
            y = 10 / y
            return x + y

        torch._dynamo.testing.standard_test(
            self, fn, 1, expected_ops=1, expected_ops_dynamic=ifdynstaticdefault(1, 9)
        )

    @torch._dynamo.config.patch(only_allow_pt2_compliant_ops=True)
    def test_pt2_compliant_ops_are_allowed(self):
        with torch.library._scoped_library("mylib", "FRAGMENT") as lib:
            torch.library.define(
                "mylib::bar",
                "(Tensor x) -> Tensor",
                lib=lib,
                tags=(torch.Tag.pt2_compliant_tag,),
            )
            torch.library.impl(
                "mylib::bar", "CompositeImplicitAutograd", torch.sin, lib=lib
            )
            assert torch.Tag.pt2_compliant_tag in torch.ops.mylib.bar.default.tags

            def f(x):
                return torch.ops.mylib.bar(x)

            overload = torch.ops.mylib.bar.default

            def g(x):
                return overload(x)

            x = torch.randn(3)

            counts = torch._dynamo.testing.CompileCounter()
            optimized_f = torch.compile(f, backend=counts, fullgraph=True)
            _ = optimized_f(x)

            optimized_g = torch.compile(f, backend=counts, fullgraph=True)
            _ = optimized_g(x)

    @torch._dynamo.config.patch(only_allow_pt2_compliant_ops=True)
    def test_non_pt2_compliant_ops_graph_break(self):
        with torch.library._scoped_library("mylib", "FRAGMENT") as lib:
            torch.library.define("mylib::bar2", "(Tensor x) -> Tensor", lib=lib)
            torch.library.impl(
                "mylib::bar2", "CompositeImplicitAutograd", torch.sin, lib=lib
            )
            assert torch.Tag.pt2_compliant_tag not in torch.ops.mylib.bar2.default.tags

            def f(x):
                return torch.ops.mylib.bar2(x)

            overload = torch.ops.mylib.bar2.default

            def g(x):
                return overload(x)

            x = torch.randn(3)

            counts = torch._dynamo.testing.CompileCounter()
            with self.assertRaisesRegex(
                torch._dynamo.exc.Unsupported, "not PT2 compliant"
            ):
                optimized_f = torch.compile(f, backend=counts, fullgraph=True)
                y = optimized_f(x)

            with self.assertRaisesRegex(
                torch._dynamo.exc.Unsupported, "not PT2 compliant"
            ):
                optimized_g = torch.compile(f, backend=counts, fullgraph=True)
                y = optimized_g(x)

    @torch._dynamo.config.patch(only_allow_pt2_compliant_ops=True)
    def test_pt2_compliant_overload(self):
        with torch.library._scoped_library("mylib", "FRAGMENT") as lib:
            torch.library.define(
                "mylib::bar3.tensor",
                "(Tensor x) -> Tensor",
                tags=torch.Tag.pt2_compliant_tag,
                lib=lib,
            )
            torch.library.define(
                "mylib::bar3.int", "(Tensor x, int dim) -> Tensor", lib=lib
            )

            torch.library.impl(
                "mylib::bar3.tensor",
                "CompositeImplicitAutograd",
                torch.sin,
                lib=lib,
            )
            torch.library.impl(
                "mylib::bar3.int", "CompositeImplicitAutograd", torch.sum, lib=lib
            )

            def f(x):
                return torch.ops.mylib.bar3(x)

            def g(x):
                return torch.ops.mylib.bar3(x, 1)

            def h(x):
                return torch.ops.mylib.bar3(x, x, x)

            x = torch.randn(3)

            counts = torch._dynamo.testing.CompileCounter()
            optimized_f = torch.compile(f, backend=counts, fullgraph=True)
            optimized_g = torch.compile(g, backend=counts, fullgraph=True)
            optimized_h = torch.compile(h, backend=counts, fullgraph=True)

            # No error: the overload is PT2 compliant
            optimized_f(x)

            with self.assertRaisesRegex(
                torch._dynamo.exc.Unsupported, "not PT2 compliant"
            ):
                y = optimized_g(x)

            # graph break on incorrect parsing
            with self.assertRaisesRegex(torch._dynamo.exc.Unsupported, "failed to"):
                y = optimized_h(x)

    def test_user_defined_setattr1(self):
        @torch.compile(backend="eager", fullgraph=True)
        def fn(obj):
            obj.y = obj.x + 1

        obj = UserDefineSetAttr()
        with patch.object(UserDefineSetAttr, "setup", True):
            obj.x = torch.randn(8)
        fn(obj)
        with patch.object(UserDefineSetAttr, "setup", True):
            self.assertEqual(obj.y, obj.x + 1)
        self.assertEqual(obj.__dict__.keys(), {"pfx_x", "pfx_y"})

    def test_user_defined_setattr2(self):
        @torch.compile(backend="eager", fullgraph=True)
        def fn(x):
            obj = UserDefineSetAttr()
            obj.x = x
            obj.y = obj.x + 1
            return obj

        x = torch.randn(8)
        obj = fn(x)
        with patch.object(UserDefineSetAttr, "setup", True):
            self.assertIs(obj.x, x)
            self.assertEqual(obj.y, x + 1)
        self.assertEqual(obj.__dict__.keys(), {"pfx_x", "pfx_y"})

    @torch._dynamo.config.patch(capture_scalar_outputs=True)
    def test_unbacked_repeat_cat(self):
        def f(x, n):
            m = x.item()
            x = torch.empty(x).repeat(n)  # s0*u0
            return torch.cat([x, x], dim=0)

        fn = torch.compile(f, backend="eager", dynamic=True, fullgraph=True)
        fn(torch.tensor([5]), 5)

    def test_tensor_setattr_getset_descriptor(self):
        # Tensor attribute `real` has special getter/setter for complex dtype.
        def f(x):
            x.real = 10
            return x + 1

        opt_f = torch.compile(f, backend="eager", fullgraph=False)
        x = torch.ones(5, dtype=torch.cfloat)

        res = opt_f(x)
        ref = f(x)
        self.assertEqual(res, ref)

    def test_newly_constructed_tensor_attr_mutation(self):
        def f(x):
            y = x + 10
            y.grad = x
            y.foo = 42
            return y

        opt_f = torch.compile(f, backend="eager", fullgraph=True)
        x = torch.ones(5)

        res = opt_f(x)
        ref = f(x)
        self.assertEqual(res, ref)
        self.assertEqual(res.grad, ref.grad)
        self.assertEqual(res.foo, ref.foo)

    def test_closure_recompiles(self):
        cnt = CompileCounter()

        def fn(x, other_fn):
            return other_fn(x + 1) - 1

        opt = torch.compile(fn, backend=cnt, fullgraph=True)

        x = torch.randn(8)
        for f in (
            closure_adder(5),
            closure_adder(5),
            closure_adder(torch.randn(8)),
            closure_adder(torch.randn(8)),
        ):
            self.assertEqual(opt(x, f), fn(x, f))

        self.assertEqual(cnt.frame_count, 2)

    def test_generate_trivial_abstract_impl(self):
        with torch.library._scoped_library("mylib", "FRAGMENT") as lib:
            torch.library.define(
                "mylib::foo",
                "(Tensor x, Tensor[] y, Tensor(a!)? z, SymInt w) -> ()",
                tags=torch.Tag.pt2_compliant_tag,
                lib=lib,
            )

            @torch.library.impl("mylib::foo", "cpu", lib=lib)
            @torch._dynamo.disable
            def foo_impl(x, y, z, w):
                x + y[0] + w
                return

            def f(x, y, z, w):
                return torch.ops.mylib.foo(x, y, z, 2)

            x = torch.randn(3)
            y = (torch.randn(3), torch.randn(3))
            z = torch.randn(3)
            w = torch.randn(3)
            args = (x, y, z, w)

            output = torch.compile(f, backend="eager", fullgraph=True)(*args)
            self.assertEqual(output, None)

    def test_shape_int_inplace_binops(self):
        def fn(x):
            p = x.shape[0]
            p += 2
            p -= 2
            p **= 2
            p /= 2
            p *= 2
            p //= 2
            p %= 2
            return x + p

        torch._dynamo.testing.standard_test(
            self, fn, 1, expected_ops=1, expected_ops_dynamic=ifdynstaticdefault(1, 6)
        )

    def test_int_shape_inplace_binops(self):
        def fn(x):
            p = x.shape[0]
            # Test reversal by putting constant first
            y = 2
            y += p
            y = 2
            y -= p
            y = 2
            y **= p
            y = 2
            y /= p
            y = 2
            y *= p
            y = 2
            y //= p
            y = 2
            y %= p
            return x + y

        torch._dynamo.testing.standard_test(
            self, fn, 1, expected_ops=1, expected_ops_dynamic=ifdynstaticdefault(1, 2)
        )

    def test_int_int_comparisons(self):
        def fn(x):
            if 2 != 2:
                out = 1
            elif 2 < 1:
                out = 1
            elif 1 > 2:
                out = 1
            elif 1 >= 2:
                out = 1
            elif 2 <= 1:
                out = 1
            elif 2 == 2:
                out = 2
            else:
                out = 1
            return x + out

        torch._dynamo.testing.standard_test(self, fn, 1, expected_ops=1)

    def test_shape_int_comparisons(self):
        def fn(x):
            a = x.shape[0]
            # Ensure support for constant on right side
            if a != 10:
                out = 1
            elif a < 2:
                out = 1
            elif a > 12:
                out = 1
            elif a >= 12:
                out = 1
            elif a <= 2:
                out = 1
            elif a == 10:
                out = 2
            else:
                out = 1
            return x + out

        # TODO: Test the guards maybe?
        torch._dynamo.testing.standard_test(self, fn, 1, expected_ops=1)

    def test_int_shape_comparisons(self):
        def fn(x):
            a = x.shape[0]
            # Ensure support for constant on left side
            if 10 != a:
                out = 1
            elif 12 < a:
                out = 1
            elif 2 > a:
                out = 1
            elif 2 >= a:
                out = 1
            elif 12 <= a:
                out = 1
            elif 10 == a:
                out = 2
            else:
                out = 1
            return x + out

        # TODO: Test the guards maybe?
        torch._dynamo.testing.standard_test(self, fn, 1, expected_ops=1)

    def test_param_shape_binops(self):
        class MyModule(torch.nn.Module):
            def __init__(self) -> None:
                super().__init__()
                self.param = torch.nn.Parameter(torch.randn(15))

            def forward(self, x):
                # Test reversal by putting param shape arg first.
                p = self.param.shape[0]
                y = p - x.shape[0]
                y = p + y
                y = p * y
                y = p % y
                y = p**y
                y = p // y
                y = pow(p, y)
                y = p / y
                return x + y

        counts = torch._dynamo.testing.CompileCounter()
        mod = MyModule()
        optimized_mod = torch.compile(mod, backend=counts, fullgraph=True)

        x = torch.randn(3)
        ref = mod(x)
        res = optimized_mod(x)

        self.assertTrue(same(ref, res))
        self.assertEqual(counts.frame_count, 1)

        if torch._dynamo.config.assume_static_by_default:
            self.assertExpectedInline(counts.op_count, """1""")
        else:
            self.assertExpectedInline(counts.op_count, """9""")

    def test_user_defined_binop(self):
        class MyClass:
            def __init__(self, value):
                self.value = value

            def __radd__(self, other):
                return self.value + other

        def fn(x, c):
            y = x.shape[0] + c
            return x + y

        counts = torch._dynamo.testing.CompileCounter()
        opt_fn = torch.compile(fn, backend=counts)

        x = torch.randn(3)
        c = MyClass(4)
        ref = fn(x, c)
        res = opt_fn(x, c)

        self.assertTrue(same(ref, res))
        self.assertEqual(counts.frame_count, 1)
        if torch._dynamo.config.assume_static_by_default:
            self.assertExpectedInline(counts.op_count, """1""")
        else:
            self.assertExpectedInline(counts.op_count, """2""")

    def test_user_defined_iter(self):
        class Mod:
            def __init__(self) -> None:
                self.a = [torch.randn(2, 2), torch.randn(2, 2)]

            def __iter__(self):
                return iter(self.a)

        def f(mod):
            ret = []
            for x in mod:
                ret.append(x + 1)
            return ret

        mod = Mod()
        counts = torch._dynamo.testing.CompileCounter()
        opt_fn = torch.compile(f, backend=counts, fullgraph=True)
        ref = f(mod)
        res = opt_fn(mod)
        res = opt_fn(mod)
        res = opt_fn(mod)
        res = opt_fn(mod)
        self.assertTrue(same(ref, res))
        self.assertEqual(counts.frame_count, 1)

        mod.a.append(torch.randn(2, 2))
        # `for x in mod` is inlined, where iter(m.a) creates a guard on the list length of m.a
        # Mutating length of mod.a causes a re-compilation.
        ref2 = f(mod)
        res2 = opt_fn(mod)
        res2 = opt_fn(mod)
        res2 = opt_fn(mod)
        res2 = opt_fn(mod)
        self.assertTrue(same(ref2, res2))
        self.assertEqual(counts.frame_count, 2)

    def test_compare_shapes_eq(self):
        def compare_shapes(a, b, to_list):
            x = list(a.unsqueeze(-1).shape) if to_list else a.shape
            y = list(b.unsqueeze(-1).shape) if to_list else b.shape
            if x == y:
                return a + 1
            else:
                return a + 2

        # Test both ListVariable and ShapeVariable
        torch._dynamo.testing.standard_test(
            self, lambda a, b: compare_shapes(a, b, to_list=True), 2
        )
        torch._dynamo.testing.standard_test(
            self, lambda a, b: compare_shapes(a, b, to_list=False), 2
        )

    def test_compare_shapes_tuple_eq(self):
        def compare_shapes(a, b):
            x = tuple(a.unsqueeze(-1).shape)
            y = tuple(b.unsqueeze(-1).shape)
            if x == y:
                return a + 1
            else:
                return a + 2

        torch._dynamo.testing.standard_test(self, lambda a, b: compare_shapes(a, b), 2)

    def test_compare_shapes_tuple_neq(self):
        def compare_shapes(a, b):
            x = tuple(a.unsqueeze(-1).shape)
            y = tuple(b.unsqueeze(-1).shape)
            if x != y:
                return a + 1
            else:
                return a + 2

        torch._dynamo.testing.standard_test(self, lambda a, b: compare_shapes(a, b), 2)

    def test_compare_shapes_neq(self):
        def compare_shapes(a, b, to_list):
            x = list(a.unsqueeze(-1).shape) if to_list else a.shape
            y = list(b.unsqueeze(-1).shape) if to_list else b.shape
            if x != y:
                return a + 1
            else:
                return a + 2

        # Test both ListVariable and ShapeVariable
        torch._dynamo.testing.standard_test(
            self, lambda a, b: compare_shapes(a, b, to_list=True), 2
        )
        torch._dynamo.testing.standard_test(
            self, lambda a, b: compare_shapes(a, b, to_list=False), 2
        )

    def test_compare_shapes_with_constant(self):
        def compare_shapes(a):
            x = a.shape
            if x[0] != 3:
                return a * 4
            return a * 3

        guard_failure = None

        def guard_failures(failure):
            nonlocal guard_failure
            guard_failure = failure

        opt_fn = torch._dynamo.optimize(
            "eager", nopython=True, guard_fail_fn=guard_failures
        )(compare_shapes)
        opt_fn(torch.randn([3, 4]))
        opt_fn(torch.randn([4, 3]))
        self.assertIn(
            """tensor 'a' size mismatch at index 0. expected 3, actual 4""",
            guard_failure.reason,
        )

    def test_recompile_message_on_parameter(self):
        def guard_failures(failure):
            self.assertIn("torch._dynamo.config.force_parameter_static_shapes", failure)

        @torch._dynamo.optimize("eager", guard_fail_fn=guard_failures)
        def fn(x):
            return torch.cos(x)

        x1 = torch.nn.Parameter(torch.rand(32, 16))
        x2 = torch.nn.Parameter(torch.rand(8, 4, 3, 3))
        x3 = torch.nn.Parameter(torch.rand(8, 8, 3, 3))
        fn(x1)
        fn(x2)
        fn(x3)

    def test_builtin_abs(self):
        def fn(x, y):
            return abs(x) + abs(y)

        sample = torch.randn(10, 10)
        opt_fn = torch.compile(fn, backend="eager", fullgraph=True)

        for sample in [
            (torch.randn(10, 10), torch.randn(10, 10)),
            (-10, make_tensor(10, dtype=torch.int64, device="cpu")),
            (-0.1, torch.randn(10)),
        ]:
            expect = fn(*sample)
            actual = opt_fn(*sample)
            self.assertEqual(expect, actual)

    def test_builtin_isinstance(self):
        def fn(x):
            t = torch.arange(1, 3)
            a = isinstance(x, torch.Tensor)
            b = isinstance(t, torch.Tensor)
            c = isinstance(x, int)
            d = isinstance(3, int)
            e = isinstance([1, 2, 3], list)
            f = isinstance({"foo": 1, "bar": 2}, dict)
            res = [a, b, c, d, e, f]
            # Can't run yet due to other unimplemented instructions
            # res += [isinstance(torch.nn.LazyLinear(2, 3), torch.nn.Linear)]
            return res

        torch._dynamo.testing.standard_test(self, fn, 1, expected_ops=1)

    def test_os_environ_get(self):
        cnts = torch._dynamo.testing.CompileCounter()

        @torch.compile(backend=cnts, fullgraph=True)
        def fn(x):
            if os.environ.get("OS_ENVIRON_TEST") == "1":
                return x + 1
            else:
                return x - 1

        x = torch.ones(2, 3)
        try:
            original = os.environ.get("OS_ENVIRON_TEST", None)

            os.environ["OS_ENVIRON_TEST"] = "1"
            res1 = fn(x)
            self.assertEqual(res1, x + 1)
            self.assertEqual(cnts.frame_count, 1)
            os.environ["OS_ENVIRON_TEST"] = "0"
            res2 = fn(x)
            self.assertEqual(res2, x - 1)
            # Ensure re-compile if os.environ items updated
            self.assertEqual(cnts.frame_count, 2)
        finally:
            if original is None:
                del os.environ["OS_ENVIRON_TEST"]
            else:
                os.environ["OS_ENVIRON_TEST"] = original

    def test_os_environ_set_graph_break(self):
        cnts = torch._dynamo.testing.CompileCounter()

        @torch.compile(backend=cnts, fullgraph=False)
        def fn(x):
            x = x + 1
            os.environ["OS_ENVIRON_TEST"] = "0"
            return torch.sin(x)

        x = torch.ones(2, 3)
        try:
            original = os.environ.get("OS_ENVIRON_TEST", None)

            os.environ["OS_ENVIRON_TEST"] = "1"
            res1 = fn(x)
            self.assertEqual(res1, torch.sin(x + 1))
            self.assertEqual(os.environ["OS_ENVIRON_TEST"], "0")
            # Ensure we graph break on os.environ.__setitem__
            self.assertEqual(cnts.frame_count, 2)
        finally:
            if original is None:
                del os.environ["OS_ENVIRON_TEST"]
            else:
                os.environ["OS_ENVIRON_TEST"] = original

    def test_sys_modules(self):
        def fn(x, y):
            mod_a = sys.modules.get("aaaaaaaa")
            assert mod_a is None
            assert "bbbbbbbb" not in sys.modules

            assert "operator" in sys.modules
            operator = sys.modules["operator"]
            builtins = sys.modules.get("builtins")
            operator2 = sys.modules.get("cccccccc", operator)

            return operator.add(x, y), operator2.neg(builtins.abs(x))

        torch._dynamo.testing.standard_test(self, fn, 2, expected_ops=3)

        x = torch.randn(10, 10)
        _, guards = torch._dynamo.export(fn, x, x)
        guard_code = []
        for guard in guards:
            if guard.code_list:
                guard_code += guard.code_list

        # Filter out id-matches that won't reproduce run to run
        guard_code = filter(
            lambda line: "id" not in line and "lookup_backend" not in line,
            sorted(guard_code),
        )
        guard_code_str = "\n".join(guard_code)

        for line in """\
2 <= L['x'].size()[0]
L['x'] is L['y']
L['x'].ndimension() == 2
L['x'].requires_grad == False
L['x'].size()[1] == L['x'].size()[0]
L['x'].storage_offset() == 0
___dict_contains('operator', G['sys'].modules)
___dict_contains('operator', G['sys'].modules)
hasattr(L['x'], '_dynamo_dynamic_indices') == False
not ___dict_contains('aaaaaaaa', G['sys'].modules)
not ___dict_contains('bbbbbbbb', G['sys'].modules)
not ___dict_contains('cccccccc', G['sys'].modules)
str(L['x'].device) == 'cpu'
str(L['x'].dtype) == 'torch.float32'
utils_device.CURRENT_DEVICE == None""".split("\n"):
            self.assertIn(
                line,
                guard_code_str,
            )

    def test_fold(self):
        def fn(a):
            return a + math.sqrt(63)

        torch._dynamo.testing.standard_test(self, fn, 1, expected_ops=1)

    def test_getattr_dict(self):
        def fn(x):
            from torch.masked.maskedtensor._ops_refs import _MASKEDTENSOR_FUNCTION_TABLE

            return x * len(_MASKEDTENSOR_FUNCTION_TABLE)

        i = torch.randn(5)
        r1 = fn(i)
        opt_fn = torch.compile(fn, backend="eager", fullgraph=True)
        r2 = opt_fn(i)
        self.assertEqual(r1, r2)

    def test_tensor_hasattr(self):
        @torch.compile(fullgraph=True)
        def fn(x):
            if hasattr(x, "test"):
                return x + 2
            else:
                return x + 1

        self.assertEqual(torch.ones(2, 2) + 1, fn(torch.ones(2, 2)))

        inp = torch.ones(2, 2)
        inp.test = None
        self.assertEqual(torch.ones(2, 2) + 2, fn(inp))

    def test_mro_type_tensor_no_source(self):
        @torch.compile(fullgraph=True)
        def fn(x):
            z = []
            input_type = type(torch.ones(2, 2))
            for cls in input_type.__mro__:
                z.append(cls.__name__)

            return x, input_type, z

        inp = torch.ones(2, 2)
        fn(inp)

    def test_tensor_dynamic_method(self):
        def add_one(x):
            return x + 1

        t = torch.nn.Parameter(torch.ones(1))
        t.add_one = add_one

        @torch.compile(fullgraph=True)
        def fn(x):
            return t.add_one(t) + x

        result = fn(torch.ones(1))
        self.assertEqual(torch.ones(1) + 2, result)

    def test_shape_unpack(self):
        def fn(x):
            a, b = x.size()
            return x * b

        i = torch.randn(5, 10)
        r1 = fn(i)
        opt_fn = torch.compile(fn, backend="eager")
        r2 = opt_fn(i)
        self.assertTrue(same(r1, r2))

    def test_typing_dict(self):
        def fn(d):
            return d[T]

        d = {T: torch.randn(3)}
        r1 = fn(d)
        opt_fn = torch.compile(fn, backend="eager", fullgraph=True)
        r2 = opt_fn(d)
        self.assertEqual(r1, r2)

    def test_tensor_iter(self):
        def fn(x):
            for y in x:
                y.add_(1.0)
            return y

        torch._dynamo.testing.standard_test(
            self,
            fn,
            1,
            expected_ops=20,
        )

    def test_empty_list(self):
        def fn(x, ll):
            if len(ll) == 0 and not ll and ll is not None:
                return x + 1

        i = torch.randn(5, 10)
        r1 = fn(i, [])
        opt_fn = torch.compile(fn, backend="eager")
        r2 = opt_fn(i, [])
        r3 = opt_fn(i, ())
        self.assertTrue(same(r1, r2))
        self.assertTrue(same(r1, r3))

    def test_min_max_over_iterable(self):
        def get_test_fn(func):
            def _fn(a, b, func=func):
                # try all of list, iterator, tuple, vararg.
                lst = [a.shape[0] + 1, 8, a.shape[0]]
                x = func(lst)
                y = func(iter(lst))
                z = func(tuple(lst))
                w = func(*lst)
                return a + (x + y + z + w)

            return _fn

        torch._dynamo.testing.standard_test(
            self,
            get_test_fn(func=min),
            2,
            expected_ops=1,
            expected_ops_dynamic=ifdynstaticdefault(1, 7),
        )
        torch._dynamo.testing.standard_test(
            self,
            get_test_fn(func=max),
            2,
            expected_ops=1,
            expected_ops_dynamic=ifdynstaticdefault(1, 7),
        )

    @torch._dynamo.config.patch(capture_scalar_outputs=True)
    def test_bound_shape_checks(self):
        def f1(x, y):
            b = x.item()
            torch._check_is_size(b)
            torch._check(b < y.shape[0])
            return y[:b]

        fn1 = torch.compile(f1, fullgraph=True, backend="eager")
        fn1(torch.tensor(4), torch.ones(10))

        def f2(x, index):
            idx = index.item()
            torch._check(idx >= 0)
            torch._check(idx < x.size(0))
            return x[idx]

        A = torch.tensor([[1, 2, 3], [4, 5, 6], [7, 8, 9]])
        index = torch.tensor(1, dtype=torch.int64)
        fn2 = torch.compile(f2, fullgraph=True, backend="eager")
        fn2(A, index)

    @torch._dynamo.config.patch(capture_scalar_outputs=True)
    def test_arange_length_with_float32_dtype(self):
        @torch.compile(fullgraph=True)
        def f(x):
            y = x.item()
            torch._check_is_size(y)
            r = torch.arange(y, dtype=torch.float32)

            if r.size(0) == y:
                return r + 1

            return r

        x = torch.tensor([300])
        r = f(x)

    @torch._dynamo.config.patch(capture_scalar_outputs=True)
    def test_torch_check(self):
        cnts = torch._dynamo.testing.CompileCounter()

        @torch.compile(backend=cnts, fullgraph=True)
        def f(x):
            y = x.item()
            torch._check(y >= 0)
            return torch.arange(0, y)

        f(torch.tensor([3]))
        f(torch.tensor([4]))
        self.assertEqual(cnts.frame_count, 1)

    @torch._dynamo.config.patch(capture_scalar_outputs=True)
    def test_torch_check_symbolic_shape_rel(self):
        cnts = torch._dynamo.testing.CompileCounter()

        @torch.compile(backend=cnts, fullgraph=True)
        def f(x):
            y = x.item()
            torch._check(x.shape[0] == 1)
            torch._check(x.shape[0] != 2)
            torch._check(x.shape[0] >= 0)
            torch._check(x.shape[0] > 0)
            torch._check(x.shape[0] < 4)
            torch._check(x.shape[0] <= 3)
            return torch.arange(0, y)

        f(torch.tensor([3]))
        f(torch.tensor([4]))
        self.assertEqual(cnts.frame_count, 1)

    @torch._dynamo.config.patch(capture_scalar_outputs=True)
    # Translation validation changes the exception type, don't run with it
    @torch.fx.experimental._config.patch(translation_validation=False)
    def test_torch_check_is_size(self):
        cnts = torch._dynamo.testing.CompileCounter()

        @torch.compile(backend=cnts, fullgraph=True)
        def f(x):
            y = x.item()
            torch._check_is_size(y)
            # Cannot conditional on unbacked SymInt
            if y == 0:
                assert False
            else:
                return torch.arange(0, y)

        self.assertRaises(torch._dynamo.exc.UserError, lambda: f(torch.tensor([3])))

    def test_assert(self):
        @torch.compile
        def fn1(x):
            assert x.shape != x.shape

        with self.assertRaises(AssertionError):
            a = torch.randn(10)
            fn1(a)

        def fn2(x):
            assert x.shape == x.shape
            return x.abs()

        torch._dynamo.testing.standard_test(self, fn=fn2, nargs=1, expected_ops=1)

    # When we unspecialize float, we wobble this test by changing
    # the op count since previously we would just specialize and constant
    # fold floats into the graph, whereas when we unspecialize we will have
    # ops for item, add, and all other tensorified operations. Since this
    # test really isn't testing that, we purposely specialize floats here.
    @torch._dynamo.config.patch(specialize_float=True)
    def test_config_obj(self):
        class Cfg:
            def __init__(self) -> None:
                self.val = 0.5
                self.count = 3

        def fn(x, cfg):
            for i in range(cfg.count):
                x = x + cfg.val
            return x

        cfg1 = Cfg()
        cfg1.val = 1.0
        cfg2 = Cfg()
        v = torch.zeros(1)
        cnts = torch._dynamo.testing.CompileCounter()
        opt_fn = torch.compile(fn, backend=cnts)
        v = opt_fn(v, cfg1)  # 3
        v = opt_fn(v, cfg2)  # 4.5
        cfg2.count = 1
        v = opt_fn(v, cfg2)  # 5
        cfg2.val = 2.0
        v = opt_fn(v, cfg2)  # 7
        self.assertEqual(v[0], 7)
        self.assertEqual(cnts.op_count, 8)

    def test_config_getattr_default(self):
        class Cfg:
            def __init__(self) -> None:
                self.val = 0.5
                self.count = 10

        def fn(x, cfg):
            if getattr(cfg, "just_add_7", False):
                return x + 7
            for i in range(cfg.count):
                x = x + cfg.val
            return x

        cfg1 = Cfg()
        v = torch.zeros(1)
        cnts = torch._dynamo.testing.CompileCounter()
        opt_fn = torch.compile(fn, backend=cnts)
        self.assertEqual(opt_fn(v, cfg1)[0], 5)
        self.assertEqual(opt_fn(v, cfg1)[0], 5)
        cfg1.just_add_7 = True
        self.assertEqual(opt_fn(v, cfg1)[0], 7)
        self.assertEqual(opt_fn(v, cfg1)[0], 7)
        cfg1.just_add_7 = False
        self.assertEqual(opt_fn(v, cfg1)[0], 5)
        self.assertEqual(opt_fn(v, cfg1)[0], 5)
        self.assertEqual(cnts.frame_count, 3)

    def test_size_input(self):
        def fn(x, s):
            a, b = s
            return x + (a - b)

        v = torch.zeros(10, 20)
        cnts = torch._dynamo.testing.CompileCounter()
        opt_fn = torch.compile(fn, backend=cnts)
        self.assertEqual(opt_fn(v, v.size())[0, 0], -10)
        self.assertEqual(opt_fn(v, (10, 20))[0, 0], -10)
        self.assertEqual(opt_fn(v, [10, 20])[0, 0], -10)
        # One recompile per differing input type
        self.assertEqual(cnts.frame_count, 3)

    def test_cell_output1(self):
        out = None

        def fn(a, b):
            nonlocal out
            out = a + b * 10

        v = torch.Tensor([100])
        cnts = torch._dynamo.testing.CompileCounter()
        opt_fn = torch.compile(fn, backend=cnts)
        self.assertIsNone(opt_fn(v, v))
        self.assertEqual(out[0], 1100)
        self.assertEqual(cnts.op_count, 2)

    def test_cell_output2(self):
        out = None

        def fn(a, b):
            nonlocal out
            c = unsupported(a, b)
            out = a + b * 10 + c

        v = torch.Tensor([100])
        cnts = torch._dynamo.testing.CompileCounter()
        opt_fn = torch.compile(fn, backend=cnts)
        self.assertIsNone(opt_fn(v, v))
        self.assertEqual(out[0], 1200)
        self.assertEqual(cnts.op_count, 3)

    def test_return_nested_function(self):
        out = None

        def fn(a, b):
            nonlocal out
            c = a + b
            d = a + 1.0

            def fn2(f: int = 7, g: float = 9.0):
                nonlocal out
                out = a + b * 10
                return c * f - d * g

            return fn2

        v1 = torch.Tensor([100])
        v2 = torch.Tensor([200])
        cnts = torch._dynamo.testing.CompileCounter()
        opt_fn = torch.compile(fn, backend=cnts)
        opt_fn_ret = torch.compile(opt_fn(v1, v2), backend=cnts)
        self.assertEqual(opt_fn_ret(1.5)[0], -459)
        self.assertEqual(out[0], 2100)
        self.assertEqual(cnts.frame_count, 2)
        self.assertEqual(cnts.op_count, 7)

    def test_tensor_dict1(self):
        def fn(inputs):
            return inputs["a"] - inputs["b"] * 1.5

        v1 = torch.Tensor([100])
        v2 = torch.Tensor([200])
        cnts = torch._dynamo.testing.CompileCounter()
        opt_fn = torch.compile(fn, backend=cnts, fullgraph=True)
        self.assertEqual(opt_fn({"a": v1, "b": v2})[0], -200)
        self.assertEqual(cnts.frame_count, 1)
        self.assertEqual(cnts.op_count, 2)

    def test_tensor_dict3(self):
        def fn(inputs_a, inputs_b):
            total = torch.zeros(1)
            input_keys = inputs_a.keys() | inputs_b.keys()
            for k in input_keys:
                if k in inputs_a:
                    total += inputs_a[k]
                if k in inputs_b:
                    total += inputs_b[k]
            return total

        v1 = torch.Tensor([100])
        v2 = torch.Tensor([200])
        cnts = torch._dynamo.testing.CompileCounter()
        opt_fn = torch.compile(fn, backend=cnts, fullgraph=True)
        self.assertEqual(
            opt_fn({"a": v1, "b": v2}, {"b": v1, "c": v2}),
            fn({"a": v1, "b": v2}, {"b": v1, "c": v2}),
        )
        self.assertEqual(cnts.frame_count, 1)
        self.assertEqual(cnts.op_count, 5)

    def test_tensor_dict2(self):
        def fn1(inputs):
            total = torch.zeros(1)
            for k, v in inputs.items():
                total += v
            return total

        def fn2(inputs):
            total = torch.zeros(1)
            for v in inputs.values():
                total += v
            return total

        def fn3(inputs):
            total = torch.zeros(1)
            for k in inputs.keys():
                total += inputs[k]
            return total

        v1 = torch.Tensor([100])
        v2 = torch.Tensor([200])
        cnts = torch._dynamo.testing.CompileCounter()
        opt_fn1 = torch.compile(fn1, backend=cnts, fullgraph=True)
        opt_fn2 = torch.compile(fn2, backend=cnts, fullgraph=True)
        opt_fn3 = torch.compile(fn3, backend=cnts, fullgraph=True)
        self.assertEqual(opt_fn1({"a": v1, "b": v2})[0], 300)
        self.assertEqual(opt_fn2({"a": v1, "b": v2})[0], 300)
        self.assertEqual(opt_fn3({"a": v1, "b": v2})[0], 300)
        self.assertEqual(cnts.frame_count, 3)
        self.assertEqual(cnts.op_count, 9)

    @patch.object(torch._dynamo.config, "capture_scalar_outputs", True)
    def test_user_code_statically_known(self):
        from torch.fx.experimental.symbolic_shapes import (
            has_static_value,
            statically_known_true,
        )

        @torch.compile(fullgraph=True, backend="eager")
        def f(x):
            # At this point, this isn't statically known, only the hint says so.
            if statically_known_true(x.shape[0] > 9):
                raise Exception()
            torch._check(x.shape[0] >= 10)
            # But now it is.
            return statically_known_true(x.shape[0] > 9), has_static_value(x.shape[0])

        x = torch.zeros(10)
        torch._dynamo.mark_dynamic(x, 0)
        self.assertEqual(f(x), (True, False))

        @torch.compile(fullgraph=True, dynamic=True, backend="eager")
        def g(x, y):
            n = x.item()
            torch._check(n == 3)
            return has_static_value(4.0), has_static_value(n)

        out = g(torch.tensor([3]), torch.zeros(1))
        self.assertEqual(out, (True, True))

    def test_dictcomp(self):
        def fn1(inputs):
            return {k: v + 1 for k, v in inputs.items()}

        v1 = torch.Tensor([100])
        v2 = torch.Tensor([200])
        cnts = torch._dynamo.testing.CompileCounter()
        opt_fn1 = torch.compile(fn1, backend=cnts)
        self.assertEqual(opt_fn1({"a": v1, "b": v2})["a"], 101)
        self.assertEqual(opt_fn1({"a": v1, "b": v2})["b"], 201)
        self.assertEqual(cnts.frame_count, 1)
        self.assertEqual(cnts.op_count, 2)

    def test_listcomp(self):
        def fn2(inputs):
            return torch.sum(torch.cat([v + 1 for k, v in inputs.items()], 0))

        v1 = torch.Tensor([100])
        v2 = torch.Tensor([200])
        cnts = torch._dynamo.testing.CompileCounter()
        opt_fn2 = torch.compile(fn2, backend=cnts)
        self.assertEqual(opt_fn2({"a": v1, "b": v2}), 302)
        self.assertEqual(cnts.frame_count, 1)
        self.assertEqual(cnts.op_count, 4)

    def test_is_floating_point(self):
        def fn(a, b):
            x = a + 1.0
            if torch.is_floating_point(b):
                x = x + b
            return x + 2.0

        return torch._dynamo.testing.standard_test(self, fn=fn, nargs=2, expected_ops=3)

    def test_is_floating_point2(self):
        def fn(a, b):
            x = a + 1.0
            if b.is_floating_point():
                x = x + b
            return x + 2.0

        return torch._dynamo.testing.standard_test(self, fn=fn, nargs=2, expected_ops=3)

    def test_is_tensor(self):
        def fn(a, b):
            x = a + 1.0
            if torch.is_tensor(b):
                x = x + b
            return x + 2.0

        return torch._dynamo.testing.standard_test(self, fn=fn, nargs=2, expected_ops=3)

    def test_is_tensor2(self):
        def fn(x):
            if torch.is_tensor(x):
                return x + 1
            else:
                return torch.ones([2, 3])

        x1 = {"input": torch.rand(2, 3)}
        x2 = torch.rand(2, 3)
        ref1 = fn(x1)
        ref2 = fn(x2)
        opt_fn = torch.compile(fn, backend="eager")
        res1 = opt_fn(x1)
        res2 = opt_fn(x2)
        self.assertEqual(ref1, res1)
        self.assertEqual(ref2, res2)

    def test_numel(self):
        def fn(a):
            return (a + a.numel() + torch.numel(a), a + a.nelement())

        return torch._dynamo.testing.standard_test(
            self,
            fn=fn,
            nargs=1,
            expected_ops=3,
            expected_ops_dynamic=ifdynstaticdefault(3, 4),
        )

    def test_pair(self):
        def fn(a):
            return (
                torch.zeros(torch.nn.modules.utils._pair(a.size()))
                + a
                + torch.ones(torch.nn.modules.utils._ntuple(3)(3)).sum()
            )

        return torch._dynamo.testing.standard_test(
            self,
            fn=fn,
            nargs=1,
            expected_ops=5,
            expected_ops_dynamic=5,
        )

    @patch.object(torch._dynamo.config, "capture_scalar_outputs", True)
    def test_tensor_item_capture(self):
        def fn(a, b):
            return (a + b).sum().item()

        v1 = torch.randn((10, 10))
        v2 = torch.randn((10, 10))
        correct = fn(v1, v2)
        cnts = torch._dynamo.testing.CompileCounter()
        opt_fn = torch.compile(fn, backend=cnts)
        self.assertEqual(opt_fn(v1, v2), correct)
        self.assertEqual(cnts.frame_count, 1)
        self.assertEqual(cnts.op_count, 4)

    @patch.object(torch._dynamo.config, "capture_scalar_outputs", False)
    def test_tensor_item_no_capture(self):
        def fn(a, b):
            return (a + b).sum().item()

        v1 = torch.randn((10, 10))
        v2 = torch.randn((10, 10))
        correct = fn(v1, v2)
        cnts = torch._dynamo.testing.CompileCounter()
        opt_fn = torch.compile(fn, backend=cnts)
        self.assertEqual(opt_fn(v1, v2), correct)
        self.assertEqual(cnts.frame_count, 1)
        self.assertEqual(cnts.op_count, 2)

    def test_namedtuple1(self):
        def fn(a, b):
            tmp = MyTuple(a, b, a + b)
            return MyTuple(tmp.a, tmp[1], tmp.ab + b)

        v1 = torch.Tensor([10])
        v2 = torch.Tensor([20])
        cnts = torch._dynamo.testing.CompileCounter()
        opt_fn = torch.compile(fn, backend=cnts)
        self.assertEqual(opt_fn(v1, v2).ab, 50)
        self.assertEqual(cnts.frame_count, 1)
        self.assertEqual(cnts.op_count, 2)

    def test_namedtuple2(self):
        def fn(packed):
            a, b, c = packed
            if hasattr(packed, "b"):
                b = packed.b + 1
            c = packed[2]
            return a + b + c

        v1 = torch.Tensor([1])
        v2 = torch.Tensor([2])
        v3 = torch.Tensor([3])
        cnts = torch._dynamo.testing.CompileCounter()
        opt_fn = torch.compile(fn, backend=cnts)
        self.assertEqual(opt_fn(MyTuple(v1, v2, v3))[0], 7)
        self.assertEqual(cnts.frame_count, 1)
        self.assertEqual(cnts.op_count, 3)

    def test_namedtuple3(self):
        def fn(x, packed):
            if isinstance(packed, MyTuple):
                return x + 1
            else:
                return x - 1

        x = torch.rand([2, 3])
        packed = MyTuple(1, 2, 3)
        ref = fn(x, packed)
        opt_fn = torch.compile(fn, backend="eager")
        res = opt_fn(x, packed)
        self.assertTrue(same(ref, res))

    def test_namedtuple_with_custom_getitem(self):
        @torch.compile(fullgraph=True, backend="eager")
        def f(my_tuple):
            return my_tuple.a + 1

        class MyTuple(typing.NamedTuple):
            a: torch.Tensor
            b: torch.Tensor

            def __getitem__(self, index):
                return MyTuple(a[index], b[index])

        a = torch.randn(2)
        b = torch.randn(2)

        out = f(MyTuple(a, b))
        self.assertTrue(same(a + 1, out))

        # Test guard evaluation in the second call
        out = f(MyTuple(a, b))
        self.assertTrue(same(a + 1, out))

    def test_structseq1(self):
        def fn(x, y):
            return torch.return_types.max((x, y))

        x = torch.randn(3, 2)
        y = torch.randn(2, 4)
        expected = fn(x, y)
        fn_opt = torch.compile(fullgraph=True)(fn)
        actual = fn_opt(x, y)

        self.assertEqual(actual, expected)

    def test_structseq2(self):
        def fn(x, y):
            return tuple(torch.return_types.qr((2 * x, y - 1)))

        x = torch.randn(3, 2)
        y = torch.randn(2, 4)
        expected = fn(x, y)
        fn_opt = torch.compile(fullgraph=True)(fn)
        actual = fn_opt(x, y)

        self.assertEqual(actual, expected)

    def test_range_input(self):
        def fn(a, rng):
            x = a
            for i in rng:
                x = x + i
            return x

        def fn1(a):
            return fn(a, rng=range(3))

        return torch._dynamo.testing.standard_test(
            self, fn=fn1, nargs=1, expected_ops=3
        )

    def test_range_with_shape(self):
        def fn(a):
            for i in range(1, a.shape[0]):
                a += 1
            return a

        return torch._dynamo.testing.standard_test(
            self,
            fn=fn,
            nargs=1,
            expected_ops=9,
        )

    def test_range_iter_guards(self):
        @torch.compile()
        def func():
            @torch._dynamo.disable(recursive=False)
            def run(n):
                # For python <= 3.11, list comprehension is implemented by
                # desugaring to:
                # 1. creation of an iterator object
                # 2. calling a new `listcomp` function with (1)
                #
                # In this test we force Dynamo to trace through (2) as the root
                # frame, thereby ensuring we have the right guards for range
                # iterators.
                xs = [torch.ones(1) for i in range(n)]
                return torch.concat(xs)

            return run(2), run(3)

        res2, res3 = func()
        self.assertTrue(same(res2, torch.ones(2)))
        self.assertTrue(same(res3, torch.ones(3)))

    def test_range_iter_side_effects(self):
        @torch.compile(backend="eager", fullgraph=True)
        def run(x, it):
            n = next(it)
            return x + n

        it = iter(range(1, 3))
        res = run(torch.zeros(1), it)
        self.assertTrue(same(res, torch.ones(1)))
        self.assertEqual(next(it), 2)

    def test_build_tuple_unpack(self):
        def fn1(a, b, c):
            return a - b / c

        def fn2(a, b, c):
            tmp1 = (a,)
            tmp2 = (b, c)
            args = (*tmp1, *tmp2)
            return fn1(*args)

        def fn3(a, *args):
            return fn1(a, *args)

        torch._dynamo.testing.standard_test(self, fn=fn2, nargs=3, expected_ops=2)
        torch._dynamo.testing.standard_test(self, fn=fn3, nargs=3, expected_ops=2)

    def test_list_mul(self):
        def fn(count):
            head_mask = count * [None] * count
            return head_mask

        cnts = torch._dynamo.testing.CompileCounter()
        opt_fn = torch.compile(fn, backend=cnts)
        self.assertEqual(opt_fn(2), [None] * 4)
        # TODO: the captured frame here is a bit goofy, because we don't
        # output anything and none of the traced operations have side
        # effects.  Probably need better heuristic for bailing on
        # dynamo if there are no outputs
        if torch._dynamo.config.assume_static_by_default:
            self.assertExpectedInline(cnts.frame_count, """0""")
            self.assertExpectedInline(cnts.op_count, """0""")
        else:
            self.assertExpectedInline(cnts.frame_count, """1""")
            self.assertExpectedInline(cnts.op_count, """2""")

    def test_list_slice_mul(self):
        def fn(count):
            a = [1, 2, 3]
            head_mask = count * a[1:] * count
            return head_mask

        cnts = torch._dynamo.testing.CompileCounter()
        opt_fn = torch.compile(fn, backend=cnts)
        self.assertEqual(opt_fn(2), [2, 3] * 4)
        if torch._dynamo.config.assume_static_by_default:
            self.assertExpectedInline(cnts.frame_count, """0""")
            self.assertExpectedInline(cnts.op_count, """0""")
        else:
            self.assertExpectedInline(cnts.frame_count, """1""")
            self.assertExpectedInline(cnts.op_count, """2""")

    def test_tuple_mul(self):
        def fn(count):
            head_mask = count * (2, 3) * count
            return head_mask

        cnts = torch._dynamo.testing.CompileCounter()
        opt_fn = torch.compile(fn, backend=cnts)
        self.assertEqual(opt_fn(2), (2, 3) * 4)
        if torch._dynamo.config.assume_static_by_default:
            self.assertExpectedInline(cnts.frame_count, """0""")
            self.assertExpectedInline(cnts.op_count, """0""")
        else:
            self.assertExpectedInline(cnts.frame_count, """1""")
            self.assertExpectedInline(cnts.op_count, """2""")

    def test_tuple_mul_with_shape(self):
        def fn(a):
            x = a.shape[0]
            y = 2 * (x, 3) * 2
            return a + y[4]

        # expect 3 ops post folding for dynamic case: size, index, add
        torch._dynamo.testing.standard_test(
            self, fn, 1, expected_ops=1, expected_ops_dynamic=1
        )

    def test_tuple_iadd_with_shape(self):
        def fn(a):
            output = (a + a.shape[0], a - a.shape[0])
            # tuple += tuple
            output += (a - a.shape[0], a + a.shape[0])
            # tuple += constant tuple
            output += (2, 3)
            return output

        # expect 4 add / subs for static
        torch._dynamo.testing.standard_test(
            self, fn, 1, expected_ops=4, expected_ops_dynamic=4
        )

    def test_list_iadd_with_shape(self):
        def fn(a):
            output = [a + a.shape[0], a - a.shape[0]]
            # list += list
            output += [a - a.shape[0], a + a.shape[0]]
            # list += tuple
            output += (a + a.shape[0], a - a.shape[0])
            return output

        # expect 6 add / subs for static

        torch._dynamo.testing.standard_test(
            self, fn, 1, expected_ops=6, expected_ops_dynamic=6
        )

    def test_list_iadd_side_effect(self):
        def fn(a, b):
            a += [b]
            torch._dynamo.graph_break()
            return a

        a = [1, 2, 3]
        b = torch.ones(2, 2)

        opt_fn = torch.compile(fn, backend="eager")

        exp = fn(a, b)

        a = [1, 2, 3]
        b = torch.ones(2, 2)
        act = opt_fn(a, b)

        self.assertEqual(exp, act)

    def test_user_getattr1(self):
        class MyConfig(dict):
            def __getattr__(self, name):
                return self[name]

        def fn(cfg, x, y):
            return x + y + cfg.offset

        x = torch.randn(10)
        cfg = MyConfig(offset=5)
        cnts = torch._dynamo.testing.CompileCounter()
        opt_fn = torch.compile(fn, backend=cnts)
        self.assertTrue(same(opt_fn(cfg, x, x), 2 * x + 5))
        self.assertEqual(cnts.frame_count, 1)
        self.assertEqual(cnts.op_count, 2)

    def test_user_getattr2(self):
        class MyConfig:
            defined_on_class = 1

            def __init__(self) -> None:
                self.defined_on_object = 2

            def __getattr__(self, name):
                return 3

        def fn(cfg, x):
            return x + cfg.defined_on_class - cfg.defined_on_object + cfg.not_defined

        x = torch.randn(10)
        cfg = MyConfig()
        cnts = torch._dynamo.testing.CompileCounter()
        opt_fn = torch.compile(fn, backend=cnts)
        self.assertTrue(same(opt_fn(cfg, x), x + 1 - 2 + 3))
        self.assertEqual(cnts.frame_count, 1)
        self.assertEqual(cnts.op_count, 3)

    def test_getset_descriptor(self):
        def fn(g, x):
            # Just to make Dynamo not skip the frame
            torch.sin(x)
            return g.__get__(x)

        cnts = torch._dynamo.testing.CompileCounter()
        opt_fn = torch.compile(fullgraph=True, backend="eager")(fn)
        g = torch.Tensor.shape

        res = opt_fn(g, torch.ones(2, 2))
        exp_res = fn(g, torch.ones(2, 2))
        self.assertEqual(res, exp_res)

        with unittest.mock.patch("torch._dynamo.config.error_on_recompile", True):
            res = opt_fn(g, torch.ones(2, 2))

    def test_set_descriptor(self):
        class Field:
            def __set__(self, obj, value):
                obj.__dict__["field"] += value * 2

        class Foo:
            field = Field()

            def __init__(self):
                self.__dict__["field"] = 0

        def fn(x, foo):
            foo.field = 10
            return x + foo.field

        opt_fn = torch.compile(fn, fullgraph=True, backend="eager")
        x = torch.zeros(2)
        foo1, foo2 = Foo(), Foo()

        ref = fn(x, foo1)
        res = opt_fn(x, foo2)
        self.assertEqual(ref, res)
        self.assertEqual(foo1.field, foo2.field)

    def test_get_attr_function(self):
        def fn(g, x):
            return g(x)

        cnts = torch._dynamo.testing.CompileCounter()
        opt_fn = torch.compile(fn, backend=cnts)
        g = torch.Tensor.shape.__get__

        res = opt_fn(g, torch.ones(2, 2))
        exp_res = fn(g, torch.ones(2, 2))
        self.assertEqual(res, exp_res)

    def test_user_getattribute(self):
        class MyObject:
            def __init__(self) -> None:
                self.custom_dict = {"a": torch.rand((2, 2))}
                self.my_number = 42

            def __getattribute__(self, name):
                custom_dict = super().__getattribute__("custom_dict")
                if name in custom_dict:
                    return custom_dict[name]
                return super().__getattribute__(name)

            def run(self, x):
                return self.my_number * x + self.a * x

        def fn(obj, x):
            return obj.run(x)

        obj = MyObject()
        x = torch.rand((2, 2))
        cnts = torch._dynamo.testing.CompileCounter()
        opt_fn = torch.compile(fn, backend=cnts)
        self.assertTrue(same(opt_fn(obj, x), fn(obj, x)))

    def test_nn_module_getattr(self):
        class MyMod(torch.nn.Module):
            def __init__(self) -> None:
                super().__init__()
                self.custom_dict = {"queue": [torch.rand((2, 2)) for _ in range(3)]}
                self.other_attr = torch.rand((2, 2))

            def __getattr__(self, name):
                custom_dict = self.custom_dict
                if name in custom_dict:
                    return custom_dict[name]
                return super().__getattr__(name)

            def forward(self, x):
                return x @ self.other_attr + self.queue[-1]

        x = torch.rand((2, 2))
        mod = MyMod()
        cnts = torch._dynamo.testing.CompileCounter()
        opt_mod = torch.compile(mod, backend=cnts)
        self.assertTrue(same(opt_mod(x), mod(x)))
        self.assertTrue(cnts.frame_count, 1)
        self.assertTrue(cnts.op_count, 2)

    def test_nn_module_getattribute(self):
        class MyMod(torch.nn.Module):
            def __init__(self) -> None:
                super().__init__()
                self.my_number = 42

            def __getattribute__(self, name):
                if name == "special_attr":
                    return torch.tensor([[1, 2], [3, 4]])
                return super().__getattribute__(name)

            def forward(self, x):
                return self.my_number * x + self.special_attr * x

        def fn(mod, x):
            return mod(x)

        mod = MyMod()
        x = torch.rand((2, 2))
        cnts = torch._dynamo.testing.CompileCounter()
        opt_fn = torch.compile(fn, backend=cnts)
        self.assertTrue(same(opt_fn(mod, x), fn(mod, x)))

    def test_constant_getattr(self):
        # https://github.com/pytorch/pytorch/issues/97480
        def fn():
            return getattr(None, "arg", 3)

        cnt = torch._dynamo.testing.CompileCounter()
        optimized_fn = torch.compile(fn, backend=cnt)
        res = optimized_fn()
        self.assertTrue(same(res, 3))

    def test_user_property(self):
        class MyConfig:
            @property
            def prop5(self):
                return 5

        def fn(cfg, x, y):
            return x + y + cfg.prop5

        x = torch.randn(10)
        cfg = MyConfig()
        cnts = torch._dynamo.testing.CompileCounter()
        opt_fn = torch.compile(fn, backend=cnts)
        self.assertTrue(same(opt_fn(cfg, x, x), 2 * x + 5))
        self.assertEqual(cnts.frame_count, 1)
        self.assertEqual(cnts.op_count, 2)

    def test_data_access_in_inference_mode(self):
        @torch.compile(fullgraph=True)
        def f(x):
            y = x.data
            return y

        with torch.inference_mode():
            x = torch.randn(3)
            y = f(x)
        self.assertEqual(y, x)

    def test_dataclass_fields(self):
        @dataclasses.dataclass
        class MyDataClass:
            a: torch.Tensor
            b: torch.Tensor = None
            c: torch.Tensor = None
            d: torch.Tensor = None
            e: torch.Tensor = None

        def fn(obj):
            class_fields = dataclasses.fields(obj)
            assert len(class_fields)
            assert all(field.default is None for field in class_fields[1:])
            other_fields_are_none = all(
                getattr(obj, field.name) is None for field in class_fields[1:]
            )
            assert not other_fields_are_none

            if not hasattr(obj, "a"):
                return -1
            if hasattr(obj, "z"):
                return -2

            total = getattr(obj, class_fields[0].name)
            for field in class_fields[1:]:
                v = getattr(obj, field.name)
                if v is not None:
                    total += v

            return total

        obj1 = MyDataClass(torch.randn(10), torch.randn(10), torch.randn(10))
        obj2 = MyDataClass(torch.randn(10), e=torch.randn(10))
        correct1 = fn(obj1)
        correct2 = fn(obj2)

        cnts = torch._dynamo.testing.CompileCounter()
        opt_fn = torch.compile(fn, backend=cnts)
        self.assertTrue(same(opt_fn(obj1), correct1))
        self.assertEqual(cnts.frame_count, 1)
        self.assertEqual(cnts.op_count, 2)

        torch._dynamo.reset()
        cnts = torch._dynamo.testing.CompileCounter()
        opt_fn = torch.compile(fn, backend=cnts)
        self.assertTrue(same(opt_fn(obj2), correct2))
        self.assertEqual(cnts.frame_count, 1)
        self.assertEqual(cnts.op_count, 1)

        # guard failure
        obj2.z = True
        self.assertEqual(opt_fn(obj2), -2)

    def test_dataclass_local_hasattr(self):
        cnt = CompileCounter()
        x = torch.randn(10)

        @dataclasses.dataclass
        class MyDataClass:
            a: torch.Tensor
            b: torch.Tensor

        @torch.compile(backend=cnt, fullgraph=True)
        def fn():
            obj = MyDataClass(x + 1, x - 1)
            if not hasattr(obj, "a"):
                return -1
            if hasattr(obj, "z"):
                return -2
            return obj

        result = fn()
        self.assertIsInstance(result, MyDataClass)
        self.assertEqual(result.a, x + 1)
        self.assertEqual(result.b, x - 1)
        self.assertEqual(cnt.frame_count, 1)
        self.assertEqual(cnt.op_count, 2)

    def test_catch_watchings1(self):
        cnt = CompileCounter()

        @torch.compile(backend=cnt, fullgraph=True)
        def fn(x):
            with warnings.catch_warnings(record=True):
                return x.sin()

        x = torch.randn(8)
        self.assertEqual(fn(x), x.sin())
        self.assertEqual(cnt.frame_count, 1)

    def test_catch_watchings2(self):
        cnt = CompileCounter()

        @torch.compile(backend=cnt, fullgraph=True)
        def fn(x):
            return x.sin(), warnings.catch_warnings(record=True)

        x = torch.randn(8)
        _, a = fn(x)
        _, b = fn(x)
        self.assertEqual(cnt.frame_count, 1)
        self.assertIsInstance(a, warnings.catch_warnings)
        self.assertIsInstance(b, warnings.catch_warnings)
        self.assertIsNot(a, b)

    def test_tensor_build_list_unpack(self):
        def fn(x):
            # seen in fastNLP_Bert
            return torch.cat([*x], dim=-1)

        val = torch.randn([1, 1, 473, 768])
        correct = fn(val)
        cnts = torch._dynamo.testing.CompileCounter()
        opt_fn = torch.compile(fn, backend=cnts)
        self.assertTrue(same(opt_fn(val), correct))
        self.assertEqual(cnts.frame_count, 1)
        self.assertEqual(cnts.op_count, 2)

    def test_numpy_int_constant(self):
        def fn(x, a, b):
            return x + (a % b)

        args = [torch.randn(10), 4096, np.int64(8)]
        correct = fn(*args)
        cnts = torch._dynamo.testing.CompileCounter()
        opt_fn = torch.compile(fn, backend=cnts, dynamic=True, fullgraph=True)
        self.assertTrue(same(opt_fn(*args), correct))
        self.assertTrue(same(opt_fn(*args), correct))
        self.assertEqual(cnts.frame_count, 1)
        self.assertEqual(cnts.op_count, 2)

    def test_numpy_subdtype(self):
        def fn(x, n):
            return np.issubdtype(type(n), np.integer) + x

        args = [torch.randn(10), 4096]
        correct = fn(*args)
        cnts = torch._dynamo.testing.CompileCounter()
        opt_fn = torch.compile(fn, backend=cnts, fullgraph=True)
        self.assertEqual(opt_fn(*args), correct)
        self.assertEqual(cnts.frame_count, 1)

    def test_numpy_take_along_axis(self):
        def fn(x, i, a):
            return np.take_along_axis(x, i, a)

        def sample_to_args(s):
            args = (s.input, *sample.args)
            return tuple(a.numpy() if isinstance(a, torch.Tensor) else a for a in args)

        samples = list(
            sample_inputs_take_along_dim(
                None, "cpu", torch.float32, requires_grad=False
            )
        )
        cnts = torch._dynamo.testing.CompileCounter()
        opt_fn = torch.compile(fn, backend=cnts)
        i = 1
        for sample in samples:
            args = sample_to_args(sample)
            if len(args) < 3:
                # if axis is None, second argument is treated as 1d array
                args = (args[0], np.ravel(args[1]), None)
            self.assertEqual(fn(*args), opt_fn(*args))
            self.assertEqual(cnts.frame_count, i)
            i += 1

    def test_numpy_torch_operators(self):
        def fn(op, t1, t2):
            return op(t1, t2)

        from torch._dynamo.variables.builtin import BuiltinVariable

        operators = BuiltinVariable._fx_graph_functions()

        for op, t1_np, t2_np in itertools.product(
            operators, (True, False), (True, False)
        ):
            if op in [operator.eq, operator.ne]:
                # returns equivalent of torch.eq/ne
                continue
            if op is operator.getitem:
                # skip
                # Did you know that tensor[ndarray_of_floats] works?
                continue
            if op is operator.imatmul and (t1_np or t2_np):
                # skip
                # in numpy, in place matmul does not work single
                # dimensional arrays
                continue
            t1 = torch.rand(5)
            if t1_np:
                t1 = t1.numpy()
            t2 = torch.rand(5)
            if t2_np:
                t2 = t2.numpy()
            try:
                # TODO try a bit harder
                result = op(t1, t2)
            except (RuntimeError, TypeError, IndexError):
                continue
            cnts = torch._dynamo.testing.CompileCounter()
            opt_fn = torch.compile(fn, backend=cnts)
            self.assertEqual(result, opt_fn(op, t1, t2), msg=f"{op=} {t1_np=} {t2_np=}")
            self.assertEqual(cnts.frame_count, 1, msg=f"{op=} {t1_np=} {t2_np=}")
            torch._dynamo.reset()

    def test_numpy_ndarray_graph_break(self):
        def fn(x):
            a = x.numpy()
            b = a.real
            torch._dynamo.graph_break()
            c = np.multiply(b, 2.0)
            return c

        cnts = torch._dynamo.testing.CompileCounter()
        opt_fn = torch.compile(fn, backend=cnts)
        for _ in range(10):
            x = torch.randn(3)
            ref = fn(x)
            res = opt_fn(x)
            self.assertEqual(ref, res)
        self.assertEqual(cnts.frame_count, 2)

    def test_numpy_ndarray_graph_break_with_multiple_outputs(self):
        def fn(x, y):
            a = x.numpy()
            b = y.numpy()
            torch._dynamo.graph_break()
            return np.add(a, 1), np.add(b, 1)

        cnts = torch._dynamo.testing.CompileCounter()
        opt_fn = torch.compile(fn, backend=cnts)
        for _ in range(10):
            x = torch.randn([1, 3])
            y = torch.randn([1, 3])
            ref = fn(x, y)
            res = opt_fn(x, y)
            self.assertEqual(ref, res)
        self.assertEqual(cnts.frame_count, 2)

    def test_numpy_force(self):
        def fn(x):
            return x.numpy(force=False)

        cnts = torch._dynamo.testing.CompileCounter()
        opt_fn = torch.compile(fn, backend=cnts)
        x = torch.randn(3)
        res = opt_fn(x)
        self.assertEqual(type(res), np.ndarray)
        self.assertEqual(cnts.frame_count, 1)

        def fn(x):
            return x.numpy(force=True)

        cnts = torch._dynamo.testing.CompileCounter()
        opt_fn = torch.compile(fn, backend=cnts)
        x = torch.randn(3, requires_grad=True)
        res = opt_fn(x)
        self.assertEqual(type(res), np.ndarray)
        self.assertEqual(cnts.frame_count, 1)

    def test_numpy_recompilation_scalar(self):
        def fn(x, a):
            return np.where(x < 0.5, a, x)

        x = np.random.randn(8)
        cnts = torch._dynamo.testing.CompileCounter()
        opt_fn = torch.compile(fn, backend=cnts, dynamic=True)

        ref = fn(x, 3)
        res = opt_fn(x, 3)
        self.assertEqual(ref, res)

        ref = fn(x, 4)
        res = opt_fn(x, 4)
        self.assertEqual(ref, res)

        self.assertEqual(cnts.frame_count, 1)

    def test_tensor_interacts_with_numpy_ndarray(self):
        def fn(x, y):
            a = x.numpy()
            b = y.numpy()
            c = np.ones_like(a)
            d = np.ones_like(b)
            torch._dynamo.graph_break()
            return np.add(a, c), np.add(b, d)

        cnts = torch._dynamo.testing.CompileCounter()
        opt_fn = torch.compile(fn, backend=cnts)
        for _ in range(10):
            x = torch.randn([1, 3])
            y = torch.randn([1, 3])
            ref = fn(x, y)
            res = opt_fn(x, y)
            self.assertEqual(ref, res)
        self.assertEqual(cnts.frame_count, 2)

    def test_numpy_ndarray_works_with_builtin_function(self):
        def fn(x):
            v = x.sum() / len(x)
            return v

        cnts = torch._dynamo.testing.CompileCounter()
        opt_fn = torch.compile(fn, backend=cnts, fullgraph=True)
        for _ in range(10):
            x = np.random.randn(2, 3)
            ref = fn(x)
            res = opt_fn(x)
            self.assertEqual(ref, res)
        self.assertEqual(cnts.frame_count, 1)

    def test_numpy_array_of_arrays(self):
        def fn(x, y):
            return np.array([x, y])

        cnts = torch._dynamo.testing.CompileCounter()
        opt_fn = torch.compile(fn, backend=cnts, fullgraph=True)

        x, y = np.float64(1), np.float64(2)
        res = opt_fn(x, y)
        self.assertEqual(res, np.array([1, 2], dtype=float))
        self.assertEqual(type(res), np.ndarray)
        self.assertEqual(cnts.frame_count, 1)

        x, y = np.arange(2), np.arange(2) + 2
        res = opt_fn(x, y)
        self.assertEqual(res, np.array([[0, 1], [2, 3]]))
        self.assertEqual(type(res), np.ndarray)
        self.assertEqual(cnts.frame_count, 2)

    def test_numpy_readonly(self):
        @torch.compile(fullgraph=True)
        def fn(x):
            return x

        x = np.broadcast_to(np.arange(3), (2, 3))
        self.assertFalse(x.flags.writeable)

        with warnings.catch_warnings():
            warnings.simplefilter("error")
            warnings.simplefilter("ignore", category=DeprecationWarning)  # from asyncio
            y = fn(x)
        self.assertTrue(y.flags.writeable)  # XXX: differs from numpy

    def test_numpy_tolist(self):
        def fn(x):
            return x.tolist()

        cnts = torch._dynamo.testing.CompileCounter()
        opt_fn = torch.compile(fn, backend=cnts, fullgraph=True)

        x = np.arange(5)
        r = opt_fn(x)

        self.assertEqual(r, [0, 1, 2, 3, 4])
        self.assertEqual(type(r), list)
        self.assertEqual(cnts.frame_count, 1)

    def test_numpy_size_attr(self):
        def fn(x):
            return x.size + x

        cnts = torch._dynamo.testing.CompileCounter()
        opt_fn = torch.compile(fn, backend=cnts, fullgraph=True)

        x = np.arange(5)
        r = opt_fn(x)

        self.assertEqual(r, fn(x))
        self.assertEqual(type(r), np.ndarray)
        self.assertEqual(cnts.frame_count, 1)

    def test_numpy_no_raise(self):
        def _inf_nan_preprocess(t, t_np):
            t_np = np.nan_to_num(t_np)
            return t, t_np

        def fn():
            # shape, dims format
            test_cases = (
                (3, 3),
                (4, 4),
                (5, 5),
            )

            for shape in test_cases:
                t = torch.randn(shape, dtype=torch.complex64)
                t_np = np.random.randn(*shape).astype(np.complex64)

                _, t_np = _inf_nan_preprocess(t, t_np)
                print(t, t_np)  # Just a side effect so that compilation kicks in

        cnt = CompileCounterWithBackend("inductor")
        fn = torch.compile(fn, backend=cnt)
        fn()
        self.assertEqual(cnt.frame_count, ifdynstaticdefault(2, 1))

    def test_mandelbrot_numpy(self):
        def mandelbrot_numpy(max_iter):
            # Define the boundaries of the complex plane
            xn = 450
            yn = 375
            xmin = -2.25
            xmax = 0.75
            ymin = -1.25
            ymax = 1.25

            # Create the grid of complex numbers
            x_values = np.linspace(xmin, xmax, xn, dtype=np.float64)
            y_values = np.linspace(ymin, ymax, yn, dtype=np.float64)
            rx, iy = np.meshgrid(x_values, y_values, indexing="xy")

            x = rx.copy()
            y = iy.copy()
            mask = np.zeros_like(x)
            for i in range(max_iter):
                x_prev = x
                y_prev = y
                x = x_prev**2 - y_prev**2 + rx
                y = 2 * x_prev * y_prev + iy
                inside = np.sqrt(x**2 + y**2) <= 2
                mask += inside
            return mask

        cnts = torch._dynamo.testing.CompileCounter()
        opt_fn = torch.compile(mandelbrot_numpy, backend=cnts, fullgraph=True)
        n_iter = torch._dynamo.config.recompile_limit - 2
        for i in range(n_iter):
            x = i + 3
            ref = mandelbrot_numpy(x)
            res = opt_fn(x)
            self.assertEqual(ref, res)
        # We need to specialise the number as it's in a forloop
        self.assertEqual(cnts.frame_count, n_iter)

    def test_numpy_as_global(self):
        global x
        x = np.arange(10)

        @torch.compile(fullgraph=True)
        def fn(y):
            return y + x + x

        r = fn(np.arange(10))
        self.assertEqual(type(r), np.ndarray)
        self.assertEqual(r, x * 3)
        del x

    def test_numpy_gt(self):
        x = np.arange(10)

        @torch.compile
        def fn(y):
            return y >= 3

        r = fn(x)
        self.assertEqual(type(r), np.ndarray)
        self.assertEqual(r, x >= 3)

    def test_numpy_min(self):
        x = np.arange(10)

        @torch.compile
        def fn(y):
            return min(y, 3), min(y, y - 1)

        r1, r2 = fn(x)
        self.assertEqual(type(r1), np.ndarray)
        self.assertEqual(type(r2), np.ndarray)
        self.assertEqual(r1, np.minimum(x, 3))
        self.assertEqual(r2, np.minimum(x, x - 1))

    def test_graph_break_correctly_when_passing_numpy_ndarray_to_torch_function(self):
        # from transformers/models/big_bird/modeling_big_bird.py
        def fn(x: int, y: torch.Tensor):
            ndarray_list = [np.ones([2, x])]
            ndarray = np.stack(ndarray_list, axis=0)
            tensor = torch.tensor(ndarray, dtype=torch.long)
            tensor.unsqueeze_(0)
            return tensor + y

        cnts = torch._dynamo.testing.CompileCounter()
        opt_fn = torch.compile(fn, backend=cnts)
        for x in range(1, 10):
            y = torch.randn([1, 2, x])
            ref = fn(x, y)
            res = opt_fn(x, y)
            self.assertEqual(ref, res)
        # It's all traced once with x = 1 and then x = ks0
        # For dynamic it's x=ks0
        if torch._dynamo.config.assume_static_by_default:
            self.assertExpectedInline(str(cnts.frame_count), """2""")
        else:
            self.assertExpectedInline(str(cnts.frame_count), """2""")

    @skipIfWindows(
        msg="AssertionError: Object comparison failed: dtype('int64') != <class 'int'>"
    )
    def test_numpy_with_builtin_type(self):
        x = np.random.rand(5)

        def fn(x):
            return (x * 5).astype(bool).astype(float).astype(int) + 8

        cnts = torch._dynamo.testing.CompileCounter()
        opt_fn = torch.compile(fn, backend=cnts)

        r = opt_fn(x)
        self.assertEqual(r.dtype, int)
        self.assertEqual(cnts.frame_count, 1)

    def test_with_builtin_type(self):
        x = torch.randn(5)

        def fn(x):
            return (x * 5).to(bool).to(float).to(int) + 8

        cnts = torch._dynamo.testing.CompileCounter()
        opt_fn = torch.compile(fn, backend=cnts)

        r = opt_fn(x)
        self.assertEqual(r.dtype, torch.int64)
        self.assertEqual(cnts.frame_count, 1)

    @torch._dynamo.config.patch(capture_dynamic_output_shape_ops=True)
    def test_unique_consecutive(self):
        x = torch.tensor([1, 1, 2, 2, 1, 3])

        def fn(x):
            return torch.unique_consecutive(x)

        expected = fn(x)
        opt_fn = torch.compile(fn, fullgraph=True, backend="eager")
        result = opt_fn(x)
        self.assertEqual(result, expected)

    def test_numpy_unique_f16(self):
        def fn():
            x = np.asarray([1, 1, 2, 2, 3], dtype=np.float16)
            return np.unique(x)

        cnts = torch._dynamo.testing.CompileCounter()
        opt_fn = torch.compile(fn, backend=cnts)

        r = opt_fn()
        self.assertEqual(r.dtype, np.float16)
        self.assertEqual(cnts.frame_count, 1)

    def test_numpy_fallback_on_eager(self):
        def fn():
            return np.asarray(["L", "U"])

        cnts = torch._dynamo.testing.CompileCounter()
        opt_fn = torch.compile(fn, backend=cnts)

        r = opt_fn()
        self.assertEqual(cnts.frame_count, 0)  # graph break
        self.assertEqual(r, np.asarray(["L", "U"]))

        # repeat with a different function
        def fn2():
            return np.random.choice(["L", "U"])

        cnts2 = torch._dynamo.testing.CompileCounter()
        opt_fn2 = torch.compile(fn2, backend=cnts2)

        r2 = fn2()
        self.assertEqual(cnts.frame_count, 0)
        assert r2 in ("L", "U")

    def test_trace_ndarray_frame(self):
        def fn(x):
            x = x**2
            print("graph break.")
            return 2 * x

        counter = CompileCounter()
        compiled_fn = torch.compile(fn, backend=counter)

        x = np.arange(8)
        self.assertEqual(fn(x), compiled_fn(x))
        self.assertEqual(counter.frame_count, 2)

    @skipIfWindows(
        msg="AssertionError: The values for attribute 'dtype' do not match: torch.int32 != torch.int64."
    )
    def test_trace_ndarray_frame_2(self):
        # no tensors/ndarray as inputs in the frame
        def fn(x):
            print("graph break.")
            return 2 * np.arange(x)

        counter = CompileCounter()
        compiled_fn = torch.compile(fn, backend=counter)

        x = 8
        self.assertEqual(fn(x), compiled_fn(x))
        self.assertEqual(counter.frame_count, 1)

    def test_numpy_non_torch_dtype(self):
        # test that we gracefully graph break on dtypes
        # that do not have pytorch equivalents.
        def fn(x):
            return isinstance(x, torch.Tensor)

        cnts = torch._dynamo.testing.CompileCounter()
        opt_fn = torch.compile(fn, backend=cnts)

        # torch does not have the `uint16` dtype
        for x in [np.array([42], dtype=np.uint16), np.uint16(42), np.dtype("uint16")]:
            r = opt_fn(x)

            self.assertEqual(r, False)
            self.assertEqual(cnts.frame_count, 0)  # graph break

    def test_numpy_iter(self):
        # test that iteration over an ndarray produces ndarrays not bare tensors
        def fn(x):
            return [bm for bm in x]

        cnts = torch._dynamo.testing.CompileCounter()
        opt_fn = torch.compile(fn, backend=cnts)

        proba_map = np.arange(3)[:, None]
        res = opt_fn(proba_map)

        self.assertEqual([type(r) for r in res], [np.ndarray, np.ndarray, np.ndarray])
        self.assertEqual(res, [np.array([0]), np.array([1]), np.array([2])])
        self.assertEqual(cnts.frame_count, 1)

    # cache size limit needs to be larger than the `dtypes` list size
    @torch._dynamo.config.patch(recompile_limit=12)
    def test_dtypes_no_graphbreaks(self):
        dtypes = [
            # floats
            float,
            np.float64,
            "float64",
            np.float32,
            "float32",
            # np.dtype('float64')   # XXX: this is not supported, yet
            # integers
            int,
            "int",
            np.intp,
            np.int32,
            np.uint8,
            # np.dtype('int')       # XXX: as above
        ]

        def fn(dt):
            return np.arange(5, dtype=dt)

        for dtyp in dtypes:
            cnts = torch._dynamo.testing.CompileCounter()
            opt_fn = torch.compile(fn, backend=cnts)

            val = fn(dtyp)
            opt_val = opt_fn(dtyp)

            self.assertEqual(cnts.frame_count, 1)  # no graph break

    # setting the config value makes the PRNG identical to numpy's
    # NB this may involve a graph break
    @torch._dynamo.config.patch(use_numpy_random_stream=True)
    def test_numpy_random_config_to_numpy(self):
        @torch.compile
        def fn():
            return np.random.uniform(size=13)

        self.assertEqual(fn().shape, (13,))

    def test_inplace_view_on_graph_input(self):
        # graph break when calling methods with inplace_view tag on graph input
        func_args_map = {
            lambda x: x.resize_(6).mul_(2): torch.ones(4),
            lambda x: x.t_().mul_(2): torch.rand(2, 3),
            lambda x: x.transpose_(0, 1).mul_(2): torch.rand(2, 3),
            lambda x: x.squeeze_().mul_(2): torch.rand(1, 2, 3),
            lambda x: x.unsqueeze_(0).mul_(2): torch.rand(2, 3),
            lambda x: x.resize_as_(torch.rand(200, 300)): torch.rand(2, 3),
            lambda x: x.swapaxes_(0, 1).mul_(2): torch.rand(2, 3),
            lambda x: x.swapdims_(0, 1).mul_(2): torch.rand(2, 3),
            lambda x: x.rename_("N", "C").mul_(2): torch.zeros(2, 3),
            lambda x: x.as_strided_((3, 2), (2, 1)).mul_(2): torch.zeros(2, 3),
            lambda x: x.detach_().mul_(2): torch.zeros(2, 3),
        }
        for func, args in func_args_map.items():
            args_clone = args.clone()
            cnts = torch._dynamo.testing.CompileCounter()
            opt_f = torch.compile(func, backend=cnts)
            self.assertTrue(same(func(args).shape, opt_f(args_clone).shape))
            self.assertEqual(cnts.frame_count, 1)
            self.assertEqual(cnts.op_count, 1)  # mul_

    def test_out_variants_with_resizing_on_graph_inputs(self):
        def fn(x, y):
            return torch.cosh(x, out=y) + 1

        x = torch.rand(2, 3)
        y = torch.rand(4)

        cnts = torch._dynamo.testing.CompileCounter()
        opt_fn = torch.compile(fn, backend=cnts)
        self.assertTrue(same(fn(x, y), opt_fn(x.clone(), y.clone())))
        self.assertEqual(cnts.frame_count, 1)

    def test_out_variants_with_resizing_on_graph_inputs_with_dynamic(self):
        # https://github.com/pytorch/pytorch/issues/120482
        class CustomModel(torch.nn.Module):
            def __init__(self) -> None:
                super().__init__()

            def forward(self, inputs):
                return torch.outer(**inputs)

        compile_fn = torch.compile(CustomModel(), backend="eager", fullgraph=True)

        shapes = [(2, 1), (6, 1), (4, 1)]
        for shape in shapes:
            vec1, vec2 = shape
            input_tensor1 = torch.randn(vec1)
            input_tensor2 = torch.randn(vec2)
            out_tensor = torch.empty(shape)
            args = {"input": input_tensor1, "vec2": input_tensor2, "out": out_tensor}
            res = compile_fn(args)
            opt_res = res.clone()  # cuz this is out and we mutate it
            res = CustomModel()(args)
            self.assertEqual(res, opt_res)

    def test_out_variants_with_resizing_on_graph_inputs_with_dynamic1(self):
        mv_op = torch.mv

        def mv_out_op(a, b, c):
            torch.mv(b, c, out=a)
            return a

        def fn(op, *args):
            return op(*args)

        opt_fn = torch.compile(fn, backend="eager")

        ref = fn(mv_op, torch.ones(3, 3), torch.ones(3))
        res = opt_fn(mv_op, torch.ones(3, 3), torch.ones(3))
        self.assertEqual(ref, res)

        ref = fn(mv_out_op, torch.empty(0), torch.ones(3, 3), torch.ones(3))
        res = opt_fn(mv_out_op, torch.empty(0), torch.ones(3, 3), torch.ones(3))
        self.assertEqual(ref, res)

    def test_mutable_mapping_multiple_inheritance(self):
        class MyWeirdDict(collections.abc.MutableMapping, torch.nn.Module):
            def __init__(self, **kwargs):
                super().__init__()
                self._items = kwargs

            def keys(self):
                return self._items.keys()

            def __getitem__(self, item):
                return self._items[item]

            def __setitem__(self, key, value):
                self._items[key] = value

            def __delitem__(self, item):
                del self._items[item]

            def __len__(self):
                return len(self._items)

            def __iter__(self):
                yield from self._items

            def __hash__(self):
                return hash(id(self))

            def items(self):
                for k, v in self._items.items():
                    yield (k, v)

        @torch.compile(fullgraph=True)
        def to_weird_dict(td):
            return MyWeirdDict(**td)

        d = MyWeirdDict(a=1, b=2, c=3)
        res = to_weird_dict(d)
        self.assertEqual(tuple(d.items()), tuple(res.items()))

    def test_dunder_new_function_inlining(self):
        # https://github.com/pytorch/pytorch/issues/107460

        counters.clear()

        class ModelA(torch.nn.Module):
            def __init__(self) -> None:
                super().__init__()

            def forward(self, x):
                return torch.tanh(x + 1)

        class ModelB(torch.nn.Module):
            def __new__(cls):
                return ModelA()

        class Model(torch.nn.Module):
            def __init__(self) -> None:
                super().__init__()
                self.layer = torch.nn.Linear(2, 2)

            def forward(self, x):
                other = ModelB()
                return self.layer(x) + other(x)

        x = torch.rand(2, 2)
        m = Model()

        opt_m = torch.compile(backend="eager", fullgraph=True)(m)
        ref = m(x)
        res = opt_m(x)
        self.assertTrue(same(ref, res))

    def test_dunder_new_function_inlining1(self):
        class Mock:
            def __new__(cls):
                return super().__new__(cls)

            def __init__(self):
                self.c = 5

            def run(self, x):
                return x * self.c

        def fn(x):
            mock = Mock()
            return mock.run(x)

        opt_fn = torch.compile(fn, backend="eager", fullgraph=True)
        x = torch.randn(4)

        self.assertEqual(fn(x), opt_fn(x))

    def test_dunder_new_function_inlining2(self):
        class Vehicle:
            def __new__(cls, *args, **kwargs):
                return super(Vehicle, cls).__new__(cls)

            def __init__(self, make, model, year):
                self.make = make
                self.model = model
                self.year = year

        class Car(Vehicle):
            def __new__(cls, *args, **kwargs):
                return super(Car, cls).__new__(cls)

            def __init__(self, make, model, year, num_doors):
                super(Car, self).__init__(make, model, year)
                self.num_doors = num_doors

        class ElectricCar(Car):
            def __new__(cls, *args, **kwargs):
                return super(ElectricCar, cls).__new__(cls)

            def __init__(self, make, model, year, num_doors, battery_capacity):
                super(ElectricCar, self).__init__(make, model, year, num_doors)
                self.battery_capacity = battery_capacity

            def run(self, x):
                return torch.sin(x)

        def fn(x):
            ev = ElectricCar("Tesla", "Model S", 2022, 4, "100 kWh")
            return ev.run(x)

        opt_fn = torch.compile(fn, backend="eager", fullgraph=True)

        x = torch.randn(4)

        self.assertEqual(fn(x), opt_fn(x))

    def test_dunder_new_function_inlining3(self):
        class Foo:
            def __new__(cls):
                instance = object.__new__(cls)
                instance.a = 3
                return instance

            def __init__(self):
                self.a = 5

            def run(self, x):
                return torch.sin(x) * self.a

        class Bar:
            def __new__(cls):
                instance = object.__new__(Foo)  # not returning a new instance of Bar
                instance.a = 7
                return instance

            def __init__(self):
                self.a = 11  # not called in Bar()

            def run(self, x):
                return torch.sin(x) * self.a

        def fn(x):
            bar = Bar()
            return bar.run(x)

        opt_fn = torch.compile(fn, backend="eager", fullgraph=True)
        x = torch.randn(4)
        ref = fn(x)
        res = opt_fn(x)
        self.assertEqual(ref, res)

    def test_dunder_new_function_inlining4(self):
        class Mock(object):
            def __new__(cls, *args):
                return object.__new__(cls)

            def __init__(self):
                self.a = 5

            def run(self, x):
                return torch.sin(x) * self.a

        def fn(x):
            mock = Mock()
            return mock.run(x)

        opt_fn = torch.compile(fn, backend="eager", fullgraph=True)
        x = torch.randn(4)
        ref = fn(x)
        res = opt_fn(x)
        self.assertEqual(ref, res)

    def test_user_defined_object_class_interaction(self):
        class Foo:
            x = 5

        class Mock:
            # This is a class variable
            class_variable = Foo()

            @classmethod
            def get_class_variable(cls):
                # Accessing the class variable using the cls parameter
                return cls.class_variable.x

            def run(self, x):
                return self.get_class_variable() * x

        def fn(x):
            mock = Mock()
            return mock.run(x)

        x = torch.randn(4)
        opt_fn = torch.compile(fn, backend="eager", fullgraph=True)
        self.assertEqual(fn(x), opt_fn(x))

    def test_multiple_inheritance(self):
        class Base1:
            def __new__(cls):
                return super().__new__(cls)

            def __init__(self):
                super().__init__()
                if not hasattr(self, "base2"):
                    raise ValueError("Wrong MRO tracing")
                self.base1 = 3

        class Base2:
            def __new__(cls):
                return super().__new__(cls)

            def __init__(self):
                super().__init__()
                self.base2 = 5

        class Derived(Base1, Base2):
            def __new__(cls):
                return super().__new__(cls)

            def __init__(self):
                super().__init__()
                self.derived = 7

            def run(self, x):
                return self.base1 * self.base2 * self.derived * x

        def fn(x):
            o = Derived()
            return o.run(x)

        opt_fn = torch.compile(fn, backend="eager", fullgraph=True)
        x = torch.randn(4)
        self.assertEqual(fn(x), opt_fn(x))

    def test_class_duner_mro(self):
        class ModuleA(torch.nn.Module):
            pass

        class ModuleB(ModuleA):
            pass

        def fn(x, mod):
            if ModuleA in type(mod).__mro__:
                return x + 1
            else:
                return x - 1

        x = torch.rand(2, 3)
        mod = ModuleB()
        opt_fn = torch.compile(backend="eager", fullgraph=True)(fn)
        ref = fn(x, mod)
        res = opt_fn(x, mod)
        self.assertTrue(same(ref, res))

    def test_class_duner_flags(self):
        class ModuleA(torch.nn.ModuleDict, collections.abc.MutableMapping):
            def __hash__(self):
                return id(self)

        def fn(x, mod_class):
            if mod_class.__flags__ & TPFLAGS_MAPPING:
                return x + 1
            else:
                return x - 1

        x = torch.rand(2, 3)
        mod_class = ModuleA
        opt_fn = torch.compile(backend="eager", fullgraph=True)(fn)
        ref = fn(x, mod_class)
        res = opt_fn(x, mod_class)
        self.assertTrue(same(ref, res))

        def fn(x, mod):
            if type(mod).__flags__ & TPFLAGS_MAPPING:
                return x + 1
            else:
                return x - 1

        x = torch.rand(2, 3)
        mod = ModuleA()
        opt_fn = torch.compile(backend="eager", fullgraph=True)(fn)
        ref = fn(x, mod)
        res = opt_fn(x, mod)
        self.assertTrue(same(ref, res))

    def test_nested_wraps(self):
        def foo(x, y):
            def add(x, y):
                return x + y

            @functools.wraps(add)
            def wrapped_call(x, y):
                return add(x, y)

            return wrapped_call(x, y)

        x = torch.randn(3, 3)
        y = torch.randn(3, 3)

        o = torch.compile(foo, fullgraph=True, backend="eager")(x, y)
        self.assertEqual(o, x + y)

        def foo(x, y):
            def nested_call(x, y):
                def mul(x, y):
                    return x * y

                @functools.wraps(mul)
                def double_nested_call(x, y):
                    return mul(x, y)

                return double_nested_call(x, y)

            return nested_call(x, y)

        o = torch.compile(foo, fullgraph=True, backend="eager")(x, y)
        self.assertEqual(o, x * y)

    def test_module_deepcopy(self):
        m1 = torch.nn.Sequential(
            torch.nn.Linear(10, 10),
            torch.nn.ReLU(),
            torch.nn.Linear(10, 10),
            torch.nn.ReLU(),
        )
        m2 = torch.nn.Sequential(
            torch.nn.Linear(10, 10),
            torch.nn.ReLU(),
            torch.nn.Linear(10, 10),
            torch.nn.ReLU(),
        )

        def fn(m, x):
            m_copy = copy.deepcopy(m)
            return m_copy(x)

        v = torch.randn(10)
        correct1 = fn(m1, v)
        correct2 = fn(m2, v)
        cnts = torch._dynamo.testing.CompileCounter()
        opt_fn = torch.compile(fn, backend=cnts)
        for _ in range(10):
            self.assertTrue(same(opt_fn(m1, v), correct1))
        for _ in range(10):
            self.assertTrue(same(opt_fn(m2, v), correct2))
        self.assertEqual(cnts.frame_count, 1)
        self.assertEqual(cnts.op_count, 4)

    def test_global_state_guard_serialization(self):
        GlobalStateGuard = torch._C._dynamo.guards.GlobalStateGuard
        guards = GlobalStateGuard()
        serialized_guards = guards.__getstate__()
        json_guards = json.loads(serialized_guards)

        samples = []
        # Test on non autocast state and autocast cache states.
        self.assertIn("autocast_state", json_guards)
        for key, value in json_guards.items():
            if type(value) == int:
                variant = value + 1
            elif type(value) == bool:
                variant = not value
            elif isinstance(value, dict) and key == "autocast_state":
                variant = value.copy()
                variant["cached_enabled"] = not variant["cached_enabled"]
                continue
            else:
                self.fail(f"Unknown global state type {key}: {value}")
            new_dict = json_guards.copy()
            new_dict[key] = variant
            samples.append(new_dict)

        for sample in samples:
            guards.__setstate__(json.dumps(sample))
            self.assertFalse(guards.check())

        guards.__setstate__(json.dumps(json_guards))
        self.assertTrue(guards.check())

        # Test on autocast states.
        def _test_autocast(dtype):
            with torch.autocast("cpu", dtype):
                guards = GlobalStateGuard()
                serialized_guards = guards.__getstate__()
                json_guards = json.loads(serialized_guards)

                for i, enabled in enumerate(json_guards["autocast_state"]["enabled"]):
                    if enabled:
                        self.assertEqual(
                            type(json_guards["autocast_state"]["dtype"][i]), int
                        )
                        json_guards["autocast_state"]["dtype"][i] += 1
                        guards.__setstate__(json.dumps(json_guards))
                        self.assertFalse(guards.check())

        _test_autocast(torch.float16)
        _test_autocast(torch.float32)
        _test_autocast(torch.float64)
        _test_autocast(torch.bfloat16)

    def test_type_copy(self):
        def fn(seq):
            a, b = seq
            return type(seq)([a + 1, b + 2, a + b])

        args1 = [torch.randn(10), torch.randn(10)]
        args2 = (torch.randn(10), torch.randn(10))
        correct1 = fn(args1)
        correct2 = fn(args2)
        cnts = torch._dynamo.testing.CompileCounter()
        opt_fn = torch.compile(fn, backend=cnts)
        self.assertTrue(same(opt_fn(args1), correct1))
        self.assertTrue(same(opt_fn(args2), correct2))
        self.assertIsInstance(opt_fn(args1), list)
        self.assertIsInstance(opt_fn(args2), tuple)
        self.assertEqual(cnts.frame_count, 2)
        self.assertEqual(cnts.op_count, 6)

    def test_setattr_mutation1(self):
        class MyObj:  # noqa: B903
            def __init__(self, a, b):
                self.a = a
                self.b = b

        def fn(obj):
            obj.c = obj.a * obj.b + 1
            obj.b = obj.a * obj.c + 2
            obj.a = obj.b * obj.c + 3
            obj.c = obj.a * obj.b + 4
            obj.b = obj.a * obj.c + 5
            obj.a = obj.b * obj.c + 6
            return obj

        x1 = torch.randn(10)
        x2 = torch.randn(10)
        obj1 = MyObj(x1, x2)
        obj2 = MyObj(x1, x2)
        fn(obj2)
        cnts = torch._dynamo.testing.CompileCounter()
        opt_fn = torch.compile(fn, backend=cnts)
        self.assertIs(opt_fn(obj1), obj1)
        self.assertTrue(same(obj1.a, obj2.a))
        self.assertTrue(same(obj1.b, obj2.b))
        self.assertTrue(same(obj1.c, obj2.c))
        self.assertEqual(cnts.frame_count, 1)
        self.assertEqual(cnts.op_count, 12)

    def test_setattr_mutation2(self):
        class MyObj:
            def __init__(self, x):
                self.a = x + 1
                self.b = x + 2

        def fn(x):
            x = x / 3.0
            obj = MyObj(x)
            obj.c = obj.a * obj.b + 1
            obj.b = obj.a * obj.c + 2
            obj.a = obj.b * obj.c + 3
            return obj

        x1 = torch.randn(10)
        obj2 = fn(x1)

        cnts = torch._dynamo.testing.CompileCounter()
        opt_fn = torch.compile(fn, backend=cnts)
        obj1 = opt_fn(x1)
        self.assertTrue(same(obj1.a, obj2.a))
        self.assertTrue(same(obj1.b, obj2.b))
        self.assertTrue(same(obj1.c, obj2.c))
        self.assertEqual(cnts.frame_count, 1)
        self.assertEqual(cnts.op_count, 9)

    def test_setattr_mutation3(self):
        # TODO(jansel): dead code eliminate the object creation
        class MyObj:
            def __init__(self, x):
                super().__init__()
                self.a = x + 1
                self.b = x + 2

        def fn(x):
            x = x / 3.0
            obj = MyObj(x)
            obj.c = obj.a * obj.b + 1
            obj.b = obj.a * obj.c + 2
            obj.a = obj.b * obj.c + 3
            return obj.a, obj.b, obj.c

        x1 = torch.randn(10)
        obj2 = fn(x1)

        cnts = torch._dynamo.testing.CompileCounter()
        opt_fn = torch.compile(fn, backend=cnts)
        obj1 = opt_fn(x1)
        self.assertTrue(same(obj1, obj2))
        self.assertEqual(cnts.frame_count, 1)
        self.assertEqual(cnts.op_count, 9)

    def test_nesteduserfunction_setattr(self):
        x = 0

        def update(y):
            def wrapper():
                x += y

            return wrapper

        @torch.compile(backend="eager", fullgraph=True)
        def fn(t):
            w = update(123)
            w.__wrapped__ = x
            return t.sin(), w

        t = torch.randn(2)
        y, w = fn(t)
        self.assertEqual(y, t.sin())
        self.assertEqual(w.__wrapped__, x)

    def test_object_setattr(self):
        @dataclasses.dataclass
        class A:
            x: torch.Tensor

        def fn1(x) -> None:
            a = A(x)
            object.__setattr__(a, "x", x + 2)
            return a

        x1 = torch.randn(10)
        obj11 = fn1(x1.clone())

        cnts = torch._dynamo.testing.CompileCounter()
        opt_fn1 = torch.compile(fn1, backend=cnts, fullgraph=True)
        obj12 = opt_fn1(x1.clone())
        self.assertTrue(same(obj11.x, x1 + 2))
        self.assertTrue(same(obj12.x, x1 + 2))
        self.assertTrue(same(obj11.x, obj12.x))
        self.assertEqual(cnts.frame_count, 1)

        @dataclasses.dataclass(frozen=True)
        class B:
            x: torch.Tensor

        def fn2(x) -> None:
            b = B(x)
            return b

        x2 = torch.randn(10)
        obj21 = fn2(x2.clone())

        cnts = torch._dynamo.testing.CompileCounter()
        opt_fn2 = torch.compile(fn2, backend=cnts, fullgraph=True)
        obj22 = opt_fn2(x2.clone())
        self.assertTrue(same(obj21.x, x2))
        self.assertTrue(same(obj22.x, x2))
        self.assertTrue(same(obj21.x, obj22.x))
        self.assertEqual(cnts.frame_count, 0)

        @dataclasses.dataclass(frozen=True)
        class C:
            x: torch.Tensor

        def fn3(x) -> None:
            c = C(x)
            object.__setattr__(c, "x", x + 2)
            return c

        x3 = torch.randn(10)
        obj31 = fn3(x3.clone())

        cnts = torch._dynamo.testing.CompileCounter()
        opt_fn3 = torch.compile(fn3, backend=cnts, fullgraph=True)
        obj32 = opt_fn3(x3.clone())
        self.assertTrue(same(obj31.x, x3 + 2))
        self.assertTrue(same(obj32.x, x3 + 2))
        self.assertTrue(same(obj31.x, obj32.x))
        self.assertEqual(cnts.frame_count, 1)

        @dataclasses.dataclass(frozen=True)
        class D:
            x: torch.Tensor

            def __post_init__(self):
                object.__setattr__(self, "y", self.x + 2)

        def fn4(x) -> None:
            d = D(x)
            return d

        x4 = torch.randn(10)
        obj41 = fn4(x4.clone())

        cnts = torch._dynamo.testing.CompileCounter()
        opt_fn4 = torch.compile(fn4, backend=cnts, fullgraph=True)
        obj42 = opt_fn4(x4.clone())
        self.assertTrue(same(obj41.x, x4))
        self.assertTrue(same(obj42.x, x4))
        self.assertTrue(same(obj41.x, obj42.x))
        self.assertTrue(same(obj41.y, x4 + 2))
        self.assertTrue(same(obj42.y, x4 + 2))
        self.assertTrue(same(obj41.y, obj42.y))
        self.assertEqual(cnts.frame_count, 1)

    def test_thread_local_setattr(self):
        from threading import local

        loc = local()

        @torch.compile(fullgraph=True)
        def fn(x, l):
            l.x = x
            return x + 1

        x = torch.ones(2, 2)
        fn(x, loc)

        self.assertTrue(loc.x is x)

    def test_user_defined_class_name(self):
        class MyClassFoo:
            pass

        def fn1(a, b, c):
            tmp = MyClassFoo()
            if tmp.__class__.__name__ == "MyClassFoo":
                return a - b / c

        torch._dynamo.testing.standard_test(self, fn=fn1, nargs=3)

    def test_user_defined_class_python_type(self):
        class MyClass1:
            pass

        class ExampleMeta(type):
            pass

        class MyClass2(metaclass=ExampleMeta):
            pass

        def fn(x, c):
            if isinstance(c, MyClass1):
                return x + 1
            elif isinstance(c, MyClass2):
                return x + 2
            else:
                return x + 3

        x = torch.rand(3)
        opt_fn = torch.compile(fn, backend="eager")
        for c in [MyClass1, MyClass2]:
            ref = fn(x, c)
            res = opt_fn(x, c)
            self.assertTrue(same(ref, res))

    def test_super_calling_with_metaclass(self):
        class ExampleMeta(type):
            pass

        class MyClass1(metaclass=ExampleMeta):
            coeff = 4  # Force the constant guard to test source in guards

            @classmethod
            def add(cls, x):
                return x + 1

        class MyClass2(MyClass1):
            @classmethod
            def add(cls, x):
                torch._dynamo.graph_break()
                return x + super().add(x) + super().coeff

        def fn(x, obj):
            return x + obj.add(x)

        x = torch.rand(3)
        obj = MyClass2()
        opt_fn = torch.compile(fn, backend="eager")
        ref = fn(x, obj)
        res = opt_fn(x, obj)
        self.assertTrue(same(ref, res))

    def test_usr_cls_staticmethod(self):
        class Foo:
            @staticmethod
            def bar(a, b):
                return a + b

        def fn(a, b):
            return Foo.bar(a, b) - 1

        torch._dynamo.testing.standard_test(self, fn=fn, nargs=2)

    def test_usr_cls_classmethod(self):
        class Foo:
            @classmethod
            def bar(cls, a, b):
                return a + b

        def fn(a, b):
            return Foo.bar(a, b) - 1

        torch._dynamo.testing.standard_test(self, fn=fn, nargs=2)

    def test_dunder_methods(self):
        class Foo:
            def __init__(self, val):
                super().__init__()
                self.val = val

            def __add__(self, other):
                return Foo(self.val + other.val)

            def __mul__(self, other):
                return Foo(self.val * other.val)

            def __truediv__(self, other):
                return Foo(self.val / other.val)

            def __sub__(self, other):
                return Foo(self.val - other.val)

        def fn(a, b, c):
            return Foo(a) + Foo(b) * Foo(c) / Foo(a) - Foo(b)

        torch._dynamo.testing.standard_test(self, fn=fn, nargs=3, expected_ops=4)

    def test_function_annotation(self):
        class Variable:
            pass

        def fn(x):
            x = x / 3.0

            def inner(y: typing.List[Variable]):
                return x + 1

            return inner

        x1 = torch.randn(10)
        obj2 = fn(x1)([])

        cnts = torch._dynamo.testing.CompileCounter()
        opt_fn = torch._dynamo.optimize_assert(cnts)(fn)
        opt_fn_inner = torch._dynamo.optimize_assert(cnts)(opt_fn(x1))
        obj1 = opt_fn_inner([])
        self.assertTrue(same(obj1, obj2))
        self.assertEqual(cnts.frame_count, 2)
        self.assertEqual(cnts.op_count, 2)

    def test_function_generic_alias_annotation(self):
        class Variable:
            pass

        def fn(x):
            x = x / 3.0

            def inner(y: list[Variable]):
                return x + 1

            return inner

        x1 = torch.randn(10)
        obj2 = fn(x1)([])

        cnts = torch._dynamo.testing.CompileCounter()
        opt_fn = torch._dynamo.optimize_assert(cnts)(fn)
        opt_fn_inner = torch._dynamo.optimize_assert(cnts)(opt_fn(x1))
        obj1 = opt_fn_inner([])
        self.assertTrue(same(obj1, obj2))
        self.assertEqual(cnts.frame_count, 2)
        self.assertEqual(cnts.op_count, 2)

    def test_nested_closure(self):
        v0 = torch.randn(10)

        def fn1():
            v1 = torch.randn(10)

            def fn2(*args, **kwargs):
                assert len(args) == 1
                assert len(kwargs) == 1
                v2 = torch.randn(10) + args[0] + kwargs["b"]

                def fn3(v3=torch.randn(10)):
                    def fn4():
                        return v0 + v1 + v2 + v3 + 1

                    return fn4

                return fn3

            return fn2(1, b=2)()

        cnts = torch._dynamo.testing.CompileCounter()
        opt_fn1 = torch._dynamo.optimize_assert(cnts)(fn1)
        tmp1 = torch._dynamo.optimize_assert(cnts)(opt_fn1())
        tmp2 = torch._dynamo.optimize_assert(cnts)(opt_fn1())
        self.assertTrue(tmp1().shape, (10,))
        self.assertTrue(same(tmp1(), tmp1()))
        self.assertFalse(same(tmp1(), tmp2()))
        self.assertEqual(cnts.frame_count, 2)
        self.assertEqual(cnts.op_count, 9)

    def test_nested_closure_mutation(self):
        def fn1():
            v1 = torch.randn(10)

            def fn2():
                v2 = torch.randn(10)

                def fn3():
                    nonlocal v1, v2
                    v1 += 1
                    v2 += 2
                    return v1 + v2

                return fn3

            rv = fn2()
            rv()
            rv()
            return rv

        torch.manual_seed(9000)
        counter1 = fn1()
        result1 = [counter1(), counter1(), counter1()]

        torch.manual_seed(9000)
        cnts = torch._dynamo.testing.CompileCounter()
        opt_fn1 = torch._dynamo.optimize_assert(cnts)(fn1)
        counter2 = torch._dynamo.optimize_assert(cnts)(opt_fn1())
        result2 = [counter2(), counter2(), counter2()]
        result1.append(counter1())
        result2.append(counter2())

        self.assertTrue(same(result1, result2))
        self.assertEqual(cnts.frame_count, 2)
        self.assertEqual(cnts.op_count, 11)

    def test_write_to_closures_in_inlining(self):
        out = []
        for use_dynamo in [False, True]:

            def make_counter():
                x = torch.randn(10)

                def counter():
                    nonlocal x
                    x = x + 1
                    return x

                return counter

            torch.manual_seed(0)
            counter = make_counter()
            if not use_dynamo:
                out.append(counter() + counter())
            else:
                cnts = torch._dynamo.testing.CompileCounter()

                @torch.compile(backend=cnts, fullgraph=True)
                def fn(counter):
                    return counter() + counter()

                out.append(fn(counter))
                self.assertEqual(cnts.frame_count, 1)
                self.assertEqual(cnts.op_count, 3)
                self.assertFalse(same(counter() + counter(), out[-1]))

        self.assertTrue(same(out[0], out[1]))

    # When we unspecialize float, we wobble this test by changing
    # the op count since previously we would just specialize and constant
    # fold floats into the graph, whereas when we unspecialize we will have
    # ops for item, add, and all other tensorified operations. Since this
    # test really isn't testing that, we purposely specialize floats here.
    @torch._dynamo.config.patch(specialize_float=True)
    def test_closure_out_of_scope_cell(self):
        cell1 = torch.rand(1).item()
        cell2 = torch.rand(3, 3)

        def indirect():
            return direct()

        def direct():
            def inner():
                return cell1 + 1, cell2 + 3

            return inner()

        cnts = torch._dynamo.testing.CompileCounter()
        opt_fn = torch.compile(indirect, backend=cnts)
        result1, result2 = opt_fn()
        self.assertAlmostEqual(cell1 + 1, result1)
        self.assertTrue(torch.allclose(cell2 + 3, result2))
        self.assertEqual(cnts.frame_count, 1)
        self.assertEqual(cnts.op_count, 1)

    # When we unspecialize float, we wobble this test by changing
    # the op count since previously we would just specialize and constant
    # fold floats into the graph, whereas when we unspecialize we will have
    # ops for item, add, and all other tensorified operations. Since this
    # test really isn't testing that, we purposely specialize floats here.
    @torch._dynamo.config.patch(specialize_float=True)
    def test_closure_out_of_scope_cell_with_mutation(self):
        cell1 = torch.rand(1).item()
        orig1 = cell1
        cell2 = torch.rand(3, 3)
        orig2 = cell2.clone()

        def indirect():
            return direct()

        def direct():
            def inner():
                nonlocal cell1, cell2
                x = cell2 + 1
                cell1 += 1
                cell2 += 10
                x = x + cell2
                return cell1, cell2, x

            return inner()

        cnts = torch._dynamo.testing.CompileCounter()
        opt_fn = torch.compile(indirect, backend=cnts, fullgraph=True)
        for i in range(1, 4):
            result1, result2, _ = opt_fn()
            self.assertAlmostEqual(orig1 + 1 * i, result1)
            self.assertTrue(torch.allclose(orig2 + 10 * i, result2))
            self.assertEqual(cnts.frame_count, 1)
            self.assertEqual(cnts.op_count, 3)
            cnts.clear()

    def test_closure_with_mutation_and_graph_break(self):
        def fn():
            x = torch.zeros(1)

            def subfunc():
                x[0] = backup

            if x[0] >= -1e5:
                pass

            backup = 1
            subfunc()
            return x

        cnts = torch._dynamo.testing.CompileCounter()
        opt_fn = torch.compile(fn, backend=cnts)
        expected = fn()
        actual = opt_fn()
        self.assertTrue(same(expected, actual))
        self.assertEqual(cnts.frame_count, 2)

    def test_closure_out_of_scope_cell_with_cond(self):
        # Test closure with out-of-scope cell variable, used in a cond
        # where the two branches read different closure variables
        from functorch.experimental.control_flow import cond

        def g(x):
            return x

        class ModuleCondDeep(torch.nn.Module):
            def forward(self, pred, x):
                return self._indirection(pred, x)

            def _indirection(self, pred, x):
                return self.indirection(pred, x)

            def indirection(self, pred, x):
                def true_fn(y):
                    return y + 2

                def false_fn(y):
                    return y - 2

                def shallow(x):
                    return x * 2

                def deep(x):
                    # y = g(x)
                    y = x
                    return cond(
                        x[0][0] > 0,
                        true_fn,
                        false_fn,
                        [y],
                    )

                return cond(pred, shallow, deep, [x])

        mod = ModuleCondDeep()
        opt_mod = torch.compile(mod, backend="eager")
        inp = torch.randn(3, 3)
        exp1 = mod(torch.tensor(False), inp)
        actual1 = opt_mod(torch.tensor(False), inp)
        exp2 = mod(torch.tensor(True), inp)
        actual2 = opt_mod(torch.tensor(True), inp)
        self.assertTrue(torch.allclose(exp1, actual1))
        self.assertTrue(torch.allclose(exp2, actual2))

    def test_closure_write_across_functions(self):
        z = 1
        k = 2

        def create_fn():
            def fn(x):
                nonlocal k, z
                k = z

            return fn

        def update_z_and_run_fn(fn, x):
            nonlocal z
            z = 3
            fn(x)
            return x.cos()

        @torch.compile(backend="eager")
        def foo(x):
            fn = create_fn()
            return update_z_and_run_fn(fn, x)

        x = torch.randn(1)
        foo(x)
        self.assertEqual(3, z)
        self.assertEqual(3, k)

    def test_free_var_and_local_name_collision(self):
        x = 10

        def make_func():
            def func():
                return x

            return func

        @torch.compile(backend="eager")
        def root(t):
            x = 0
            func = make_func()
            res = func()
            return t + 1, x, res

        res = root(torch.ones(1))
        self.assertTrue(torch.allclose(torch.ones(1) + 1, res[0]))
        self.assertEqual(0, res[1])
        self.assertEqual(10, res[2])

    def test_cell_captured_by_existing_func_but_not_root_frame(self):
        x = torch.ones(1)

        def get_inner():
            def inner():
                return x + x

            # Calling `inner` so Dynamo won't skip this frame.
            return inner(), inner

        @torch.compile
        def root():
            return get_inner()

        res, inner = root()
        self.assertTrue(torch.allclose(x + x, res))
        self.assertTrue(torch.allclose(inner(), res))

    def test_writes_to_cells_across_frames1(self):
        # This regression test was added when Dynamo accidentally had both
        # unboxed and normal modeling for pre-existing cells, and failed to
        # account for buffered writes when we read from the unboxed value.
        x = 0

        def inc_x():
            nonlocal x
            x += 1

        class MyObj:
            def inc_x_then_return_x(self, fn):
                fn()
                return x

        @torch.compile(backend="eager")
        def root(t):
            obj = MyObj()
            res = obj.inc_x_then_return_x(inc_x)
            return t + 1, res

        res = root(torch.zeros(1))
        self.assertTrue(torch.allclose(res[0], torch.ones(1)))
        self.assertEqual(res[1], 1)
        self.assertEqual(x, 1)

    def test_writes_to_cells_across_frames2(self):
        # This regression test was added when Dynamo didn't fully account for
        # already established `CellVariable` instance for pre-existing cell,
        # while encountering the same cell again (we should reuse the instance
        # rather than creating a new one). This caused buffered writes to escape
        # the newly created `CellVariable`.
        x = 0

        def inc_x_and_get_x(obj):
            nonlocal x
            x += 1
            return obj.get_x()

        class MyObj:
            def get_x(self):
                return x

        @torch.compile(backend="eager")
        def root(t):
            obj = MyObj()
            res = inc_x_and_get_x(obj)
            return t + 1, res

        res = root(torch.zeros(1))
        self.assertTrue(torch.allclose(res[0], torch.ones(1)))
        self.assertEqual(res[1], 1)
        self.assertEqual(x, 1)

    def test_write_to_cells_with_name_shadowing(self):
        x = 0
        y = x

        def make_x_get_set():
            # NOTE: this `x` is a different cell object than the outer `x`.
            x = y

            def set_x(v):
                nonlocal x
                x = v

            def get_x():
                return x

            return get_x, set_x

        get_x, set_x = make_x_get_set()

        @torch.compile(fullgraph=True)
        def fn(t):
            set_x(42)  # This sets the `x` created within `make_x_get_set`
            res = t + x  # This uses the `x` outside `make_x_get_set`.
            return res

        result = fn(torch.ones(1))
        inner_x = get_x()
        self.assertTrue(torch.allclose(result, torch.ones(1)))
        self.assertEqual(inner_x, 42)

    def test_existing_func_that_creates_capturing_nested_func(self):
        x = 0  # Captured by both `make_get_x` and `root`

        def make_get_x():
            def get_x():
                return x

            return get_x

        @torch.compile(backend="eager", fullgraph=True)
        def root(t):
            get_x = make_get_x()
            res = t + x
            return res, get_x

        res, get_x = root(torch.ones(1))
        self.assertTrue(torch.allclose(res, torch.ones(1)))
        self.assertEqual(0, get_x())
        x += 1
        self.assertEqual(1, get_x())

    def test_input_cell_mutation(self):
        def fn(x):
            x = x.cos()

            def inner():
                return x.sin()

            return inner()

        x = torch.ones(10)
        opt_fn = torch.compile(fn, fullgraph=True, backend="eager")
        ref = fn(x)
        res = opt_fn(x)
        self.assertEqual(res, ref)

    def test_top_package_import(self):
        def fn(x):
            import torch.fx

            assert not isinstance(x, torch.fx.Proxy)
            return torch.sin(x)

        x = torch.randn(4, 5)
        ref = fn(x)
        cnts = torch._dynamo.testing.CompileCounter()
        opt_fn = torch._dynamo.optimize_assert(cnts)(fn)
        res = opt_fn(x)
        self.assertTrue(same(ref, res))

    def test_typing_typevar(self):
        def fn(x):
            def sumt(y: torch.Tensor) -> torch.Tensor:
                return torch.sum(y)

            def foo(c: typing.Callable[[T], T], y: T) -> T:
                return c(y)

            return foo(sumt, x)

        x = torch.randn(3)
        ref = fn(x)
        cnts = torch._dynamo.testing.CompileCounter()
        opt_fn = torch._dynamo.optimize_assert(cnts)(fn)
        res = opt_fn(x)
        self.assertTrue(same(ref, res))
        self.assertEqual(cnts.frame_count, 1)

    def test_typing_union_and_optional(self):
        def fn(x):
            a = torch.jit.annotate(typing.Dict[str, typing.Optional[torch.Tensor]], {})
            b = torch.jit.annotate(
                typing.Dict[str, typing.Union[torch.Tensor, None]], {}
            )
            return a, b, x + 1

        x = torch.randn(3)
        ref = fn(x)
        opt_fn = torch.compile(fn, backend="eager", fullgraph=False)
        res = opt_fn(x)
        self.assertTrue(same(ref, res))

    def test_optimize_on_module(self):
        class MockModule(torch.nn.Module):
            def __init__(self) -> None:
                super().__init__()
                self.relu = torch.nn.ReLU()

            def custom_member(self):
                # Just for checking that Dynamo returned mod object can redirect
                # to this method
                pass

            def forward(self, x):
                return self.relu(x)

        cnts1 = torch._dynamo.testing.CompileCounter()
        mod = MockModule()
        optimized_mod = torch.compile(mod, backend=cnts1, fullgraph=True)

        a = torch.randn(10)
        ref = mod(a)
        res = optimized_mod(a)

        optimized_mod.custom_member()

        self.assertTrue(same(ref, res))

    def test_nested_optimize_decorator(self):
        cnts2 = torch._dynamo.testing.CompileCounter()
        cnts3 = torch._dynamo.testing.CompileCounter()

        @torch._dynamo.run()
        def fn1(x):
            return torch.sin(x) * 10

        @torch.compile(backend=cnts2, fullgraph=True)
        def fn2(x):
            return fn1(x) + 1

        @torch.compile(backend=cnts3, fullgraph=True)
        def fn3(x):
            return torch.relu(fn2(x))

        fn3(torch.randn(4, 5))
        self.assertEqual(cnts2.frame_count, 0)
        self.assertEqual(cnts3.frame_count, 1)
        self.assertEqual(cnts3.op_count, 4)

    def test_nested_optimize_run(self):
        cnts = torch._dynamo.testing.CompileCounter()

        @torch.compile(backend=cnts, fullgraph=True)
        def fn(x):
            return torch.relu(torch.cos(x) + torch.sin(x))

        fn(torch.randn(4))
        self.assertEqual(cnts.frame_count, 1)

        fn(torch.randn(4, 4))
        self.assertEqual(cnts.frame_count, 2)

        # Test that run works on a decorated fn
        fn = torch._dynamo.run(fn)
        fn(torch.randn(4, 4, 4))
        self.assertEqual(cnts.frame_count, 2)

    def test_nested_optimize(self):
        cnts1 = torch._dynamo.testing.CompileCounter()
        cnts2 = torch._dynamo.testing.CompileCounter()

        def fn(x):
            return torch.relu(torch.cos(x) + torch.sin(x))

        fn1 = torch.compile(fn, backend=cnts1, fullgraph=True)
        fn2 = torch.compile(fn1, backend=cnts2, fullgraph=True)

        # The first optimize in the nesting should be ignored
        fn2(torch.randn(4))
        self.assertEqual(cnts2.frame_count, 1)
        self.assertEqual(cnts1.frame_count, 0)

        # Since the fn code object is already compiled, calling fn1 should
        # directly call the compiled_fn callable.
        torch._dynamo.run()(fn1)(torch.randn(4))
        self.assertEqual(cnts1.frame_count, 0)

        # Test same behavior by reversing the calls
        torch._dynamo.reset()
        cnts1 = torch._dynamo.testing.CompileCounter()
        cnts2 = torch._dynamo.testing.CompileCounter()
        fn1 = torch.compile(fn, backend=cnts1, fullgraph=True)
        fn2 = torch.compile(fn1, backend=cnts2, fullgraph=True)
        fn1(torch.randn(4))
        self.assertEqual(cnts1.frame_count, 1)
        torch._dynamo.run()(fn2)(torch.randn(4))
        self.assertEqual(cnts2.frame_count, 0)

    def test_torch_size(self):
        cnts = torch._dynamo.testing.CompileCounter()

        def fn(x):
            output_size = torch.Size([10, 10])
            x = x.view(*output_size)
            return (x,)

        x = torch.randn(100, requires_grad=True)
        x_clone = x.clone()
        ref = fn(x)

        opt_fn = torch.compile(fn, backend=cnts, fullgraph=True)
        res = opt_fn(x_clone)

        self.assertTrue(same(ref, res))

    def test_torch_size_numel(self):
        cnts = torch._dynamo.testing.CompileCounter()

        def fn():
            return torch.Size([10, 8]).numel()

        opt_fn = torch.compile(fn, backend=cnts, fullgraph=True)
        num = torch.Size([10, 8]).numel()
        self.assertEqual(opt_fn(), num)

    def test_torch_size_numel_dynamic(self):
        cnts = torch._dynamo.testing.CompileCounter()

        def fn(x):
            return x.size().numel()

        opt_fn = torch.compile(fn, backend=cnts, fullgraph=True)
        x = torch.rand(10, 1, 8, 1)
        expect = fn(x)
        self.assertEqual(opt_fn(x), expect)

    def test_shape_type(self):
        cnts = torch._dynamo.testing.CompileCounter()

        def fn(x):
            return x + (type(x.shape) == torch.Size)

        opt_fn = torch.compile(fn, backend=cnts, fullgraph=True)
        x = torch.zeros(())
        self.assertEqual(opt_fn(x), fn(x))

    def test_size_dim(self):
        cnts = torch._dynamo.testing.CompileCounter()

        def fn(x, dim):
            return x.size(dim=dim)

        opt_fn = torch.compile(fn, backend=cnts, fullgraph=True)
        x = torch.empty([4, 9, 8])
        self.assertEqual(opt_fn(x, 1), 9)
        self.assertEqual(opt_fn(x, -2), 9)

    def test_stride_dim(self):
        cnts = torch._dynamo.testing.CompileCounter()

        def fn(x, dim):
            return x.stride(dim=dim)

        opt_fn = torch.compile(fn, backend=cnts, fullgraph=True)
        x = torch.empty([4, 9, 8])
        self.assertEqual(opt_fn(x, 0), 72)
        self.assertEqual(opt_fn(x, -2), 8)

    def test_torch_seed(self):
        from torch._dynamo.utils import counters

        cnts = torch._dynamo.testing.CompileCounter()
        counters.clear()

        def fn(x):
            attention_seed = int(torch.seed() % sys.maxsize)
            torch.manual_seed(attention_seed)
            return (x,)

        x = torch.randn(10, requires_grad=True)
        ref = fn(x)

        # Python code is needed here, since torch.manual_seed graph-breaks.
        # Refs: https://github.com/pytorch/pytorch/issues/107187
        opt_fn = torch.compile(fn, backend=cnts, fullgraph=False)
        res = opt_fn(x)

        self.assertTrue(same(ref, res))
        # Only the torch.seed call is turned into an FX graph.
        self.assertEqual(cnts.op_count, 1)
        self.assertEqual(cnts.frame_count, 1)
        # Graph breaks at manual_seed.
        self.assertEqual(len(counters["graph_break"]), 1)

    def test_is_tensor_like(self):
        cnts = torch._dynamo.testing.CompileCounter()

        def f(x):
            if torch.overrides.is_tensor_like(x):
                return (x * 2,)
            return (torch.ones(10) + x,)

        x = torch.randn(10)
        ref0 = f(x)
        ref1 = f(4)
        opt_f = torch.compile(f, backend=cnts, fullgraph=True)
        res0 = opt_f(x)
        res1 = opt_f(4)
        self.assertTrue(same(ref0, res0))
        self.assertTrue(same(ref1, res1))

    def test_is_tensor_like2(self):
        class MyTensor:
            @classmethod
            def __torch_function__(cls, func, types, args=(), kwargs=None):
                if kwargs is None:
                    kwargs = {}

                if func is torch.max:
                    return torch.tensor(123)
                return func(*args, **kwargs)

        def fn(x):
            if torch.overrides.is_tensor_like(x):
                return torch.max(x)
            else:
                return torch.zeros(1)

        x = MyTensor()
        ref0 = fn(x)
        ref1 = fn(4)
        opt_fn = torch.compile(fn, backend="eager")
        res0 = opt_fn(x)
        res1 = opt_fn(4)
        self.assertTrue(same(ref0, res0))
        self.assertTrue(same(ref1, res1))

    def test_tensor_data(self):
        def fn(x, y):
            return x[y.data]

        x = torch.rand(8)
        y = torch.ones(8).to(torch.int)
        ref = fn(x, y)
        opt_fn = torch.compile(fn, backend="eager", fullgraph=True)
        res = opt_fn(x, y)
        self.assertTrue(same(ref, res))

    def test_tensor_layout(self):
        def fn(x):
            return torch.zeros(
                [x.size()[0], x.size()[1]],
                dtype=x.dtype,
                layout=x.layout,
                device=x.device,
            )

        x = torch.rand(2, 3)
        ref = fn(x)
        opt_fn = torch.compile(fn, backend="eager", fullgraph=True)
        res = opt_fn(x)
        self.assertTrue(same(ref, res))

    def test_version_ci(self):
        # temporary test to check that the ci torch version is set correctly
        self.assertTrue(hasattr(torch, "_subclasses"))

    def test_slice_input(self):
        cnts = torch._dynamo.testing.CompileCounter()

        def getitem(a, idx):
            if isinstance(idx, slice):
                return (
                    torch.zeros(1),
                    a[idx]
                    + [
                        100,
                    ],
                )
            else:
                return (torch.zeros(1), a[idx])

        layers = list(range(10))
        ref0 = getitem(layers, slice(0, 2, 1))
        ref1 = getitem(layers, 2)
        ref2 = getitem(layers, slice(3, 8, 2))
        opt_getitem = torch.compile(getitem, backend=cnts, fullgraph=True)
        res0 = opt_getitem(layers, slice(0, 2, 1))
        res1 = opt_getitem(layers, 2)
        res2 = opt_getitem(layers, slice(3, 8, 2))

        self.assertTrue(ref0 == res0)
        self.assertTrue(ref1 == res1)
        self.assertTrue(ref2 == res2)

    def test_grad(self):
        cnts = torch._dynamo.testing.CompileCounter()

        def fn(a, b):
            out = a * b
            out.sum().backward()
            real_out = torch.sigmoid(a.grad + b)
            return real_out

        inps = [torch.randn(4, requires_grad=True) for _ in range(2)]
        for inp in inps:
            inp.grad = None
        ref = fn(*inps)

        for inp in inps:
            inp.grad = None
        opt_fn = torch.compile(fn, backend=cnts)
        res = opt_fn(*inps)

        self.assertTrue(same(ref, res))

    @torch._dynamo.config.patch(guard_nn_modules=True)
    def test_source_non_input_grad_access(self):
        # This test creates a model, and accesses the grads
        # from its parameter. This means that within dynamo,
        # the tensor we are reading the grad from HAS a source,
        # but is not known to graphargs.
        cnts = torch._dynamo.testing.CompileCounter()

        class TrivialModel(torch.nn.Module):
            def __init__(self) -> None:
                super(TrivialModel, self).__init__()
                self.linear = torch.nn.Linear(2, 1)

            def forward(self, x):
                return self.linear(x)

        def fn(a, b):
            outs = []
            for param in model.parameters():
                outs.append(torch.ones(param.grad.size()))
            return outs, param.grad + 1

        model = TrivialModel()
        # Eager
        a = torch.ones([2, 2], requires_grad=True)
        b = torch.ones([2, 2])
        out = model(a)
        out_sum = out.sum()
        out_sum.backward()
        ref = fn(a, b)

        # Compiled
        model = TrivialModel()
        a = torch.ones([2, 2], requires_grad=True)
        b = torch.ones([2, 2])
        out = model(a)
        out_sum = out.sum()
        out_sum.backward()

        opt_fn = torch.compile(fn, backend=cnts, fullgraph=True)
        res = opt_fn(a, b)

        self.assertTrue(same(ref, res))
        self.assertEqual(cnts.frame_count, 1)
        self.assertEqual(cnts.op_count, 3)

    def test_intermediary_tensor_grad_access(self):
        # This test creates a model, and accesses the grads
        # from its parameters and an entirely intermediary tensor.
        cnts = torch._dynamo.testing.CompileCounter()

        def fn(a, b):
            intermediary = torch.ones(2, 2)
            c = a + intermediary
            outs = []
            outs.append(intermediary.grad)
            return outs

        # Eager
        a = torch.ones([2, 2], requires_grad=True)
        b = torch.ones([2, 2])
        ref = fn(a, b)

        # Compiled
        a = torch.ones([2, 2], requires_grad=True)
        b = torch.ones([2, 2])
        opt_fn = torch.compile(fn, backend=cnts, fullgraph=True)
        res = opt_fn(a, b)
        self.assertTrue(same(ref, res))
        self.assertEqual(cnts.frame_count, 1)
        self.assertEqual(cnts.op_count, 2)

    def test_clone_sparse_input(self):
        for layout in [
            torch.sparse_coo,
            torch.sparse_csr,
            torch.sparse_csc,
            torch.sparse_bsr,
            torch.sparse_bsc,
        ]:
            for sparse_input in self.generate_simple_inputs(
                layout,
                device="cpu",
                dtype=torch.float64,
                index_dtype=torch.int64,
            ):
                # Invoke the dynamo clone input method directly.
                sparse_copy = torch._dynamo.utils.clone_input(sparse_input)
                # Make sure sparse clone is successful.
                self.assertEqual(sparse_input, sparse_copy)

    def test_tensor_is_contiguous(self):
        def fn(x):
            input = torch.randn((1, 16, 1, 1))
            weight = torch.randn((8, 16, 3, 3))
            weight = weight.to(memory_format=x)
            output = torch.conv2d(input, weight, None, (2, 1), (1, 1), (1, 1), 1)
            return output.is_contiguous(memory_format=x)

        opt_fn = torch.compile(fn, backend="eager")
        for x in [torch.contiguous_format, torch.channels_last]:
            self.assertEqual(fn(x), opt_fn(x))

    def test_python_slice(self):
        def f1(input):
            y = 0
            for i, x in enumerate(input[2:], 1):
                y = y + x
            return y

        def f2(input):
            y = 0
            for i, x in enumerate(input.shape[2:], 1):
                y = y + x
            return y

        cnts = torch._dynamo.testing.CompileCounter()
        opt_f1 = torch.compile(f1, backend=cnts)
        opt_f2 = torch.compile(f2, backend=cnts)
        res1 = opt_f1([1, 2, 3, 5])
        res2 = opt_f2(torch.rand([2, 3, 4, 5]))

        self.assertEqual(res1, 8)
        self.assertEqual(res2, 9)

    def test_enum_as_dict_key(self):
        class MyEnum(enum.Enum):
            FOO = 10
            BAR = 20

        def fn(x):
            y = x + 2
            z = {
                MyEnum.FOO: torch.tensor(1),
                MyEnum.BAR: 10,
                "MyEnum.BAR": torch.tensor(8),
                5: torch.rand(3),
            }
            torch._dynamo.graph_break()
            a = z[MyEnum.FOO] + z["MyEnum.BAR"]
            b = y * 2
            return a, b

        cnts = torch._dynamo.testing.CompileCounter()
        opt_fn = torch.compile(fn, backend=cnts)
        for _ in range(10):
            x = torch.rand(3)
            ref = fn(x)
            res = opt_fn(x)
            self.assertTrue(same(ref, res))
        self.assertEqual(cnts.frame_count, 2)

    def test_enum_as_dict_key_with_overloaded_str(self):
        class MyEnum(enum.Enum):
            FOO = 10
            BAR = 20

            def __str__(self):
                return self.value

        def fn(x):
            y = x + 2
            z = {
                MyEnum.FOO: torch.tensor(1),
                MyEnum.BAR: 10,
                "MyEnum.BAR": torch.tensor(8),
                5: torch.rand(3),
            }
            torch._dynamo.graph_break()
            a = z[MyEnum.FOO] + z["MyEnum.BAR"]
            b = y * 2
            return a, b

        cnts = torch._dynamo.testing.CompileCounter()
        opt_fn = torch.compile(fn, backend=cnts)
        for _ in range(10):
            x = torch.rand(3)
            ref = fn(x)
            res = opt_fn(x)
            self.assertTrue(same(ref, res))
        self.assertEqual(cnts.frame_count, 2)

    def test_const_dict_variable_python_type(self):
        from torch._dynamo.variables import ConstantVariable, ConstDictVariable

        make_key = ConstantVariable.create

        d1 = {
            make_key("a"): ConstantVariable.create(10),
            make_key("b"): ConstantVariable.create(20),
        }
        d2 = collections.OrderedDict(
            [
                (make_key("x"), ConstantVariable.create(12)),
                (make_key("y"), ConstantVariable.create(22)),
            ]
        )
        self.assertEqual(ConstDictVariable(d1).python_type(), dict)
        self.assertEqual(
            ConstDictVariable(d2, collections.OrderedDict).python_type(),
            collections.OrderedDict,
        )

    def test_builtin_subclasses_as_method_on_class_type(self):
        class Foo:
            def __init__(self, name):
                self.ame_ = name

            def get_name(self):
                return "Foo " + self.name_

        class Bar(Foo):
            def __init__(self, name):
                self.name_ = name

            def get_name(self):
                return "Bar " + self.name_

        class Baz(Foo):
            def __init__(self, name):  # noqa: B903
                self.name_ = name

            def get_name(self):
                return "Baz " + self.name_

        subs_of_foo_reg = Foo.__subclasses__()

        counter = CompileCounter()

        @torch._dynamo.optimize_assert(counter)
        def fn():
            return Foo.__subclasses__()

        subs_of_foo_optim = fn()

        self.assertEqual(len(subs_of_foo_reg), 2)
        self.assertEqual(subs_of_foo_reg, subs_of_foo_optim)

    def test_builtin_subclasses_as_method_on_var(self):
        class Foo:
            def __init__(self, name):
                self.name_ = name

            def get_name(self):
                return "Foo " + self.name_

        class Bar(Foo):
            def __init__(self, name):
                self.name_ = name

            def get_name(self):
                return "Bar " + self.name_

        class Baz(Bar):
            def __init__(self, name):
                self.name_ = name

            def get_name(self):
                return "Baz " + self.name_

        subs_of_foo_reg = Foo.__subclasses__()
        sub_of_foo_subclass_var_reg = subs_of_foo_reg[0].__subclasses__()

        sub_of_foo_subclass_var_optim = []
        counter = CompileCounter()

        @torch._dynamo.optimize_assert(counter)
        def fn():
            return Foo.__subclasses__()

        @torch._dynamo.optimize_assert(counter)
        def fn_single(subs_of_foo_optim):
            return subs_of_foo_optim[0].__subclasses__()

        subs_of_foo_optim = fn()
        sub_of_foo_subclass_var_optim = fn_single(subs_of_foo_optim)

        self.assertEqual(len(sub_of_foo_subclass_var_optim), 1)
        self.assertEqual(sub_of_foo_subclass_var_optim, sub_of_foo_subclass_var_reg)

    def test_builtin_str_on_user_defined_function(self):
        def another_fn():
            pass

        def fn():
            return "another_fn" in str(another_fn)

        opt_fn = torch.compile(fn, fullgraph=True)
        self.assertTrue(opt_fn())

    def test_enum_no_graphbreaks(self):
        class Foo(enum.Enum):
            FOO = 0
            BAR = 1

        def fn(x, foo):
            if foo is Foo.FOO:
                x = torch.add(x, 1.0)
            x = torch.mul(x, 1.0)
            return x

        x = torch.randn(1)
        cnts = torch._dynamo.testing.CompileCounter()
        opt_fn = torch.compile(fn, backend=cnts, fullgraph=True)
        opt_fn(x, Foo.FOO)
        self.assertEqual(cnts.op_count, 2)

        torch._dynamo.reset()
        cnts = torch._dynamo.testing.CompileCounter()
        opt_fn = torch.compile(fn, backend=cnts, fullgraph=True)
        opt_fn(x, Foo.BAR)
        self.assertEqual(cnts.op_count, 1)

    def test_repeat_interleave_graphbreaks(self):
        def fn_no_breaks(x):
            # no breaks on self_int
            x += 1
            x = torch.repeat_interleave(x, 2, 3)
            x += 1
            return x

        def fn_has_breaks(x):
            # breaks on self_Tensor
            x += 1
            x = torch.repeat_interleave(x, torch.tensor(2), 3)
            x += 1
            return x

        x = torch.randn([4, 16, 1, 64])

        cnts = torch._dynamo.testing.CompileCounter()
        opt_fn = torch.compile(fn_no_breaks, backend=cnts)
        opt_fn(x)
        self.assertEqual(cnts.frame_count, 1)

        torch._dynamo.reset()
        cnts = torch._dynamo.testing.CompileCounter()
        opt_fn = torch.compile(fn_has_breaks, backend=cnts)
        opt_fn(x)
        self.assertEqual(cnts.frame_count, 2)

    def test_id_guarded_class(self):
        class MyClass1:
            pass

        class MyClass2:
            pass

        def fn(x, y):
            return x + id(y) // 100000

        cnts = torch._dynamo.testing.CompileCounter()
        compiled_fn = torch.compile(backend=cnts, fullgraph=True)(fn)
        x = torch.randn(3)
        y = MyClass1
        self.assertEqual(fn(x, y), compiled_fn(x, y))
        self.assertEqual(cnts.frame_count, 1)

        # No recompile if still pass in the original class (MyClass1)
        x = torch.randn(3)
        y = MyClass1
        self.assertEqual(fn(x, y), compiled_fn(x, y))
        self.assertEqual(cnts.frame_count, 1)

        # Have to recompile if pass in new class (MyClass2)
        x = torch.randn(3)
        y = MyClass2
        self.assertEqual(fn(x, y), compiled_fn(x, y))
        self.assertEqual(cnts.frame_count, 2)

    def test_id_guarded_object(self):
        class UserDefinedObject:
            @torch.compile(backend="eager")
            def call(self, x, ref_id):
                self_id = id(self)
                if self_id == ref_id:
                    x = torch.mul(x, 1.0)
                else:
                    x = torch.mul(x, 0)
                return x

        # Make sure we do recompile when id(self) is executed on
        # different self objects.
        x = torch.ones(2)
        obj1 = UserDefinedObject()
        obj1_id = id(obj1)
        self.assertEqual(obj1.call(x, obj1_id), torch.ones(2))

        obj2 = UserDefinedObject()
        # if we do not install ID_MATCH: ___check_obj_id(L['self'], xxx) this fails.
        self.assertEqual(obj2.call(x, obj1_id), torch.zeros(2))

    def test_id_guarded_module(self):
        class M(torch.nn.Module):
            def forward(self, x, ref_id):
                self_id = id(self)
                if self_id == ref_id:
                    x = torch.mul(x, 1.0)
                else:
                    x = torch.mul(x, 0)
                return x

        cnts = torch._dynamo.testing.CompileCounter()

        # Make sure we do recompile when id(self) is executed on
        # different self objects.
        x = torch.ones(2)
        m1 = M()
        m1_id = id(m1)
        opt_m1 = torch.compile(m1, backend=cnts, fullgraph=True)
        self.assertEqual(opt_m1(x, m1_id), torch.ones(2))
        self.assertEqual(opt_m1(x, m1_id), torch.ones(2))

        self.assertEqual(cnts.frame_count, 1)
        self.assertEqual(cnts.op_count, 1)

        m2 = M()
        opt_m2 = torch.compile(m2, backend=cnts, fullgraph=True)
        # if we do not install ID_MATCH: ___check_obj_id(L['self'], xxx) this fails.
        self.assertEqual(opt_m2(x, m1_id), torch.zeros(2))
        self.assertEqual(cnts.frame_count, 2)
        self.assertEqual(cnts.op_count, 2)

    def test_id_tensor(self):
        class M(torch.nn.Module):
            def __init__(self):
                super().__init__()
                self.y1 = torch.ones(2)
                self.y2 = torch.zeros(2)
                self.ref_y1_id = id(self.y1)
                self.ref_y2_id = id(self.y2)

            def forward(self, x, ref_id):
                if ref_id == id(self.y1):
                    x = torch.mul(x, self.y1)
                else:
                    x = torch.mul(x, self.y2)
                return x

        cnts = torch._dynamo.testing.CompileCounter()

        x = torch.ones(2)
        m = M()
        opt_m = torch.compile(m, backend=cnts, fullgraph=True)

        self.assertEqual(opt_m(x, m.ref_y1_id), torch.ones(2))
        self.assertEqual(cnts.frame_count, 1)

        self.assertEqual(opt_m(x, m.ref_y2_id), torch.zeros(2))
        self.assertEqual(cnts.frame_count, 2)

    def test_id_of_nn_module(self):
        class M(torch.nn.Module):
            def forward(self, x, ref_id):
                self_id = id(self)
                if self_id == ref_id:
                    x = torch.mul(x, 1.0)
                x = torch.add(x, 1.0)
                return x

        m = M().eval()
        data = torch.randn(1)
        cnts = torch._dynamo.testing.CompileCounter()
        correct_ref_id = id(m)
        opt_m = torch.compile(m, backend=cnts, fullgraph=True)
        opt_m(data, correct_ref_id)
        # Extra op is the recorded equality test (although once
        # the trace is flattened this is dead!)
        if torch._dynamo.config.assume_static_by_default:
            self.assertExpectedInline(cnts.op_count, """2""")
        else:
            self.assertExpectedInline(cnts.op_count, """2""")

        torch._dynamo.reset()
        cnts = torch._dynamo.testing.CompileCounter()
        incorrect_ref_id = id(m) + 1
        opt_m = torch.compile(m, backend=cnts, fullgraph=True)
        opt_m(data, incorrect_ref_id)
        if torch._dynamo.config.assume_static_by_default:
            self.assertExpectedInline(cnts.op_count, """1""")
        else:
            self.assertExpectedInline(cnts.op_count, """1""")

    def test_inline_func_jump_on_tensor_condition(self):
        def f1(input):
            if input == 0:
                return input + 1
            else:
                return input + 2

        def f2(input):
            return f1(input)

        cnts = torch._dynamo.testing.CompileCounter()
        opt_f2 = torch.compile(f2, backend=cnts)
        res1 = opt_f2(torch.tensor([1.0]))
        res2 = opt_f2(torch.tensor([0.0]))

        self.assertEqual(res1, 3)
        self.assertEqual(res2, 1)

    def test_set_discard(self):
        def fn(y):
            x = set(["bar"])
            x.discard("bar")
            x.discard("foo")
            return y + len(x)

        cnts = torch._dynamo.testing.CompileCounter()
        opt_fn = torch.compile(fn, backend=cnts, fullgraph=True)
        x = torch.randn(3)
        self.assertEqual(opt_fn(x), x)
        self.assertEqual(cnts.op_count, 1)

    def test_set_update(self):
        @torch.compile(backend="eager", fullgraph=True)
        def run(x, int_set, int_list):
            int_set.update(map(int, int_list))
            return x + 1

        int_set = set()
        int_list = [1, 2, 1]
        res = run(torch.ones(1), int_set, int_list)
        self.assertTrue(same(res, torch.ones(1) + 1))
        self.assertEqual(int_set, set([1, 2]))
        self.assertEqual(int_list, [1, 2, 1])

    def test_frozenset_torch_func_contains(self):
        funcs = frozenset([torch.add])

        def fn(x, func):
            if func in funcs:
                x = torch.add(x, 1.0)
            x = torch.mul(x, 1.0)
            return x

        x = torch.randn(1)
        cnts = torch._dynamo.testing.CompileCounter()
        opt_fn = torch.compile(fn, backend=cnts, fullgraph=True)
        opt_fn(x, torch.add)
        self.assertEqual(cnts.op_count, 2)

        torch._dynamo.reset()
        cnts = torch._dynamo.testing.CompileCounter()
        opt_fn = torch.compile(fn, backend=cnts, fullgraph=True)
        opt_fn(x, torch.mul)
        self.assertEqual(cnts.op_count, 1)

    def test_inline_list_mutation(self):
        def f1(x):
            x.append(torch.ones(8))
            return x

        def f2():
            x = [torch.ones(6)]
            f1(x)
            return x

        res1 = f2()
        cnts = torch._dynamo.testing.CompileCounter()
        opt_f2 = torch.compile(f2, backend=cnts)
        res2 = opt_f2()
        self.assertTrue(same(res1, res2))

    def test_inline_dict_mutation(self):
        def f1(d):
            d["c"] = d["a"] + d.pop("b")
            return d

        def f2():
            d = {"a": torch.ones(5), "b": torch.ones(5)}
            f1(d)
            return d

        res1 = f2()
        cnts = torch._dynamo.testing.CompileCounter()
        opt_f2 = torch.compile(f2, backend=cnts)
        res2 = opt_f2()
        self.assertTrue(same(res1, res2))

    def test_inline_local_dict_clear(self):
        def f(d):
            d.clear()
            return d

        inp = {"a": torch.randn(2, 2), "b": torch.randn(2, 2)}
        out = torch.compile(f, backend="eager", fullgraph=True)(inp)
        self.assertEqual(len(out), 0)
        self.assertEqual(len(inp), 0)

    def test_inline_module_attr_dict_clear(self):
        class MyMod(torch.nn.Module):
            def __init__(self) -> None:
                super().__init__()
                self.a = {"a": torch.randn(2, 2), "b": torch.randn(2, 2)}

            def forward(self):
                self.a.clear()
                return self.a

        m = MyMod()
        out = torch.compile(m, backend="eager", fullgraph=True)()
        self.assertEqual(len(out), 0)
        self.assertEqual(len(m.a), 0)

    def test_inline_user_defined_dict_attr_clear(self):
        class MyMod:
            def __init__(self) -> None:
                self.a = {"a": torch.randn(2, 2), "b": torch.randn(2, 2)}

        def f(obj, inp):
            ret = len(obj.a) + inp
            obj.a.clear()
            return obj.a, ret

        m = MyMod()
        before_len = len(m.a)
        t_inp = torch.ones(1)
        d, ret = torch.compile(f, backend="eager", fullgraph=True)(m, t_inp)
        self.assertEqual(len(m.a), 0)
        self.assertEqual(len(d), 0)
        self.assertEqual(ret, t_inp + before_len)

    def test_recursive_inline_list_mutation(self):
        def f1(x, y):
            x.append(torch.tensor([1.1]))
            y.append(torch.tensor([1.2]))
            return x, y

        def f2(x, y):
            x.append(torch.tensor([2.1]))
            y.append(torch.tensor([2.2]))
            f1(x, y)
            return x, y

        def f3(x):
            x.append(torch.tensor([3.1]))
            y = [torch.tensor([3.2])]
            f2(x, y)
            return x, y

        def f4():
            x = [torch.tensor([4.1])]
            return f3(x)

        res1 = f4()
        cnts = torch._dynamo.testing.CompileCounter()
        opt_f4 = torch.compile(f4, backend=cnts)
        res2 = opt_f4()
        self.assertTrue(same(res1, res2))

    def test_sample_input(self):
        from torch.testing._internal.common_methods_invocations import SampleInput

        def fn(sample):
            if isinstance(sample.input, torch.Tensor):
                return sample.input * 2
            return torch.zeros(())

        sample = SampleInput(torch.ones(2))
        ref = fn(sample)

        opt_fn = torch.compile(fn, backend="eager")
        res = opt_fn(sample)

        self.assertTrue(same(ref, res))

    @skipIfWindows(
        msg="TODO(xuhancn): confirm, AssertionError: tensor([0.0290, 0.4019, 0.2598, 0.3666]) is not None"
    )
    def test_release_input_memory(self):
        x = torch.rand([4])
        x_ref = weakref.ref(x)

        cnts = torch._dynamo.testing.CompileCounter()

        @torch.compile(backend=cnts)
        def foo(x):
            return x + x

        out = foo(x)
        self.assertTrue(same(out, x + x))
        del x
        self.assertIs(x_ref(), None)

    @skipIfWindows(
        msg="TODO: (xuhancn) conform, AssertionError: Linear(in_features=10, out_features=10, bias=True) is not None"
    )
    def test_release_module_memory(self):
        mod = torch.nn.Linear(10, 10)
        x = torch.rand([10, 10])
        mod_weight_ref = weakref.ref(mod.weight)
        mod_ref = weakref.ref(mod)

        # Modules that are passed into torch._dynamo optimized functions
        # will normally be held onto through the generated GraphModule,
        # which contains the modules. remove the reference in this backend
        # and test that no additional references are being held.
        class NoLeakBackend:
            def __call__(self, gm: torch.fx.GraphModule, example_inputs):
                gm.mod = None

                def foo(*args, **kwargs):
                    return (1,)

                return foo

        no_leak_backend = NoLeakBackend()

        @torch.compile(backend=no_leak_backend)
        def foo(mod, x):
            return mod(x)

        foo(mod, x)
        del mod
        del x
        self.assertIsNone(mod_ref(), None)
        self.assertIsNone(mod_weight_ref(), None)

    @skipIfWindows(msg="TODO: (xuhancn) conform, AssertionError: False is not true")
    def test_release_scope_memory(self):
        def inner(y):
            y

        inner = torch.compile(inner, backend="eager")

        p_ref = None

        x = torch.randn((10, 10))
        inner(x)

        p_ref = weakref.ref(x)
        self.assertTrue(p_ref() is not None)
        del x
        self.assertTrue(p_ref() is None)

    def test_update_locals_and_stack_uses_shared_cache(self):
        def fn(x):
            perm = [0, 3, 5]
            perm = list(range(min(perm))) + perm
            perm.extend(i for i in range(x.dim()) if i not in perm)
            return perm

        x = torch.rand([2, 2, 2, 2, 2, 2])
        res1 = fn(x)
        cnts = torch._dynamo.testing.CompileCounter()
        opt_fn = torch.compile(fn, backend=cnts)
        res2 = opt_fn(x)
        self.assertTrue(same(res1, res2))

    def test_side_effects_codegen_update_mutated(self):
        # codegen to update mutated variables with side effect
        # should after stack value's codegen
        def f1(x):
            alist = [x]
            alist.append(x + 1)
            alist[0].sum().item()  # graph break
            res = alist.pop()
            res.sum().item()  # graph break
            return res

        def f2(a, b):
            d = {"a": a + 1, "b": b + 2}
            x = d.pop("b")
            x.sum().item()  # graph break
            y = d["a"] + x
            y.sum().item()  # graph break
            d["c"] = y
            return d

        x = torch.rand([2, 3])
        a = torch.rand([5, 6])
        b = torch.rand([5, 6])
        res11 = f1(x)
        res21 = f2(a, b)
        cnts = torch._dynamo.testing.CompileCounter()
        opt_f1 = torch.compile(f1, backend=cnts)
        opt_f2 = torch.compile(f2, backend=cnts)
        res12 = opt_f1(x)
        res22 = opt_f2(a, b)
        self.assertTrue(same(res11, res12))
        self.assertTrue(same(res21, res22))

    def test_list_append_return_none(self):
        def fn(x):
            alist = []
            blist = alist.append(x + 1)
            return alist, blist

        x = torch.tensor([2.3])
        res = fn(x)
        cnts = torch._dynamo.testing.CompileCounter()
        opt_fn = torch.compile(fn, backend=cnts)
        res2 = opt_fn(x)
        self.assertEqual(res, res2)

    @patch.object(torch._dynamo.config, "capture_scalar_outputs", True)
    def test_tensor_ctor_list_of_tensor(self):
        def fn(x):
            return torch.tensor([x], dtype=torch.int64)

        x = torch.tensor(20)
        res = fn(x)
        cnts = torch._dynamo.testing.CompileCounter()
        opt_fn = torch.compile(fn, backend=cnts)
        res2 = opt_fn(x)
        self.assertEqual(res, res2)
        self.assertEqual(cnts.frame_count, 1)

    def test_tensor_types(self):
        def fn(dtype, tensor_type):
            x = torch.empty(4, dtype=dtype)
            assert isinstance(x, tensor_type)

        opt_fn = torch.compile(fn, backend="eager")
        opt_fn(torch.float32, torch.FloatTensor)
        opt_fn(torch.float64, torch.DoubleTensor)
        opt_fn(torch.float16, torch.HalfTensor)
        opt_fn(torch.bfloat16, torch.BFloat16Tensor)
        opt_fn(torch.uint8, torch.ByteTensor)
        opt_fn(torch.int8, torch.CharTensor)
        opt_fn(torch.int64, torch.LongTensor)
        opt_fn(torch.int, torch.IntTensor)
        opt_fn(torch.int16, torch.ShortTensor)
        opt_fn(torch.bool, torch.BoolTensor)

    def test_nan(self):
        def f(x, n):
            return x * 2 + n

        x = torch.randn(4)
        n = float("nan")

        cnts = torch._dynamo.testing.CompileCounter()
        opt_f = torch.compile(f, backend=cnts)
        opt_f(x, n)
        opt_f(x, n)
        self.assertEqual(cnts.frame_count, 1)

    @patch.object(torch._dynamo.config, "capture_scalar_outputs", True)
    def test_item(self):
        class MyMod(torch.nn.Module):
            def forward(self, x):
                z = torch.max(x)
                return z.int().item()

        x = torch.tensor([[10.6763, 11.7445, -2.2369]])
        model = MyMod()
        y = torch.compile(model, backend="eager", fullgraph=True)(x)

        self.assertEqual(y, 11)

    @patch.object(torch._dynamo.config, "capture_scalar_outputs", True)
    def test_item_changes(self):
        class MyMod(torch.nn.Module):
            def forward(self, x):
                z = torch.max(x)
                return z.int().item()

        x = torch.tensor([[10.6763, 11.7445, -2.2369]])
        model = MyMod()
        opt_model = torch.compile(model, backend="eager", fullgraph=True)
        y = opt_model(x)
        z = opt_model(torch.tensor([[y - 5, y + 10, y + 50]]))

        self.assertEqual(y, 11)
        self.assertEqual(z, 61)

    @patch.object(torch._dynamo.config, "capture_scalar_outputs", True)
    def test_item_changes_new_shape(self):
        class MyMod(torch.nn.Module):
            def forward(self, x):
                z = torch.max(x)
                return z.int().item()

        x = torch.tensor([[10.6763, 11.7445, -2.2369]])
        model = MyMod()
        opt_model = torch.compile(model, backend="eager", fullgraph=True)
        y = opt_model(x)
        z = opt_model(torch.tensor([[y - 5, y + 50], [y + 5, y - 50]]))

        self.assertEqual(y, 11)
        self.assertEqual(z, 61)

    @unittest.skip("https://github.com/pytorch/pytorch/issues/99726")
    def test_cross_entropy_loss_fancy_ctor1(self):
        rand_5 = torch.randn(5)
        rand_3_5 = torch.randn(3, 5)
        target = torch.empty(3, dtype=torch.long).random_(5)

        loss = torch.nn.CrossEntropyLoss(
            weight=rand_5, reduce=False, label_smoothing=0.5
        )
        opt_loss = torch.compile(loss, backend="eager", fullgraph=True)
        input = rand_3_5
        dynamo_output = opt_loss(input, target)

        loss = torch.nn.CrossEntropyLoss(
            weight=rand_5, reduce=False, label_smoothing=0.5
        )
        input = rand_3_5
        output = loss(input, target)

        self.assertTrue(torch.allclose(dynamo_output, output))

    def test_cross_entropy_loss_fancy_ctor2(self):
        rand_3_5 = torch.randn(3, 5)
        target = torch.empty(3, dtype=torch.long).random_(5)

        loss = torch.nn.CrossEntropyLoss(reduce=False, label_smoothing=0.5)
        opt_loss = torch.compile(loss, backend="eager", fullgraph=True)
        input = rand_3_5
        dynamo_output = opt_loss(input, target)

        loss = torch.nn.CrossEntropyLoss(reduce=False, label_smoothing=0.5)
        input = rand_3_5
        output = loss(input, target)

        self.assertTrue(torch.allclose(dynamo_output, output))

    def test_cross_entropy_loss_simple_ctor(self):
        output = None
        rand_3_5 = torch.randn(3, 5)
        target = torch.empty(3, dtype=torch.long).random_(5)

        loss = torch.nn.CrossEntropyLoss()
        opt_loss = torch.compile(loss, backend="eager", fullgraph=True)
        input = rand_3_5
        dynamo_output = opt_loss(input, target)

        loss = torch.nn.CrossEntropyLoss()
        input = rand_3_5
        output = loss(input, target)

        self.assertTrue(torch.allclose(dynamo_output, output))

    def test_nn_functional_reduction(self):
        def fn(loss, reduction):
            reduction_enum = F._Reduction.get_enum(reduction)
            if reduction_enum == 0:
                return loss
            elif reduction_enum == 1:
                return loss.mean()
            elif reduction_enum == 2:
                return loss.sum()

        x = torch.rand([3, 5])
        y = "mean"
        ref = fn(x, y)
        opt_fn = torch.compile(fn, backend="eager", fullgraph=True)
        res = opt_fn(x, y)
        self.assertTrue(torch.allclose(ref, res))

    def test_large_reduction_list(self):
        dtype = torch.float32
        device = "cpu"

        def check_sum_all(tensor: torch.Tensor) -> None:
            pylist = tensor.reshape(-1).tolist()
            self.assertTrue(same(tensor.sum(), torch.tensor(sum(pylist))))

        check_sum_all(torch.randn(200000, dtype=dtype, device=device))

    def test_raise_on_backend_error(self):
        def my_compiler(gm, _):
            raise RuntimeError("duck!")

        @torch.compile(backend=my_compiler)
        def fn(a, b):
            return a + b / (a - b)

        self.assertRaises(
            torch._dynamo.exc.BackendCompilerFailed,
            lambda: fn(torch.randn(10), torch.randn(10)),
        )

    def test_named_parameters(self):
        n_embd = 768
        block_size = 128
        vocab_size = 65
        embd_pdrop = 0.1

        class MyModel2(torch.nn.Module):
            def __init__(self) -> None:
                super().__init__()
                self.tok_emb = torch.nn.Embedding(vocab_size, n_embd)
                self.pos_emb = torch.nn.Parameter(torch.zeros(1, block_size, n_embd))
                self.drop = torch.nn.Dropout(embd_pdrop)

            def forward(self, x):
                return x

        class MyModel(torch.nn.Module):
            def __init__(self) -> None:
                super().__init__()
                self.tok_emb = torch.nn.Embedding(vocab_size, n_embd)
                self.pos_emb = torch.nn.Parameter(torch.zeros(1, block_size, n_embd))
                self.drop = torch.nn.Dropout(embd_pdrop)
                self.submod2 = MyModel2()

            def forward(self, x):
                return x

        # Regular
        params = []
        mod = MyModel()
        actual_params = list(mod.named_parameters())

        @torch.compile(backend="eager", fullgraph=True)
        def fn():
            return list(mod.named_parameters())

        params = fn()

        self.assertEqual(len(actual_params), len(params))
        for idx in range(len(params)):
            k_a, v_a = actual_params[idx]
            k, v = params[idx]
            self.assertEqual(k_a, k)
            self.assertTrue(torch.allclose(v_a, v))

        # Prefix
        params = []
        mod = MyModel()
        actual_params = list(mod.named_parameters(prefix="foo"))

        @torch.compile(backend="eager", fullgraph=True)
        def fn1():
            return list(mod.named_parameters(prefix="foo"))

        params = fn1()

        self.assertEqual(len(actual_params), len(params))
        for idx in range(len(params)):
            k_a, v_a = actual_params[idx]
            k, v = params[idx]
            self.assertEqual(k_a, k)
            self.assertTrue(torch.allclose(v_a, v))

    @torch._dynamo.config.patch(guard_nn_modules=True)
    def test_module_complex_iter(self):
        n_embd = 768
        block_size = 128
        vocab_size = 65
        embd_pdrop = 0.1

        class FakeGPT(torch.nn.Module):
            def __init__(self) -> None:
                super().__init__()
                self.tok_emb = torch.nn.Embedding(vocab_size, n_embd)
                self.pos_emb = torch.nn.Parameter(torch.zeros(1, block_size, n_embd))
                self.drop = torch.nn.Dropout(embd_pdrop)
                self.ln_f = torch.nn.LayerNorm(n_embd)
                self.head = torch.nn.Linear(n_embd, vocab_size, bias=False)

                self.block_size = block_size
                self.names = []

            def forward(self, idx, targets=None):
                b, t = idx.size()
                assert t <= self.block_size, (
                    "Cannot forward, model block size is exhausted."
                )

                # forward the GPT model
                token_embeddings = self.tok_emb(
                    idx
                )  # each index maps to a (learnable) vector
                position_embeddings = self.pos_emb[
                    :, :t, :
                ]  # each position maps to a (learnable) vector
                x = self.drop(token_embeddings + position_embeddings)
                x = self.blocks(x)
                x = self.ln_f(x)
                logits = self.head(x)

                # if we are given some desired targets also calculate the loss
                loss = None
                if targets is not None:
                    loss = F.cross_entropy(
                        logits.view(-1, logits.size(-1)), targets.view(-1)
                    )

                return logits, loss

            def foo(self, memo=None, prefix="", remove_duplicate=False):
                for mn, m in self.named_modules(
                    memo=memo, prefix=prefix, remove_duplicate=remove_duplicate
                ):
                    for pn, p in self.named_parameters():
                        fpn = f"{mn}.{pn}" if mn else pn
                        self.names.append(fpn)

        # Test plain recurse
        model_a = FakeGPT()
        model_a.foo()
        a_names = model_a.names

        model_b = FakeGPT()
        opt_model_b = torch.compile(model_b, backend="eager", fullgraph=True)
        opt_model_b.foo()

        self.assertEqual(a_names, model_b.names)

        # Test with prefix
        model_a = FakeGPT()
        model_a.foo(prefix="abc")
        a_names = model_a.names

        model_b = FakeGPT()
        opt_model_b = torch.compile(model_b, backend="eager", fullgraph=True)
        opt_model_b.foo(prefix="abc")

        self.assertEqual(a_names, model_b.names)

    def test_numpy_variable_isinstance(self):
        def fn(x, m):
            if isinstance(m, np.ndarray):
                return x + 1
            else:
                return x - 1

        x = torch.tensor([2.3])
        m = np.array([1, 2, 3])
        ref = fn(x, m)
        cnts = torch._dynamo.testing.CompileCounter()
        opt_fn = torch.compile(fn, backend=cnts)
        res = opt_fn(x, m)
        self.assertEqual(ref, res)

        # Test now the other path
        ref = fn(x, x)
        res = opt_fn(x, x)
        self.assertEqual(ref, res)

    def test_tensor_dot_grad_no_graph_break(self):
        def fn(a, b):
            y = 3 * a**3 - b**2
            y.backward(gradient=torch.tensor([1.0, 1.0]))
            b.grad.zero_()
            return a.grad, b.grad

        a = torch.tensor([2.0, 3.0], requires_grad=True)
        b = torch.tensor([6.0, 4.0], requires_grad=True)
        cnts = torch._dynamo.testing.CompileCounter()
        opt_fn = torch.compile(fn, backend=cnts)
        _, b_grad = opt_fn(a, b)
        self.assertTrue(same(b_grad, torch.tensor([0.0, 0.0])))
        self.assertEqual(cnts.frame_count, 2)

    def test_torch_nn_parameter_isinstance(self):
        def fn(x):
            a = torch.nn.Parameter(torch.rand(2, 3))
            if isinstance(a, torch.Tensor):
                return x + 1
            else:
                return x - 1

        x = torch.tensor([2.5])
        ref = fn(x)
        opt_fn = torch.compile(fn, backend="eager")
        res = opt_fn(x)
        self.assertEqual(ref, res)

    def _optimize_then_check_exp(
        self, foo, args, cnt, exp_out, exp_frame_count, exp_n_cached_backend
    ):
        opt_out = torch.compile(foo, backend=cnt)(*args)
        self.assertEqual(exp_out, opt_out)
        self.assertEqual(cnt.frame_count, exp_frame_count)

    def test_backend_match_guard(self):
        x = torch.randn([3, 4])

        def foo(x):
            return x.sin() + x.cos()

        def foo_graph_break(x):
            a = x.sin()
            torch._dynamo.graph_break()
            b = x.cos()
            return a + b

        eager_record_backend = torch._dynamo.testing.EagerAndRecordGraphs()
        backends = [eager_record_backend, "eager"]

        # We intentionally don't reset dynamo for each backend so that we can test
        # 1. dynamo doesn't recompile when backend stays the same, i.e. frame_count doesn't increase
        # 2. dynamo recompiles when backend changes, i.e. frame_count is non-zero for next backend
        def test_recompile(foo, *, exp_frame_count):
            eager_result = foo(x)
            for i, backend in enumerate(backends):
                cnt = torch._dynamo.testing.CompileCounterWithBackend(backend)
                # Run opt_f multiple times to make sure dynamo doesn't recompile.
                # Specifically, frame_count doesn't increase
                # the number of cached backends is i + 2 because we have the optimizing backend + None
                self._optimize_then_check_exp(
                    foo, (x,), cnt, eager_result, exp_frame_count, i + 2
                )
                self._optimize_then_check_exp(
                    foo, (x,), cnt, eager_result, exp_frame_count, i + 2
                )
                self._optimize_then_check_exp(
                    foo, (x,), cnt, eager_result, exp_frame_count, i + 2
                )

        test_recompile(foo, exp_frame_count=1)
        torch._dynamo.reset()
        test_recompile(foo_graph_break, exp_frame_count=2)

    def test_backend_match_guard_multi_threads(self):
        x = torch.randn([3, 4])

        def foo(x):
            return x.sin() + x.cos()

        def compile_then_check_exp(foo, args, cnt, eager_result, exp_frame_count):
            for i in range(3):
                opt_out = torch.compile(foo, backend=cnt)(*args)
                self.assertEqual(opt_out, eager_result)
            self.assertEqual(cnt.frame_count, exp_frame_count)
            thread_success[threading.current_thread()] = True

        eager_record_backend = torch._dynamo.testing.EagerAndRecordGraphs()
        backends = [eager_record_backend, "eager"]

        # Test dynamo recompiles but only caches a single backend for each thread
        eager_result = foo(x)
        # cnt and None
        exp_frame_count = 1
        threads = []
        thread_success = {}
        for i, backend in enumerate(backends):
            cnt = torch._dynamo.testing.CompileCounterWithBackend(backend)
            thread = threading.Thread(
                target=compile_then_check_exp,
                args=(
                    foo,
                    (x,),
                    cnt,
                    eager_result,
                    exp_frame_count,
                ),
            )
            threads.append(thread)
            thread.start()

        # Wait for all threads to finish
        for thread in threads:
            thread.join()

        self.assertEqual(len(thread_success), len(threads))

    def test_dynamo_min_operator_with_shape(self):
        @torch.compile(backend="eager", fullgraph=True)
        def f(x, a):
            return min(x.shape[0], a)

        result = f(torch.ones(6), 3)
        self.assertEqual(result, 3)

    def test_onnx_shape_as_tensor(self):
        @torch.compile(backend="eager", fullgraph=True)
        def f(x):
            return 1 + torch._shape_as_tensor(x)[0]

        gm, _ = torch._dynamo.export(f)(torch.ones(6))

        input_one_dim = torch.ones(6)
        input_two_dims = torch.ones(7, 4)
        self.assertEqual(f(input_one_dim), 7)
        self.assertEqual(f(input_two_dims), 8)
        self.assertEqual(f(input_two_dims), 8)

        @torch.compile(backend="eager", fullgraph=True)
        def f_onnx(x):
            return 1 + torch.onnx.operators.shape_as_tensor(x)[0]

        self.assertEqual(f_onnx(input_one_dim), 7)
        self.assertEqual(f_onnx(input_two_dims), 8)
        self.assertEqual(f_onnx(input_two_dims), 8)

    def test_cond(self):
        from functorch.experimental.control_flow import cond

        def true_fn(x):
            return x.sin()

        def false_fn(x):
            return x.cos()

        def f(pred, x):
            return cond(pred, true_fn, false_fn, [x])

        opt_fn = torch.compile(f, backend="eager")
        a = opt_fn(torch.tensor(False), torch.tensor([0.25, 0.25]))
        self.assertTrue(same(torch.cos(torch.tensor([0.25, 0.25])), a))
        b = opt_fn(torch.tensor(True), torch.tensor([0.25, 0.25]))
        self.assertTrue(same(torch.sin(torch.tensor([0.25, 0.25])), b))

    def test_cond_with_quantization(self):
        from functorch.experimental.control_flow import cond

        class MyModule(torch.nn.Module):
            def __init__(self) -> None:
                super().__init__()
                example_inputs = (torch.randn(5, 5),)
                self.model = torch.nn.Linear(5, 5)
                self.quantized_model = prepare_qat_fx(
                    self.model, qconfig_dict, example_inputs=example_inputs
                )

            def forward(self, pred, x):
                def true_fn(x):
                    return x.sin() + self.quantized_model(x)

                def false_fn(x):
                    return x.cos() + self.model(x)

                return cond(pred, true_fn, false_fn, [x])

        module = MyModule()
        opt_m = torch.compile(module, backend="eager", fullgraph=True)
        x = torch.rand((5, 5))
        pred = torch.tensor(True)
        self.assertTrue(same(module(pred, x), opt_m(pred, x)))
        pred = torch.tensor(False)
        self.assertTrue(same(module(pred, x), opt_m(pred, x)))

    def test_map_with_quantization(self):
        from functorch.experimental.control_flow import map

        class MyModule(torch.nn.Module):
            def __init__(self) -> None:
                super().__init__()
                example_inputs = (torch.randn(5, 5),)
                self.model = torch.nn.Linear(5, 5)
                self.quantized_model = prepare_qat_fx(
                    self.model, qconfig_dict, example_inputs=example_inputs
                )

            def forward(self, x):
                def body(x):
                    return x.sin() + self.quantized_model(x)

                return map(body, x)

        module = MyModule()
        opt_m = torch.compile(module, backend="eager", fullgraph=True)
        x = torch.rand((5, 5))
        self.assertTrue(same(module(x), opt_m(x)))

    def test_cond_side_effects(self):
        from functorch.experimental.control_flow import cond

        c = 0

        def true_fn(x):
            return x - c

        def false_fn(x):
            return x + c

        def f(pred, x):
            nonlocal c
            c = 1
            return cond(pred, true_fn, false_fn, [x])

        opt_fn = torch.compile(f, backend="eager")
        c = 0
        a = opt_fn(torch.tensor(False), torch.tensor([0.25, 0.25]))
        self.assertTrue(same(torch.tensor([1.25, 1.25]), a))

    def test_map_side_effects(self):
        from functorch.experimental.control_flow import map

        class Module(torch.nn.Module):
            def __init__(self) -> None:
                super().__init__()
                self.w = torch.tensor(1)

            def forward(self, xs):
                def body(x):
                    self.w += 1
                    return x

                return map(body, xs)

        mod = Module()

        error_message = ""
        if torch._dynamo.config.inline_inbuilt_nn_modules:
            error_message = (
                "map doesn't work unless it is captured completely with torch.compile"
            )
        else:
            error_message = "Can't inplace modify module params/buffers"

        with self.assertRaisesRegex(
            torch._dynamo.exc.UncapturedHigherOrderOpError, error_message
        ):
            opt_fn = torch.compile(mod, backend="eager", fullgraph=True)
            opt_fn(torch.randn(3, 2))

    def test_cond_nested(self):
        from functorch.experimental.control_flow import cond

        def true_fn_nested(x):
            return x * 10

        def false_fn_nested(x):
            return x * -1

        def true_fn(pred2, x):
            return x.sin()

        def false_fn(pred2, x):
            return x + cond(pred2, true_fn_nested, false_fn_nested, [x])

        def f(pred, pred2, x):
            return cond(pred, true_fn, false_fn, [pred2, x])

        cc = torch._dynamo.testing.CompileCounter()
        opt_fn = torch.compile(f, backend=cc)
        true_true_sin = opt_fn(
            torch.tensor(True), torch.tensor(True), torch.tensor([0.25, 0.25])
        )
        self.assertTrue(same(torch.sin(torch.tensor([0.25, 0.25])), true_true_sin))

        true_false_sin = opt_fn(
            torch.tensor(True), torch.tensor(False), torch.tensor([0.25, 0.25])
        )
        self.assertTrue(same(torch.sin(torch.tensor([0.25, 0.25])), true_false_sin))

        false_true_sum_mult = opt_fn(
            torch.tensor(False), torch.tensor(True), torch.tensor([0.25, 0.25])
        )
        self.assertTrue(
            same(torch.tensor([2.75, 2.75]), false_true_sum_mult)
        )  # * 10 then add x

        false_false_sum_neg = opt_fn(
            torch.tensor(False), torch.tensor(False), torch.tensor([0.25, 0.25])
        )
        self.assertTrue(
            same(torch.tensor([0.0, 0.0]), false_false_sum_neg)
        )  # * -1 then add x
        self.assertTrue(cc.frame_count, 2)

    def test_cond_export(self):
        from functorch.experimental.control_flow import cond

        def true_fn_nested(x):
            return x * 10

        def false_fn_nested(x):
            return x * -1

        def true_fn(pred2, x):
            return x.sin()

        def false_fn(pred2, x):
            return x + cond(pred2, true_fn_nested, false_fn_nested, [x])

        def f(pred, pred2, x):
            return cond(pred, true_fn, false_fn, [pred2, x])

        graph, guard = torch._dynamo.export(f)(
            torch.tensor(False), torch.tensor(True), torch.tensor([0.25, 0.25])
        )
        true_true_sin = graph(
            torch.tensor(True), torch.tensor(True), torch.tensor([0.25, 0.25])
        )
        self.assertTrue(same(torch.sin(torch.tensor([0.25, 0.25])), true_true_sin))

        true_false_sin = graph(
            torch.tensor(True), torch.tensor(False), torch.tensor([0.25, 0.25])
        )
        self.assertTrue(same(torch.sin(torch.tensor([0.25, 0.25])), true_false_sin))

        false_true_sum_mult = graph(
            torch.tensor(False), torch.tensor(True), torch.tensor([0.25, 0.25])
        )
        self.assertTrue(
            same(torch.tensor([2.75, 2.75]), false_true_sum_mult)
        )  # * 10 then add x

        false_false_sum_neg = graph(
            torch.tensor(False), torch.tensor(False), torch.tensor([0.25, 0.25])
        )
        self.assertTrue(
            same(torch.tensor([0.0, 0.0]), false_false_sum_neg)
        )  # * -1 then add x

    def test_cond_export_single_arg(self):
        from functorch.experimental.control_flow import cond

        def true_fn(x):
            return x.clone()

        def false_fn(x):
            return x.sin()

        def f(pred, x):
            return cond(pred, true_fn, false_fn, [x])

        graph, guard = torch._dynamo.export(f)(
            torch.tensor(False), torch.tensor([0.25, 0.25])
        )
        true_mirror = graph(torch.tensor(True), torch.tensor([0.25, 0.25]))
        self.assertTrue(same(torch.tensor([0.25, 0.25]), true_mirror))
        true_mirror_2 = graph(torch.tensor(True), torch.tensor([0.33, 0.33, 0.33]))
        self.assertTrue(same(torch.tensor([0.33, 0.33, 0.33]), true_mirror_2))

        false_sin = graph(torch.tensor(False), torch.tensor([0.5, 0.5]))
        self.assertTrue(same(torch.sin(torch.tensor([0.5, 0.5])), false_sin))

    def test_enum_guards(self):
        class MyEnum(enum.Enum):
            FOO = 10
            BAR = 20

        def fn(x, y):
            if y == MyEnum.FOO:
                return x + 1
            else:
                return x - 1

        x = torch.rand(3)
        y = MyEnum.BAR
        ref = fn(x, y)
        opt_fn = torch.compile(backend="eager")(fn)
        res = opt_fn(x, y)
        self.assertTrue(same(ref, res))

    def test_enum_method(self):
        class Bool(enum.IntEnum):
            TRUE = enum.auto()
            FALSE = enum.auto()

            def is_true(self, x):
                # Return `x + 1` to make sure Dynamo actually traced into this,
                # rather than invoking it.
                return self == Bool.TRUE, x + 1

        def f(x, e):
            cond, y = e.is_true(x)
            if cond:
                return y + 2
            else:
                return y - 2

        opt_f = torch.compile(fullgraph=True)(f)
        args = [torch.zeros(1), Bool.TRUE]
        ref_out = f(*args)
        opt_out = opt_f(*args)
        self.assertTrue(same(ref_out, opt_out))

    def test_enum_subclass(self):
        # Copied from inspect.py

        class _ParameterKind(enum.IntEnum):
            POSITIONAL_ONLY = "positional-only"

            def __new__(cls, description):
                value = len(cls.__members__)
                member = int.__new__(cls, value)
                member._value_ = value
                member.description = description
                return member

            def __str__(self):
                return self.name

        _POSITIONAL_ONLY = _ParameterKind.POSITIONAL_ONLY

        def fn(x):
            _ParameterKind(_POSITIONAL_ONLY)
            return torch.cos(x)

        opt_fn = torch.compile(fn, backend="eager", fullgraph=True)
        x = torch.randn(4)
        self.assertEqual(fn(x), opt_fn(x))

    def test_duplicate_graph_break_log(self):
        torch._logging.set_logs(graph_breaks=True)

        @torch.compile(backend="eager")
        def f1(a, b):
            f2(a, b)

        def f2(a, b):
            c = a + b
            print("break")
            return a + b + c

        @torch.compile(backend="eager")
        def g1(a, b):
            g2(a, b)

        def g2(a, b):
            c = a + b
            print("break")
            return a + b + c

        def count_graph_break_msgs(msgs):
            return sum("Graph break in user code" in msg for msg in msgs)

        with (
            self.assertLogs(logger="torch._dynamo", level=logging.DEBUG) as log,
            torch._dynamo.config.patch(verbose=True),
        ):
            f1(torch.randn(10), torch.randn(10))
            self.assertGreater(count_graph_break_msgs(log.output), 1)

        with (
            self.assertLogs(logger="torch._dynamo", level=logging.DEBUG) as log,
            torch._dynamo.config.patch(verbose=False),
        ):
            g1(torch.randn(10), torch.randn(10))
            self.assertEqual(count_graph_break_msgs(log.output), 1)

        # reset logging state
        torch._logging.set_logs()

    def test_inplace_param_update(self):
        def fn(param, y):
            prev_grad = torch.is_grad_enabled()
            try:
                torch.set_grad_enabled(False)
                torch.set_grad_enabled(True)
                torch.set_grad_enabled(False)
                param.add_(y)
            finally:
                torch.set_grad_enabled(prev_grad)

        y = torch.randn(4)
        x = torch.nn.Parameter(torch.randn(4))
        fn(x, y)

        cnts = torch._dynamo.testing.CompileCounter()
        opt_fn = torch.compile(fn, backend=cnts, fullgraph=True)
        opt_fn(x, y)
        self.assertEqual(cnts.frame_count, 1)
        self.assertEqual(cnts.op_count, 3)

    def test_generate_tensor_from_list_of_numpy_primitive_type(self):
        # Test sth like torch.LongTensor(list(np.int64, np.int64, ...))
        def fn():
            x = np.array([1, 2, 3, 4, 5, 6], dtype=np.int64)
            y = [x[0], x[2], x[4]]
            return torch.LongTensor(y)

        ref = fn()
        res = torch.compile(fullgraph=True)(fn)()
        self.assertEqual(ref, res)

    def test_object_classmethod(self):
        class C:
            @classmethod
            def fn(cls, x):
                return x + x

        @torch.compile(backend="eager", fullgraph=True)
        def f():
            return C().fn(torch.ones(2, 3))

        self.assertTrue(torch.allclose(f(), torch.tensor([2.0])))

    def test_object_staticmethod(self):
        class C:
            @staticmethod
            def fn(x):
                return x + x

        @torch.compile(backend="eager", fullgraph=True)
        def f():
            return C().fn(torch.ones(2, 3))

        self.assertTrue(torch.allclose(f(), torch.tensor([2.0])))

    def test_user_function_variable_supports_enum_argument(self):
        class Foo(enum.Enum):
            FOO = 0
            BAR = 1

        def gn(x, y=Foo.FOO):
            if y is Foo.FOO:
                return x
            else:
                return x + 1

        def fn(x):
            return gn(x)

        x = torch.randn(2, 3)
        ref = fn(x)
        opt_fn = torch.compile(fn, backend="eager", fullgraph=True)
        res = opt_fn(x)
        self.assertTrue(torch.allclose(ref, res))

    def test_user_function_variable_supports_type_abcmeta_argument(self):
        class Foo(metaclass=abc.ABCMeta):
            @abc.abstractclassmethod
            def read(self):  # noqa: B027
                pass

        class Bar(Foo):
            def read(self):
                return "Hello World!"

        class Baz:
            pass

        def gn(x, tys=(Bar, Baz)):
            if Bar in tys:
                return x - 1
            else:
                return x + 1

        def fn(x):
            return gn(x)

        x = torch.randn(2, 3)
        ref = fn(x)
        opt_fn = torch.compile(fn, backend="eager", fullgraph=True)
        res = opt_fn(x)
        self.assertTrue(torch.allclose(ref, res))

    def test_user_function_variable_supports_function_argument(self):
        # Test user defined function default arguments can be:
        # 1, user defined functions (e.g, add1)
        # 2, torch functions (e.g, torch.sin)
        # 3, python builtin functions (e.g, operator.neg)
        def add1(x):
            return x + 1

        def gn(x, f1=add1, f2=torch.sin, f3=operator.neg):
            return f3(f2(f1(x)))

        def fn(x):
            return gn(x)

        x = torch.randn(2, 3)
        ref = fn(x)
        opt_fn = torch.compile(fn, backend="eager", fullgraph=True)
        res = opt_fn(x)
        self.assertTrue(torch.allclose(ref, res))

    def test_typing_variable_isinstance(self):
        def fn(x, m):
            if isinstance(m, typing.Mapping):
                return x + 1
            else:
                return x - 1

        x = torch.randn(2, 3)
        m = {"x": torch.randn(3)}
        ref = fn(x, m)
        opt_fn = torch.compile(fn, backend="eager")
        res = opt_fn(x, m)
        self.assertTrue(torch.allclose(ref, res))

    @torch._dynamo.config.patch(guard_nn_modules=True)
    def test_repro_graph_breaks_in__get_item_by_idx(self):
        class Mod(torch.nn.Module):
            def __init__(self) -> None:
                super().__init__()
                self.mod = torch.nn.Sequential(
                    torch.nn.Linear(3, 3), torch.nn.Linear(3, 3)
                )

            def forward(self, x):
                return self.mod[0](x)

        m = Mod()
        graph, _ = torch._dynamo.export(m)(torch.randn(3, 3))

    @torch._dynamo.config.patch(guard_nn_modules=True)
    def test_nn_sequential_invocation(self):
        with freeze_rng_state():

            class TestModel(torch.nn.Module):
                def __init__(self) -> None:
                    super().__init__()
                    self.linears = torch.nn.Sequential(
                        torch.nn.Linear(2, 2),
                        torch.nn.Linear(2, 2),
                        torch.nn.Linear(2, 2),
                        torch.nn.Linear(2, 2),
                    )

                def forward(self, x):
                    all_but_last = self.linears[:-1]
                    return all_but_last(x)

            m = TestModel()
            x = torch.rand((2, 2))
            real = m(x)
            graph, _ = torch._dynamo.export(m)(x)
            dynamo_result = graph(x)
            self.assertTrue(same(real, dynamo_result))

    @torch._dynamo.config.patch(guard_nn_modules=True)
    def test_nn_sequential_invocation_reposition_indices(self):
        with freeze_rng_state():

            class TestModel(torch.nn.Module):
                def __init__(self) -> None:
                    super().__init__()
                    self.linears = torch.nn.Sequential(
                        torch.nn.Linear(2, 2),
                        torch.nn.Linear(2, 2),
                        torch.nn.Linear(2, 2),
                        torch.nn.Linear(2, 2),
                    )

                def forward(self, x):
                    all_but_last = self.linears[1:3]
                    return all_but_last(x)

            m = TestModel()
            x = torch.rand((2, 2))
            real = m(x)
            graph, _ = torch._dynamo.export(m)(x)
            dynamo_result = graph(x)
            self.assertTrue(same(real, dynamo_result))

    def test_error_on_nested_fx_trace(self):
        input = torch.rand(2, 3)

        def f(x):
            x + x

        real = f(input)

        optimized = torch.compile(f, backend="eager")
        self.assertTrue(same(optimized(input), real))

        with self.assertRaisesRegex(RuntimeError, "Detected that you are using FX"):
            gm = torch.fx.symbolic_trace(optimized)

    @patch.object(torch._dynamo.config, "error_on_nested_fx_trace", False)
    def test_no_error_on_nested_fx_trace(self):
        input = torch.rand(2, 3)

        def f(x):
            x + x

        real = f(input)

        optimized = torch.compile(f, backend="eager")
        self.assertTrue(same(optimized(input), real))

        # should not error
        gm = torch.fx.symbolic_trace(optimized)
        self.assertTrue(same(gm(input), real))

    def test_not_dynamic_scope(self):
        def f(y):
            x = 1

            def g():
                x = 2
                return lambda: x

            return y + g()()

        input = torch.zeros(1)
        real = f(input)
        optimized = torch.compile(f, backend="eager")
        opt = optimized(input)
        self.assertTrue(same(opt, real))

    def test_inference_mode(self):
        @torch.inference_mode()
        def func(x, y):
            return x.add(1.0) + y

        x = torch.ones(4, requires_grad=True)
        y = torch.ones(4, requires_grad=True)
        ref = func(x, y)
        opt_func = torch.compile(func, backend="eager")

        x1 = torch.ones(4, requires_grad=True)
        res = opt_func(x1, y)
        self.assertTrue(same(ref, res))
        self.assertTrue(same(x, x1))

    def test_inference_mode_param(self):
        def fn(x):
            p = torch.nn.Parameter(x, requires_grad=False)
            return x * p

        opt_fn = torch.compile(fn, backend="eager", fullgraph=True)

        with torch.inference_mode():
            x = torch.rand(4)
            ref = fn(x)
            res = opt_fn(x)
            self.assertEqual(ref, res)

    def test_if_cond_nn_mod1(self):
        class MockModule(torch.nn.Module):
            def __init__(self, output_relu=True):
                super().__init__()
                self.relu = torch.nn.ReLU() if output_relu else None

            def forward(self, x):
                x = torch.sin(x)
                if self.relu:
                    x = self.relu(x)
                return x

        model = MockModule()
        opt_model = torch.compile(model, backend="eager", fullgraph=True)

        x = torch.rand(4)
        ref = model(x)
        res = opt_model(x)
        self.assertTrue(same(ref, res))

        model = MockModule(output_relu=False)
        opt_model = torch.compile(model, backend="eager", fullgraph=True)

        x = torch.rand(4)
        ref = model(x)
        res = opt_model(x)
        self.assertTrue(same(ref, res))

    def test_if_cond_nn_mod2(self):
        class MockModule(torch.nn.Module):
            def __init__(self) -> None:
                super().__init__()
                self.layer = torch.nn.Sequential()

            def forward(self, x):
                if self.layer:
                    return x + 1
                else:
                    return x - 1

        model = MockModule()
        x = torch.rand(4)
        ref = model(x)
        opt_model = torch.compile(backend="eager")(model)
        res = opt_model(x)
        self.assertTrue(same(ref, res))

    def test_if_cond_nn_mod3(self):
        def fn(x):
            if torch.nn.ModuleList():
                return x + 1
            else:
                return x - 1

        x = torch.rand(4)
        ref = fn(x)
        opt_fn = torch.compile(backend="eager")(fn)
        res = opt_fn(x)
        self.assertTrue(same(ref, res))

    def test_if_cond_user_defined_object(self):
        # obj.__bool__ is not existed
        class A:  # noqa: B903
            def __init__(self, x):
                self.x = x

        # obj.__bool__ is function and returns bool type
        class B:
            def __init__(self, x):
                self.x = x

            def __bool__(self):
                return self.x > 0

        # obj.__bool__ is non-function
        class C:
            def __init__(self, x):
                self.x = x
                self.__bool__ = False

        def fn(x, obj):
            if not obj:
                return x + 1
            else:
                return x - 1

        x = torch.rand(4)
        cnts = torch._dynamo.testing.CompileCounter()
        opt_fn = torch.compile(fn, backend=cnts, fullgraph=True)
        obj1 = A(0.5)
        obj2 = B(0.5)
        obj3 = B(-0.5)
        obj4 = C(0.5)
        for obj in [obj1, obj2, obj3, obj4, obj3, obj2]:
            ref = fn(x, obj)
            res = opt_fn(x, obj)
            self.assertTrue(same(ref, res))
        self.assertEqual(cnts.frame_count, 4)

    def test_if_cond_user_defined_object2(self):
        # obj.__bool__ is function and returns non-bool type
        class MyObj:
            def __init__(self, x):
                self.x = x

            def __bool__(self):
                self.x = 1.2
                return self.x

        def fn(a, obj):
            if not obj:
                return a + obj.x
            else:
                return a - obj.x

        x = torch.rand(4)
        obj = MyObj(0.5)
        opt_fn = torch.compile(fn, backend="eager")
        try:
            opt_fn(x, obj)
            self.assertFalse(True)
        except TypeError as e:
            self.assertIn("__bool__ should return bool, returned float", str(e))

    def test_unpack_tensor_shape_mismatch(self):
        @torch.compile(backend="eager")
        def f1(x):
            a, b = x
            return torch.sin(a + b)

        x = torch.tensor(2.0)
        with self.assertRaisesRegex(AssertionError, "Can't unpack scalar tensors"):
            f1(x)

        x = torch.tensor([2.0])
        with self.assertRaisesRegex(
            AssertionError, "Can't unpack a tensor of 1 rows into a tuple of 2 elements"
        ):
            f1(x)

        @torch.compile(backend="eager")
        def f2(x):
            (a,) = x
            return torch.sin(a + 1)

        x = torch.tensor(2.0)
        with self.assertRaisesRegex(AssertionError, "Can't unpack scalar tensors"):
            f2(x)

        x = torch.tensor([2.0])
        self.assertTrue(same(f2(x), torch.sin(x[0] + 1)))

    def test_if_cond_user_defined_object3(self):
        # obj.__bool__ is not existed, but obj.__len__ exists
        class A:  # noqa: B903
            def __init__(self, x):
                self.x = x

            def __len__(self):
                return len(self.x)

        # obj.__bool__ takes precedence over obj.__len__
        class B:
            def __init__(self, x):
                self.x = x

            def __bool__(self):
                return False

            def __len__(self):
                return len(self.x)

        def fn(x, obj):
            if not obj:
                return x + 1
            else:
                return x - 1

        x = torch.rand(4)
        opt_fn = torch.compile(backend="eager", fullgraph=True)(fn)
        obj1 = A([1, 2, 3])
        obj2 = A([])
        obj3 = B([1, 2, 3])
        obj4 = B([])
        for obj in [obj1, obj2, obj3, obj4]:
            ref = fn(x, obj)
            res = opt_fn(x, obj)
            self.assertTrue(same(ref, res))

    def test_class_has_instancecheck_method(self):
        class A:
            pass

        class ExampleMeta(type):
            def __instancecheck__(cls, instance):
                return True

        class B(metaclass=ExampleMeta):
            pass

        def fn(x, obj):
            if isinstance(obj, B):
                return x + 1
            else:
                return x - 1

        x = torch.rand(4)
        obj = A()
        ref = fn(x, obj)
        opt_fn = torch.compile(fn, backend="eager", fullgraph=True)
        res = opt_fn(x, obj)
        self.assertTrue(same(ref, res))

    def test_variable_tracker_recursively_contains(self):
        # VariableTracker.recursively_contains should be updated correctly when mutation happens
        def fn(x):
            data = [[None] * 3] * 3
            for i in range(3):
                if i == 0:
                    data[0][i] = x
                else:
                    data[0][i] = data[0][i - 1] + 1
            return data[0][-1]

        x = torch.rand(4)
        ref = fn(x)
        opt_fn = torch.compile(fn, backend="eager", fullgraph=True)
        res = opt_fn(x)
        self.assertTrue(same(ref, res))

    def test_disable_flag(self):
        cnt = torch._dynamo.testing.CompileCounter()

        with patch.dict(os.environ, {"TORCH_COMPILE_DISABLE": "1"}):

            def fn(x, y):
                x = x + 1
                y = y + 1

            opt_fn = torch.compile(backend=cnt)

        self.assertEqual(cnt.frame_count, 0)

    def test_is_compiling(self):
        def f1():
            if torch._dynamo.is_compiling():
                return torch.ones(2, 2)
            else:
                return torch.zeros(2, 2)

        def f2():
            if torch._utils.is_compiling():
                return torch.ones(2, 2)
            else:
                return torch.zeros(2, 2)

        def f3():
            if torch.compiler.is_compiling():
                return torch.ones(2, 2)
            else:
                return torch.zeros(2, 2)

        def f4():
            if torch.compiler.is_dynamo_compiling():
                return torch.ones(2, 2)
            else:
                return torch.zeros(2, 2)

        for f in [f1, f2, f3, f4]:
            opt_f = torch.compile(f, backend="eager")

            self.assertEqual(f(), torch.zeros(2, 2))
            self.assertEqual(opt_f(), torch.ones(2, 2))

    def test_torch_generator_set_state(self):
        def fn():
            default_state = torch.default_generator.get_state()
            x = torch.rand([2, 3])
            if default_state.dtype != "float32":
                x = x * 2
            torch._dynamo.graph_break()
            torch.default_generator.set_state(default_state)
            y = torch.rand([2, 3])
            return x, y

        opt_fn = torch.compile(fn, backend="eager")
        x, y = opt_fn()
        self.assertEqual(x, y * 2)

    def test_torch_distributions_lazy_property(self):
        def fn(x):
            return torch.distributions.Categorical(probs=x).entropy()

        opt_fn = torch.compile(fn, backend="eager")
        x = torch.rand([4, 4])
        self.assertEqual(opt_fn(x), fn(x))

    def test_guard_failure_fn(self):
        def fn(x, y, k):
            x = x + 1
            y = y + 1
            return x * y * k

        x = torch.tensor([0.5, 0.5])
        y = torch.tensor([1.0, 1.0])

        guard_failure = None

        def guard_failures(failure):
            nonlocal guard_failure
            guard_failure = failure

        opt_fn = torch._dynamo.optimize(
            "eager", nopython=True, guard_fail_fn=guard_failures
        )(fn)

        x2 = torch.tensor([0.5, 0.5, 1.0])
        y2 = torch.tensor([0.5, 0.5, 0.5])

        opt_fn(x, y, 3)
        opt_fn(x2, y2, 5)

        if (
            not torch._dynamo.config.specialize_int
            and not torch._dynamo.config.assume_static_by_default
        ):
            # we didn't actually test guard_failure_fn here but whatever,
            # nice to see no guard failure on the test
            self.assertTrue(guard_failure is None)
        else:
            self.assertTrue(guard_failure is not None)

    def test_guard_failure_fn_shape_control(self):
        def fn(x, y):
            if x.shape[0] < 4:
                if y.shape[0] < 3:
                    return x * y
                else:
                    return x + y
            else:
                return -1

        x = torch.randn([2, 2])
        y = torch.randn([2, 2])

        guard_failure = None

        def guard_failures(failure):
            nonlocal guard_failure
            guard_failure = failure

        opt_fn = torch._dynamo.optimize(
            "eager", nopython=True, guard_fail_fn=guard_failures
        )(fn)

        x2 = torch.randn([5, 5])
        y2 = torch.randn([5, 5])

        opt_fn(x, y)
        opt_fn(x2, y2)

        self.assertTrue(guard_failure is not None)
        first_guard_failure = guard_failure[0].partition("\n")[0]
        if torch._dynamo.config.assume_static_by_default:
            self.assertIn(
                """tensor 'x' size mismatch at index 0. expected 2, actual 5""",
                first_guard_failure,
            )
        else:
            self.assertIn("""x.size()[0] < 3""", first_guard_failure)

    def test_guard_failure_fn2(self):
        def fn(x, y):
            x = x + 1
            y = y + 1
            return x * y

        x = torch.tensor([0.5, 0.5])
        y = torch.tensor([1.0, 1.0])

        guard_failure = None

        def guard_failures(failure):
            nonlocal guard_failure
            guard_failure = failure

        opt_fn = torch._dynamo.optimize(
            "eager", nopython=True, guard_fail_fn=guard_failures
        )(fn)

        x2 = torch.tensor([0.5, 0.5, 1.0])
        y2 = torch.tensor([0.5, 0.5, 0.5])

        opt_fn(x, y)
        opt_fn(x2, y2)

        if torch._dynamo.config.assume_static_by_default:
            self.assertIn(
                """tensor 'x' size mismatch at index 0. expected 2, actual 3""",
                guard_failure[0],
            )
        else:
            self.assertTrue(guard_failure is None)

    def test_guard_failure_fn_tensor_iter(self):
        def fn(x):
            for y in x:
                y.add_(1.0)
            return y

        guard_failure = None

        def guard_failures(failure):
            nonlocal guard_failure
            guard_failure = failure

        opt_fn = torch._dynamo.optimize(
            "eager", nopython=True, guard_fail_fn=guard_failures
        )(fn)

        args1 = torch.randn(10, 10)
        out = fn(args1)
        opt_out = opt_fn(args1)
        self.assertTrue(same(out, opt_out))

        args2 = torch.randn(9, 10)
        out = fn(args2)
        opt_out = opt_fn(args2)
        self.assertTrue(same(out, opt_out))

        # guard is expected for both static and dynamic shapes
        self.assertTrue(guard_failure is not None)
        self.assertIn(
            """len(x) == 10""",
            guard_failure[0],
        )

    def test_no_guard_for_unused_sym_node_fstring(self):
        def fn(x):
            f"{x.shape[0]}"
            return x.sin()

        guard_failure = None

        def guard_failures(failure):
            nonlocal guard_failure
            guard_failure = failure

        opt_fn = torch._dynamo.optimize(
            "eager", guard_fail_fn=guard_failures, dynamic=True
        )(fn)
        args1 = torch.randn(10, 11)
        out = fn(args1)
        opt_out = opt_fn(args1)
        self.assertEqual(out, opt_out)

        # We change x.shape[0] to test whether it's guarded
        args2 = torch.randn(9, 11)
        out = fn(args2)
        opt_out = opt_fn(args2)
        self.assertEqual(out, opt_out)
        self.assertEqual(guard_failure, None)

    def test_guard_sym_node_fstring_when_used(self):
        def fn(x):
            # assign fstring to a variable causes the fstring to be used,
            # which realizes the variable tracker.
            f_str = f"{x.shape[0]}"
            return x.sin(), f_str

        guard_failure = None

        def guard_failures(failure):
            nonlocal guard_failure
            guard_failure = failure

        opt_fn = torch._dynamo.optimize(
            "eager", guard_fail_fn=guard_failures, dynamic=True
        )(fn)
        args1 = torch.randn(10, 11)
        out = fn(args1)
        opt_out = opt_fn(args1)
        self.assertEqual(out, opt_out)

        # We change x.shape[0] to test whether it's guarded
        args2 = torch.randn(9, 11)
        out = fn(args2)
        opt_out = opt_fn(args2)
        self.assertEqual(out, opt_out)
        self.assertTrue(guard_failure is not None)
        self.assertIn("""tensor 'x' size mismatch at index 0""", guard_failure[0])

    def test_restore_graphstate(self):
        # This function does some guard accumulation,
        # and then rolls back due to control flow.
        # The idea is that if one were printing guards as they appear,
        # they would see this insert a guard that does not show up in the final set of
        # guards as we rolled back from it.
        def nested_fn(s):
            if x[0] < 10:
                return s * s
            return s

        def fn(x, y):
            x = x + 1
            y = nested_fn(y)
            y = y + 10
            return x * y

        all_guards = []

        def guard_export_print(guards):
            nonlocal all_guards
            all_guards.extend(guards)

        opt_fn = torch._dynamo.optimize("eager", guard_export_fn=guard_export_print)(fn)

        x = torch.tensor([0.5, 0.5])
        y = torch.tensor([1.0, 1.0])
        opt_fn(x, y)

        for guard in all_guards:
            # This guard was created
            self.assertTrue(guard.name != "nested_fn.__closure__[0].cell_contents")

    @unittest.skipIf(not TEST_MULTIGPU, "need multiple GPU")
    def test_symint_as_device_kwarg_multi_gpu(self):
        def fn(rank):
            # -2 to make device id smaller for easier testing on CI
            return torch.ones(10, device=rank.size(0) - 2)

        x = torch.randn(2)
        out = fn(torch.randn(2))

        guard_failure = None

        def guard_failures(failure):
            nonlocal guard_failure
            guard_failure = failure

        opt_fn = torch._dynamo.optimize(
            "eager", guard_fail_fn=guard_failures, dynamic=True
        )(fn)
        self.assertEqual(out, opt_fn(x))

        x = torch.randn(3)
        self.assertEqual(fn(x), opt_fn(x))
        self.assertTrue(guard_failure is not None)
        self.assertIn("""tensor 'rank' size mismatch at index 0""", guard_failure[0])

    @unittest.skipIf(not TEST_CUDA and not TEST_XPU, "Test requires CUDA or XPU.")
    def test_symint_as_device_kwarg_non_strict_export(self):
        class Mod(torch.nn.Module):
            def forward(self, x):
                # -2 to make device id 0 for easier testing on CI
                return torch.ones(10, device=x.size(0) - 2)

        x = torch.randn(2)
        m = Mod()
        d1 = torch.export.Dim("d1", max=2048)
        with self.assertRaisesRegex(
            torch._dynamo.exc.UserError, r"Constraints violated \(d1\)"
        ):
            ep = torch.export.export(
                m, (x,), dynamic_shapes={"x": {0: d1}}, strict=False
            )

    def test_call_parent_non_class_methods_from_child(self):
        class A:
            a = 4

            def add(self, x):
                return x + 10

            def mul(self, x):
                return x * 0.1

        class B(A):
            coeff = 4

            def add(self, x):
                return x + 20

            @classmethod
            def cube(cls, x):
                return cls.coeff * x * x * x

            def mul(self, x):
                return super().mul(x) * x * 0.2

        class C(B):
            def add(self, x):
                b = super().cube(x)
                c = A.add(self, x)
                d = B.mul(self, x)
                e = super(B, self).add(x)
                f = super().a * x
                return b + c + d + e + f

        x = torch.rand(4)
        fn = C().add
        ref = fn(x)
        cnt = torch._dynamo.testing.CompileCounter()
        opt_fn = torch.compile(fn, backend=cnt, fullgraph=True)
        res = opt_fn(x)
        self.assertTrue(same(ref, res))
        self.assertEqual(cnt.frame_count, 1)

        # Check recompilation
        A.a = 5
        ref = fn(x)
        res = opt_fn(x)
        self.assertTrue(same(ref, res))
        # Ensure that super guard checks are working as expected
        res = opt_fn(x)
        self.assertEqual(cnt.frame_count, 2)

    def test_builder_for_class_with_metaclass(self):
        class ExampleMeta(type):
            pass

        class MyClass(metaclass=ExampleMeta):
            pass

        def fn(x, y):
            if isinstance(y, MyClass):
                return x + 1
            else:
                return x - 1

        x = torch.rand([4, 4])
        y = MyClass()
        ref = fn(x, y)
        opt_fn = torch.compile(fn, backend="eager")
        res = opt_fn(x, y)
        self.assertTrue(same(ref, res))

    def test_tuple_from_tuple_iter(self):
        def inner_fn(*args):
            acc = torch.ones(10, 10)
            for arg in args:
                acc.add_(arg)

            return acc

        @torch.compile(backend="eager")
        def fn(inputs, params):
            y = tuple(inputs) + tuple(params)
            return inner_fn(*y)

        inputs = [torch.randn(10, 10) for _ in range(3)]

        fn(inputs, iter(tuple(inputs)))

        def fn(params):
            y = tuple(params)
            return inner_fn(*y)

        opt_fn = torch.compile(fn, backend="eager")
        inputs = [torch.randn(10, 10) for _ in range(3)]
        self.assertTrue(same(fn(iter(tuple(inputs))), opt_fn(iter(tuple(inputs)))))

        # Force recompilation
        inputs = [torch.randn(10, 10) for _ in range(4)]
        self.assertTrue(same(fn(iter(tuple(inputs))), opt_fn(iter(tuple(inputs)))))

    @torch._dynamo.config.patch(capture_dynamic_output_shape_ops=True)
    def test_argwhere_with_dynamic_shapes(self):
        def fn(
            tensor: torch.Tensor,
            mapping: torch.Tensor,
        ) -> torch.Tensor:
            xx, yy = torch.meshgrid(mapping, tensor, indexing="ij")
            indices = torch.argwhere(xx == yy)

            mapped_values = torch.zeros_like(tensor)
            mapped_values[indices[:, 1]] = indices[:, 0]

            return mapped_values

        tensor = torch.tensor([1, 2, 3, 5, 6, 7])
        mapping = torch.tensor([0, 3, 4, 5, 7])
        opt = torch.compile(fn, fullgraph=True)
        self.assertEqual(fn(tensor, mapping), opt(tensor, mapping))

    def test_torch_package_working_with_trace(self):
        # from torch._dynamo.test_case import run_tests

        inputs = [torch.randn([2, 2]), torch.randn([2, 2])]

        optimized_model = torch.compile(
            MyPickledModule(torch.randn([2, 2])), backend="eager"
        )
        from torch import package

        tmp_root = tempfile.gettempdir()
        path = os.path.join(tmp_root, "MyPickledModule.pt")
        package_name = "MyPickledModule"
        resource_name = "MyPickledModule.pkl"

        model = MyPickledModule(torch.randn([2, 2]))

        with package.PackageExporter(path) as exp:
            exp.extern("**")
            exp.save_pickle(package_name, resource_name, model)

        imp = package.PackageImporter(path)
        loaded_model = imp.load_pickle(package_name, resource_name)

        optimized_loaded_model = torch.compile(loaded_model, backend="eager")(*inputs)

    def test_precompile_entry_hit(self):
        from torch._C._dynamo.eval_frame import (
            _load_precompile_entry,
            _reset_precompile_entries,
        )

        def fn(x):
            return x + 1

        def injected(x):
            return x + 42

        args = (torch.randn(3, 2),)

        compiled_fn = torch.compile(fn)
        _load_precompile_entry(
            fn.__code__,
            torch._dynamo.guards.GuardManagerWrapper(),
            injected.__code__,
        )
        self.assertEqual(compiled_fn(*args), injected(*args))
        _reset_precompile_entries(fn.__code__)

        self.assertEqual(compiled_fn(*args), fn(*args))

    def test_precompile_entry_miss(self):
        from torch._C._dynamo.eval_frame import _load_precompile_entry

        def fn(x):
            return x + 1

        guard_manager = torch._dynamo.guards.RootGuardManager()
        guard_manager.add_lambda_guard(lambda L: isinstance(L["x"], int), [])

        def injected(x):
            return x + 42

        args = (torch.randn(3, 2),)

        compiled_fn = torch.compile(fn)
        _load_precompile_entry(
            fn.__code__,
            torch._dynamo.guards.GuardManagerWrapper(guard_manager),
            injected.__code__,
        )
        self.assertEqual(compiled_fn(*args), fn(*args))

    def test_precompile_entries(self):
        from torch._C._dynamo.eval_frame import (
            _load_precompile_entry,
            _reset_precompile_entries,
        )

        def fn(x):
            return x + 1

        guard_manager_bool = torch._dynamo.guards.RootGuardManager()
        guard_manager_bool.add_lambda_guard(lambda L: isinstance(L["x"], bool), [])

        def injected_bool(x: bool):
            return x + 102

        guard_manager_int = torch._dynamo.guards.RootGuardManager()
        guard_manager_int.add_lambda_guard(lambda L: isinstance(L["x"], int), [])

        def injected_int(x: int):
            return x + 42

        guard_manager_tensor = torch._dynamo.guards.RootGuardManager()
        guard_manager_tensor.add_lambda_guard(
            lambda L: isinstance(L["x"], torch.Tensor), []
        )

        def injected_tensor(x: torch.Tensor):
            return x + 100

        guard_manager_str = torch._dynamo.guards.RootGuardManager()
        guard_manager_str.add_lambda_guard(lambda L: isinstance(L["x"], str), [])

        def injected_str(x: str):
            return x + "1"

        args = (torch.randn(3, 2),)

        compiled_fn = torch.compile(fn)
        _load_precompile_entry(
            fn.__code__,
            torch._dynamo.guards.GuardManagerWrapper(guard_manager_bool),
            injected_bool.__code__,
        )

        _load_precompile_entry(
            fn.__code__,
            torch._dynamo.guards.GuardManagerWrapper(guard_manager_int),
            injected_int.__code__,
        )

        _load_precompile_entry(
            fn.__code__,
            torch._dynamo.guards.GuardManagerWrapper(guard_manager_tensor),
            injected_tensor.__code__,
        )

        _load_precompile_entry(
            fn.__code__,
            torch._dynamo.guards.GuardManagerWrapper(guard_manager_str),
            injected_str.__code__,
        )

        self.assertEqual(compiled_fn(*args), injected_tensor(*args))
        self.assertEqual(compiled_fn(True), injected_bool(True))
        self.assertEqual(compiled_fn(10), injected_int(10))
        self.assertEqual(compiled_fn("10"), injected_str("10"))
        _reset_precompile_entries(fn.__code__)

        self.assertEqual(compiled_fn(*args), fn(*args))

    def test_precompile_fail_on_recompile(self):
        from torch._C._dynamo.eval_frame import _load_precompile_entry

        @torch.compiler.disable
        def graph(x, s0):
            return x + s0

        def fn(x):
            nonlocal graph  # Forcing fn and injected to have the same closure.
            return x - 1

        def injected(x):
            s0 = call_size(x, 0)
            return graph(x, s0)

        args = (torch.randn(3, 2),)

        compiled_fn = torch.compile(fn)
        _load_precompile_entry(
            fn.__code__,
            torch._dynamo.guards.GuardManagerWrapper(),
            injected.__code__,
        )
        with torch.compiler.set_stance("fail_on_recompile"):
            self.assertEqual(compiled_fn(*args), injected(*args))

    def test_fail_on_recompile_error_message(self):
        from torch._C._dynamo.eval_frame import (
            _load_precompile_entry,
            _reset_precompile_entries,
        )

        def fn(x):
            return x + 1

        guard_manager_bool = torch._dynamo.guards.RootGuardManager()
        guard_manager_bool.add_lambda_guard(
            lambda L: isinstance(L["x"], bool), ["isinstance(L['x'], bool)"]
        )

        def injected_bool(x: bool):
            return x + 102

        args = (torch.randn(3, 2),)

        compiled_fn = torch.compile(fn)
        _load_precompile_entry(
            fn.__code__,
            torch._dynamo.guards.GuardManagerWrapper(guard_manager_bool),
            injected_bool.__code__,
        )

        try:
            with torch.compiler.set_stance("fail_on_recompile"):
                with self.assertRaisesRegex(
                    RuntimeError, "Failed on the following precompiled guards:"
                ):
                    compiled_fn(*args)
        finally:
            _reset_precompile_entries(fn.__code__)

    def test_shape_and_tuple_equality(self):
        def fn(x, y, t):
            z = x * y
            if x.size() == t:
                return z.cos()
            return z.sin()

        torch.compile(fn, backend="eager", fullgraph=True)(
            torch.randn([4, 4]), torch.randn([4, 4]), (4, 4)
        )

    def test_int_list(self):
        # if assume_static_by_default == True: spec int list
        # otherwise: unspec int list
        def fn(x, y):
            return torch.sin(x + y[1] % 2)

        x = torch.randn(6)
        cnt = torch._dynamo.testing.CompileCounter()
        opt_fn = torch.compile(fn, backend=cnt)
        for i in range(10, 25, 3):
            y = [i, i + 1, i + 2]
            ref = fn(x, y)
            res = opt_fn(x, y)
            self.assertTrue(same(ref, res))
        if torch._dynamo.config.assume_static_by_default:
            if torch._dynamo.config.automatic_dynamic_shapes:
                self.assertExpectedInline(cnt.frame_count, """2""")
            else:
                self.assertExpectedInline(cnt.frame_count, """5""")
        else:
            self.assertExpectedInline(cnt.frame_count, """1""")

    def test_patched_builtin_functions(self):
        import builtins

        # Cache the original builtin function ids
        torch._dynamo.trace_rules._builtin_function_ids()

        class MyClass:
            pass

        builtin_isinstance = builtins.isinstance

        def patched_isinstance(obj, classinfo) -> bool:
            if builtin_isinstance(obj, MyClass):
                return False
            else:
                return builtin_isinstance(obj, classinfo)

        def fn(x, y):
            if isinstance(y, MyClass):
                return x + 1
            else:
                return x - 1

        x = torch.ones(2, 3)
        y = MyClass()

        try:
            ref = fn(x, y)
            # Monkey patch builtin function
            builtins.isinstance = patched_isinstance
            opt_fn = torch.compile(backend="eager", fullgraph=True)(fn)
            res = opt_fn(x, y)
            self.assertTrue(same(ref, x + 1))
            self.assertTrue(same(res, x - 1))
        finally:
            builtins.isinstance = builtin_isinstance

        # check recompilation because builtins is now unpatched
        opt_fn = torch.compile(backend="eager", fullgraph=True)(fn)
        res = opt_fn(x, y)
        self.assertTrue(same(res, x + 1))

    # specifically test for tensor.attribute -> torch.something()
    def test_real_imag_tensor_attribute(self):
        def fn(x, y):
            a = x.real
            b = x.imag
            return torch.mul(torch.add(a, y), b)

        x_real = torch.rand((4, 4))
        x_imag = torch.rand((4, 4))
        x = torch.complex(x_real, x_imag)
        y = torch.rand((4, 4))

        ref = fn(x, y)
        opt_fn = torch.compile(fn, backend="eager")
        res = opt_fn(x, y)
        self.assertTrue(same(ref, res))

    def test_cast(self):
        from typing import cast

        def fn(x):
            return cast(torch.Tensor, torch.add(x, 1.0))

        opt_fn = torch.compile(backend="eager", fullgraph=True)(fn)

        ref = fn(torch.ones(2, 2))
        res = opt_fn(torch.ones(2, 2))

        self.assertTrue(same(ref, res))

    def test_T_tensor_attribute(self):
        def fn(x, y):
            a = x.T
            return torch.add(a, y)

        x = torch.rand((4, 4))
        y = torch.rand((4, 4))

        ref = fn(x, y)
        opt_fn = torch.compile(fn, backend="eager")
        res = opt_fn(x, y)
        self.assertTrue(same(ref, res))

    def test_recursive_tensor_attribute(self):
        def fn(x, y):
            a = x.real.T
            b = x.imag
            return torch.mul(torch.add(a, y), b)

        x_real = torch.rand((4, 4))
        x_imag = torch.rand((4, 4))
        x = torch.complex(x_real, x_imag)
        y = torch.rand((4, 4))

        ref = fn(x, y)
        opt_fn = torch.compile(fn, backend="eager")
        res = opt_fn(x, y)
        self.assertTrue(same(ref, res))

    def test_assigning_function_to_object_attribute(self):
        # user-defined functions which are object's attributes are not converted to bound methods
        def my_add(*args):
            a, b = args
            return a + b

        class MyClass:
            def __init__(self, func):
                self.add = func

        obj = MyClass(my_add)

        def fn(x):
            return obj.add(x, 2)

        x = torch.rand(2, 3)
        ref = fn(x)
        opt_fn = torch.compile(backend="eager")(fn)
        res = opt_fn(x)
        self.assertTrue(same(ref, res))

    def test_assigning_function_to_class_attribute(self):
        # user-defined functions which are class's attributes are converted to bound methods
        def my_add(*args):
            obj, a, b = args
            return obj.x + a + b

        class MyClass:
            add = my_add

            def __init__(self, x):
                self.x = x

        obj = MyClass(0.5)

        def fn(x):
            return obj.add(x, 2)

        x = torch.rand(2, 3)
        ref = fn(x)
        opt_fn = torch.compile(backend="eager")(fn)
        res = opt_fn(x)
        self.assertTrue(same(ref, res))

    def test_tagging_tensors_simple(self):
        def foo(x, y):
            return x * y, x, y

        a = torch.randn([3, 3])
        a.tag = "a"
        b = torch.randn([3, 3])
        b.tag = "b"

        exported = torch._dynamo.export(foo)(a, b)
        out_graph = exported[0]

        nodes = list(out_graph.graph.nodes)
        placeholders = [node for node in nodes if node.op == "placeholder"]
        all_tags = []
        for placeholder in placeholders:
            if "tensor_dict" in placeholder.meta:
                all_tags.append(placeholder.meta["tensor_dict"]["tag"])

        self.assertEqual(all_tags, ["a", "b"])

    def test_tagging_tensors_mix_used_unused_structure(self):
        def pre_attention_state_ops(input, mems, state):
            lc_key = state[0]
            lc_val = state[1]
            bar = []
            for i in range(0, 4):
                bar2 = []
                for j in range(0, 3):
                    bar2.append(
                        lc_key + lc_val + torch.tensor([0.1, 0.25, 0.4, 0.5, 0.1])
                    )
                bar.append(bar2)

            return bar

        mems = torch.tensor([[[1.8364, 0.2724, -1.4917, -0.4367, 0.8640]]])
        state = [
            torch.tensor([[[1.0517, 0.3848, -0.6472, 0.0823, 0.9116]]]),
            torch.tensor([[[1.0517, 0.3848, -0.6472, 0.0823, 0.9116]]]),
        ]
        i = torch.tensor(
            [
                [0.0313, -0.1487, -0.3846, -0.5321],
                [-1.7073, 1.3331, -0.0890, -1.4935],
                [-0.8314, -0.1862, -0.5935, 1.5232],
            ]
        )

        mems.tag = "MEMS"
        i.tag = "FOO"
        state[0].tag = "STATE_0"
        state[1].tag = "HMMM"

        exported = torch._dynamo.export(pre_attention_state_ops)(i, mems, state)
        out_graph = exported[0]

        nodes = list(out_graph.graph.nodes)
        placeholders = [node for node in nodes if node.op == "placeholder"]
        all_tags = []
        for placeholder in placeholders:
            if "tensor_dict" in placeholder.meta:
                all_tags.append(placeholder.meta["tensor_dict"]["tag"])

        self.assertEqual(all_tags, ["STATE_0", "HMMM"])

    def test_get_custom_tensor_attribute(self):
        def fn(x):
            return x.custom_attr * x

        x = torch.rand((2, 2))
        x.custom_attr = 3.14
        ref = fn(x)
        opt_fn = torch.compile(fn, backend="eager")
        res = opt_fn(x)
        self.assertTrue(same(ref, res))

    def test_set_custom_tensor_attribute(self):
        def fn(x):
            x.custom_attr = 3.14
            return x.custom_attr * x

        x = torch.rand((2, 2))
        ref = fn(x)
        opt_fn = torch.compile(fn, backend="eager")
        res = opt_fn(x)
        self.assertTrue(same(ref, res))

    def test_unhandled_exception_in_dynamo(self):
        # traceback.format_exc() approximates an unhandled exception
        def f(a):
            a += 1
            raise RuntimeError("smoge")
            return a

        opt_fn = torch.compile(f, backend="eager")
        try:
            opt_fn(torch.ones(2))
        except RuntimeError as e:
            self.assertIn("smoge", traceback.format_exc())

    def test_unhandled_exception_in_dynamo2(self):
        # segfaults in python 3.11 if shadow frame is freed improperly
        from torch.testing import make_tensor

        def fn():
            # test that the errors are the same for dense and sparse versions
            def test1(*, is_sparse):
                # shapes must be compatible for matrix multiplication
                a = make_tensor((2, 3), dtype=torch.float32, device="cpu")
                if is_sparse:
                    a_sparse = a.to_sparse_csr()
                    return torch.addmm(a, a_sparse, a)
                else:
                    return torch.addmm(a, a, a)

            try:
                test1(is_sparse=False)
            except RuntimeError as msg:
                try:
                    test1(is_sparse=True)
                except RuntimeError as msg2:
                    raise RuntimeError("smoge")

        opt_fn = torch.compile(fn, backend="eager")
        try:
            opt_fn()
        except RuntimeError:
            self.assertIn("smoge", traceback.format_exc())

    def test_variable_access_in_exception(self):
        def fn():
            x = torch.ones(1)
            try:
                raise RuntimeError("bad")
            except RuntimeError:
                x += 1
            return x

        opt_fn = torch.compile(fn, backend="eager", fullgraph=True)
        self.assertEqual(opt_fn(), torch.tensor([2.0]))

    def test_nested_sequential_with(self):
        def fn(x):
            with torch.set_grad_enabled(True):
                with torch.set_grad_enabled(False):
                    x = x + 1
                with torch.set_grad_enabled(True):
                    x = x + 1
                return x

        opt_fn = torch.compile(fn, backend="eager")
        self.assertEqual(opt_fn(torch.ones(1)), torch.tensor([3.0]))

    def test_nested_sequential_try(self):
        def fn(x):
            try:
                try:
                    x = x + 1
                except:
                    pass
                try:
                    try:
                        x = x + 1
                    except:
                        pass
                except:
                    pass
            except:
                pass
            return x

        opt_fn = torch.compile(fn, backend="eager")
        self.assertEqual(opt_fn(torch.ones(1)), torch.tensor([3.0]))

    def test_nested_sequential_try_with(self):
        def fn(x):
            with torch.set_grad_enabled(True):
                try:
                    x = x + 1
                except:
                    pass
                try:
                    with torch.set_grad_enabled(False):
                        x = x + 1
                except:
                    pass
            return x

        opt_fn = torch.compile(fn, backend="eager")
        self.assertEqual(opt_fn(torch.ones(1)), torch.tensor([3.0]))

    def test_nested_sequential_try_with_graph_break(self):
        def fn(x, n):
            with torch.set_grad_enabled(True):
                with torch.set_grad_enabled(False):
                    x = x + 1
                    torch._dynamo.graph_break()
                try:
                    with torch.set_grad_enabled(False):
                        x = x + 1
                        if n == 0:
                            torch._dynamo.graph_break()
                except:
                    pass
                with torch.set_grad_enabled(False):
                    x = x + 1
                    torch._dynamo.graph_break()
                x = x + 1
            return x

        counter = CompileCounter()
        opt_fn = torch.compile(fn, backend=counter)
        self.assertEqual(opt_fn(torch.ones(1), 0), torch.tensor([5.0]))
        self.assertEqual(counter.frame_count, 1)

        torch._dynamo.reset()
        counter = CompileCounter()
        opt_fn = torch.compile(fn, backend=counter)
        self.assertEqual(opt_fn(torch.ones(1), 1), torch.tensor([5.0]))
        self.assertEqual(counter.frame_count, 3)

    def test_ordered_dict_alias_reconstruct(self):
        od = collections.OrderedDict

        def fn():
            d1 = dict()  # noqa: C408
            d1["a"] = 1
            d2 = od(d1)
            d2["b"] = 2
            torch._dynamo.graph_break()
            if isinstance(d2, od):
                return d2["a"] + d2["b"]
            else:
                return 0

        dis.dis(fn)
        self.assertEqual(torch.compile(fn, backend="eager")(), 3)

    # NOTE this test can be removed once multiline errors are in Python.
    # See https://github.com/python/cpython/issues/106922
    # Covered by test_logging.py:test_trace_call* tests in 3.13+
    @skipIfNotPy311
    @unittest.skipIf(sys.version_info >= (3, 13), "feature landed in 3.13")
    def test_get_instruction_source_311(self):
        def f():
            # flake8: noqa
            # fmt: off
            # test binary ops
            a = ( b   )   +   c
            a = (a + b) // (c - d)
            a = b    \
         +\
               c  # test
            a = (
                (b  # test +
                    )  \
                # +
            << (

                c  # test
                \
            )  # test
            )

            # test slice
            a = bbb   [  ccc    ]
            b = bbbbb \
                [  ccc # test

                 + ddd  \

                ] # test
            a = bbb[ccc][ddd][eee]

            # test nested and multiline function calls
            a = g(g(g(b)))
            a = g(h(
                g(b),
                c
            ))

            # test chained function calls
            a = (g(x).y)(
                z
            )(1)(2)

            # test unicode (match traceback behavior)
            a = ("🔥🔥🔥" +
                + "🔥🔥") + b

        from torch._dynamo.utils import get_instruction_source_311

        if sys.version_info >= (3, 12):
            # Offsets changed in 3.12, e.g. due to removal of PRECALL inst
            offsets = (3, 11, 15, 19, 23, 29, 35, 44, 53, 65)
        else:
            offsets = (3, 11, 15, 19, 23, 29, 35, 46, 58, 74)
        insts = list(dis.get_instructions(f))
        # uncomment to determine offsets
        # print(*enumerate(insts), sep="\n")
        all_sources = "\n".join(
            get_instruction_source_311(f.__code__, insts[offset]) for offset in offsets
        )
        self.assertExpectedInline(
            all_sources,
            """\
            a = ( b   )   +   c
                ~~~~~~~~~~^~~~~

            a = (a + b) // (c - d)
                ~~~~~~~~^^~~~~~~~~

            a = b    \\
                ~~~~~~
         +\\
         ^~
               c  # test
               ~

                (b  # test +
                ~~~~~~~~~~~~
                    )  \\
                    ~~~~
                # +
                ~~~
            << (
            ^^~~


                c  # test
                ~~~~~~~~~
                \\
                ~
            )  # test
            ~

            a = bbb   [  ccc    ]
                ~~~~~~^^^^^^^^^^^

            b = bbbbb \\
                ~~~~~~~
                [  ccc # test
                ^^^^^^^^^^^^^


                 + ddd  \\
                 ^^^^^^^^


                ] # test
                ^

            a = bbb[ccc][ddd][eee]
                ~~~~~~~~^^^^^

            a = g(g(g(b)))
                  ~^^^^^^

            a = g(h(
                  ~^
                g(b),
                ^^^^^
                c
                ^
            ))
            ^

            a = (g(x).y)(
                ~~~~~~~~~
                z
                ~
            )(1)(2)
            ~^^^
""",
        )
        # test unicode (since assertExpectedInline doesn't support unicode)
        op_offset = 74 if sys.version_info >= (3, 12) else 84
        self.assertEqual(
            get_instruction_source_311(f.__code__, insts[op_offset]),
            """\
            a = ("🔥🔥🔥" +
                ~~~~~~~~
                + "🔥🔥") + b
                ~~~~~~~~^~~
""",
        )

    def test_float_speculation_log_divergence(self):
        def fn(x, y, z):
            a = F.interpolate(x, scale_factor=z, mode="bilinear", align_corners=False)
            b = F.interpolate(y, scale_factor=z, mode="bilinear", align_corners=False)
            return a * b

        cnt = CompileCounterWithBackend("inductor")
        fn_opt = torch.compile(fn, backend=cnt)
        y = torch.randn(3, 3, 3, 4)

        self.assertEqual(fn(y, y, 1.0), fn_opt(y, y, 1.0))
        self.assertEqual(fn(y, y, 2.0), fn_opt(y, y, 2.0))

    def test_raise_guard_full_constraint(self):
        y = torch.randn([3, 3, 3])

        def my_dyn_fn(x):
            if x.shape[0] == 3:
                return x.sin()
            return x.cos()

        torch._dynamo.mark_dynamic(y, 0)
        with self.assertRaises(ConstraintViolationError):
            torch.compile(my_dyn_fn, backend="eager")(y)

    def test_raise_guard_indirect_full_constraint(self):
        y = torch.randn([3, 3, 3])

        def dyn_fn(x):
            if x.shape[0] > 3:
                return x.cos()
            if x.shape[0] < 3:
                return x * 2
            return x.sin()

        torch._dynamo.mark_dynamic(y, 0)
        with self.assertRaises(ConstraintViolationError):
            torch.compile(dyn_fn, backend="eager")(y)

    @torch._dynamo.config.patch(capture_scalar_outputs=True)
    def test_unbacked_empty_tensor(self):
        @torch.compile(backend="eager", fullgraph=True)
        def fn(x):
            n = x.item()
            return torch.empty((n - 1) // 2)

        self.assertEqual(fn(torch.tensor([4])).size(0), 1)
        self.assertEqual(fn(torch.tensor([1])).size(0), 0)

    def test_sym_and_terms(self):
        from torch.fx.experimental.symbolic_shapes import sym_and

        @torch.compile(fullgraph=True, dynamic=True, backend="eager")
        def fn(xs):
            u0, u1 = xs.tolist()
            torch._check(sym_and(u0 >= 3, u0 <= 10, u1 >= 2))

            # test individual checks
            n = 0
            if u0 >= 3:
                n += 1
            if u0 <= 11:
                n += 1
            if u1 >= 1:
                n += 1
            return u0 + u1 + n

        fn(torch.tensor([5, 6]))
        fn(torch.tensor([8, 7]))
        with self.assertRaises(RuntimeError):
            fn(torch.tensor([9, 0]))

    def test_unbacked_2d_expand(self):
        @torch.compile(fullgraph=True, dynamic=True, backend="inductor")
        def func(a, b):
            a.expand(b.shape)
            return a * 10

        a = torch.rand(1, 1)
        b = torch.rand(1, 1)

        torch._dynamo.decorators.mark_unbacked(a, 0)
        torch._dynamo.decorators.mark_unbacked(a, 1)
        torch._dynamo.decorators.mark_unbacked(b, 0)
        torch._dynamo.decorators.mark_unbacked(b, 1)
        func(a, b)
        func(torch.rand(4, 5), torch.rand(4, 5))
        with self.assertRaises(RuntimeError):
            func(torch.rand(1, 1), torch.rand(2, 1))

    @torch._dynamo.config.patch(capture_scalar_outputs=True)
    def test_sym_constrain_range_on_replaced_unbacked_symbol(self):
        # Tests the following case:
        # Deferred runtime asserts adds sym_constrain_range(u0).
        # However, u0 is replaced with s0 + s1.
        # So, now we have sym_constrain_range(s0 + s1).
        def fn(x, y, z):
            z += 7  # to avoid creating unspecified symbol instead of unbacked symbol
            u0 = z.item()
            s0 = x.size(0)
            s1 = y.size(0)
            torch._check(s0 < 100)
            torch._check(s1 < 100)
            torch._check(u0 == s0 + s1)
            return x, y, z

        inputs = (
            x := torch.randn(16, 10),
            y := torch.randn(16, 10),
            torch.tensor(32 - 7),
        )
        torch._dynamo.mark_dynamic(x, 0)
        torch._dynamo.mark_dynamic(y, 0)
        opt = torch.compile(fn, fullgraph=True)
        opt(*inputs)
        with self.assertRaises(RuntimeError):
            inputs = (
                x := torch.randn(16, 10),
                y := torch.randn(16, 10),
                torch.tensor(32),
            )
            opt(*inputs)

    @torch._dynamo.config.patch(capture_scalar_outputs=True)
    @torch._dynamo.config.patch(assume_static_by_default=True)
    def test_symint_copy_into_unbacked_slice(self):
        @torch.compile()
        def fn(a, x):
            u0 = torch.tensor(x[0].to(torch.int64).item()).item()
            B, H, T, D = a.shape
            a_padding = torch.zeros((B, H, u0, D), dtype=torch.float64)
            b = torch.cat([a, a_padding], dim=2)
            c = torch.randn(B, H, 152, D)
            b[:, :, :152, :] = c
            return b

        x = torch.tensor([0])
        torch._dynamo.decorators.mark_unbacked(x, 0)
        a = torch.zeros((1, 16, 152, 96))

        # Previously would crash with guard on data dependent error
        fn(a, x)

    @torch._dynamo.config.patch(capture_scalar_outputs=True)
    def test_symint_fold_nontrivial_product_modulo(self):
        @torch.compile(fullgraph=True)
        def f(x):
            u0, u1 = x.tolist()
            torch._check_is_size(u0)
            # The condition should fold to true.
            if ((u0 + 10) * (u0 + 10)) % (u0 + 10) == 0:
                return torch.tensor(True)
            return torch.tensor(False)

        res = f(torch.tensor([20, 21]))
        self.assertEqual(torch.tensor(True), res)

    # Translation validation changes the exception type, don't run with it
    @torch.fx.experimental._config.patch(translation_validation=False)
    def test_mark_dynamic_with_ranges(self):
        y = torch.randn([8, 3, 3])

        def my_dyn_fn(x):
            if x.shape[0] == 3:
                return x.sin()
            return x.cos()

        torch._dynamo.mark_dynamic(y, 0, min=2, max=5)
        with self.assertRaises(ConstraintViolationError):
            torch.compile(my_dyn_fn, backend="eager")(y)

    def test_mark_static(self):
        counter = CompileCounter()

        def my_dyn_fn(x):
            return x.cos()

        y = torch.randn([3])
        torch._dynamo.mark_static(y, 0)
        torch.compile(my_dyn_fn, backend=counter)(y)

        z = torch.randn([4])
        torch.compile(my_dyn_fn, backend=counter)(z)

        self.assertEqual(counter.frame_count, 2)

    def test_no_raise_guard_partial_constraint(self):
        y = torch.randn([3, 3, 3])

        def my_dyn_fn(x):
            if x.shape[0] > 3:
                return x.sin()
            return x.cos()

        torch.compile(my_dyn_fn, backend="eager")(y)
        torch._dynamo.mark_dynamic(y, 0)
        torch._dynamo.reset()
        torch.compile(my_dyn_fn, backend="eager")(y)

    def test_no_raise_guard_partial_constraint_across_break(self):
        y = torch.randn([3, 3, 3])

        def my_dyn_fn(x, y):
            z = x * y

            torch._dynamo.graph_break()
            if z.shape[0] > 2:
                return z.cos()

            return x.cos()

        torch.compile(my_dyn_fn, backend="eager")(y, y)
        torch._dynamo.mark_dynamic(y, 0)
        torch._dynamo.reset()
        torch.compile(my_dyn_fn, backend="eager")(y, y)

    # Sadly, this does not throw - we do not prop correctly across the graph break
    @unittest.expectedFailure
    def test_raise_guard_partial_constraint_across_break(self):
        y = torch.randn([3, 3, 3])

        def my_dyn_fn(x, y):
            z = x * y

            torch._dynamo.graph_break()
            if z.shape[0] == 3:
                return z.cos()

            return x.cos()

        torch.compile(my_dyn_fn, backend="eager")(y, y)
        torch._dynamo.mark_dynamic(y, 0)
        torch._dynamo.reset()
        with self.assertRaisesRegex(
            Exception,
        ):
            torch.compile(my_dyn_fn, backend="eager")(y, y)

    def test_raise_guard_partial_constraint_no_graph_break(self):
        y = torch.randn([3, 3, 3])

        def my_dyn_fn(x, y):
            z = x * y

            if z.shape[0] == 3:
                return z.cos()

            return x.cos()

        torch._dynamo.mark_dynamic(y, 0)
        with self.assertRaises(ConstraintViolationError):
            torch.compile(my_dyn_fn, backend="eager")(y, y)

    @torch._dynamo.config.patch(force_parameter_static_shapes=True)
    @torch._dynamo.config.patch(force_nn_module_property_static_shapes=True)
    @torch.compiler.config.patch(
        dynamic_sources="L['x'],L['y'],L['self']._modules['y'].x,L['self']._modules['y']._modules['c']._parameters['weight'],L['self']._modules['y']._modules['c']._parameters['bias']"
    )
    def test_dynamic_sources_force_parameter_static_shapes_and_property_static_shapes_override(
        self,
    ):
        builder._DYNAMIC_SOURCES = None

        counter = CompileCounter()

        class Y(torch.nn.Module):
            def __init__(self, n_input, n_output):
                super().__init__()
                self.c = torch.nn.Linear(n_input, n_output)
                self.x = n_input

            def forward(self, x):
                return self.c(x) * self.x

        class M(torch.nn.Module):
            def __init__(self, n_input, n_output):
                self.n_input = n_input
                self.n_output = n_output
                super().__init__()
                self.y = Y(n_input, n_output)

            @torch.compile(backend=counter)
            def forward(self, x, y):
                return self.y(x) * y

        model = M(3210, 30)
        model(torch.randn(1, 3210), 2)
        model = M(3211, 30)
        model(torch.randn(1, 3211), 3)
        model = M(3212, 30)
        model(torch.randn(1, 3212), 4)

        self.assertEqual(counter.frame_count, 1)

    @torch.compiler.config.patch(dynamic_sources="L['self']._modules['inner'].x")
    def test_dynamic_sources_precedence_over_int_specialization(self):
        builder._DYNAMIC_SOURCES = None

        counter = CompileCounter()

        class Model(torch.nn.Module):
            def __init__(self, x) -> None:
                super().__init__()
                self.inner = torch.nn.Linear(10, 10)
                # attach attribute to builtin nn module.
                self.inner.x = x

            @torch.compile(fullgraph=True, backend=counter)
            def forward(self, a):
                return a * self.inner.x

        m1 = Model(50)
        m2 = Model(60)
        with fresh_cache():
            m1(torch.rand(1, 2, 3))
            m2(torch.rand(1, 2, 3))

        self.assertEqual(counter.frame_count, 1)

    @torch.compiler.config.patch(dynamic_sources="L['x']")
    def test_dynamic_sources_int(self):
        counter = CompileCounter()

        @torch.compile(backend=counter)
        def fn(x):
            return torch.randn(5) * x

        fn(1)
        fn(2)
        fn(3)

        self.assertEqual(counter.frame_count, 1)

    @torch.compiler.config.patch(dynamic_sources="L['x']")
    def test_dynamic_sources_tensor(self):
        counter = CompileCounter()

        @torch.compile(backend=counter)
        def fn(x):
            return x * x

        fn(torch.randn(2))
        fn(torch.randn(3))
        fn(torch.randn(4))

        self.assertEqual(counter.frame_count, 1)

    @torch.compiler.config.patch(unbacked_sources="L['x']")
    def test_unbacked_sources_tensor(self):
        counter = CompileCounter()

        @torch.compile(backend=counter)
        def fn(x):
            return x * x

        fn(torch.randn(0))
        fn(torch.randn(1))
        fn(torch.randn(2))

        self.assertEqual(counter.frame_count, 1)

    @torch.compiler.config.patch(unbacked_sources="L['x']")
    def test_unbacked_sources_scalar(self):
        counter = CompileCounter()

        @torch.compile(backend=counter)
        def fn(x):
            return x * x

        fn(0)
        fn(1)
        fn(2)

        self.assertEqual(counter.frame_count, 1)

    @torch.compiler.config.patch(dynamic_sources="L['x']")
    def test_dynamic_sources_graph_break(self):
        counter = CompileCounter()

        def foo(x):
            return x * x

        @torch.compile(backend=counter)
        def fn(x):
            x = x * x
            torch._dynamo.graph_break()
            return foo(x)

        fn(torch.randn(2))
        fn(torch.randn(3))
        fn(torch.randn(4))

        # 2 since graph break produces 2 graphs. NB: there are no recompiles
        self.assertEqual(counter.frame_count, 2)

    @torch.compiler.config.patch(dynamic_sources="L['x'], L['y']")
    def test_dynamic_sources_dynamic_override(self):
        counter = CompileCounter()

        @torch.compile(dynamic=False, backend=counter)
        def fn(x, y):
            return x * y

        fn(2, torch.randn(2))
        fn(3, torch.randn(3))
        fn(4, torch.randn(4))

        self.assertEqual(counter.frame_count, 1)

    @torch.compiler.config.patch(dynamic_sources="L\\['x.*'\\], L\\['y.*'\\]")
    def test_dynamic_sources_dynamic_override_regex(self):
        counter = CompileCounter()

        @torch.compile(dynamic=False, backend=counter)
        def fn(x1, y1):
            return x1 * y1

        fn(2, torch.randn(2))
        fn(3, torch.randn(3))
        fn(4, torch.randn(4))

        self.assertEqual(counter.frame_count, 1)

    def test_cannot_trace_mark_dynamic(self):
        y = torch.randn([3, 3, 3])

        def my_dyn_fn(x):
            torch._dynamo.mark_dynamic(x, 0)
            return x * x

        with self.assertRaisesRegex(
            AssertionError, "Attempt to trace forbidden callable"
        ):
            torch.compile(my_dyn_fn, backend="eager")(y)

    def test_cannot_trace_mark_dynamic_safe_unreached(self):
        y = torch.randn([3, 3, 3])

        def my_dyn_fn(x):
            if x.shape[0] == 3:
                return x
            print("Running", torch._dynamo.mark_dynamic(x, 0))
            return x * x

        torch.compile(my_dyn_fn, backend="eager")(y)

    def test_anomaly_aot_autograd(self):
        def fail():
            raise AssertionError("fail")

        @allow_in_graph
        def h(a):
            r = a.sum()
            # Trigger an exception in backwards
            r.register_hook(lambda x: fail())
            return r

        @torch.compile(backend="aot_eager")
        def f(a):
            return h(a)

        with (
            warnings.catch_warnings(record=True) as w,
            self.assertRaises(torch._dynamo.exc.BackendCompilerFailed),
        ):
            f(torch.randn(2, 2, requires_grad=True))

        # Suppress unrelated pkg_resources warnings
        self.assertIn("forward call that caused the error", str(w[-1].message))

    def test_py_guards_mark_dynamic(self):
        def my_dyn_fn(a):
            if a.shape[0] > 2:
                return a.cos()
            return a.sin()

        counter = CompileCounter()

        # Run with dynamic
        x0 = torch.randn([3, 3, 3])
        torch._dynamo.mark_dynamic(x0, 0)
        torch.compile(my_dyn_fn, backend=counter)(x0)
        self.assertEqual(counter.frame_count, 1)

        # Run without dynamic, no recompile
        x = torch.randn([3, 3, 3])
        torch.compile(my_dyn_fn, backend=counter)(x)
        self.assertEqual(counter.frame_count, 1)

        # Mark a new dim, 1, as dynamic
        x1 = torch.randn([3, 3, 3])
        torch._dynamo.mark_dynamic(x1, 1)
        torch.compile(my_dyn_fn, backend=counter)(x1)
        # Recompile triggered because we marked a new dym as dynamic
        self.assertEqual(counter.frame_count, 2)

        # Reset
        torch._dynamo.reset()
        # Reset counter
        counter = CompileCounter()

        # Run with dynamic 1
        torch.compile(my_dyn_fn, backend=counter)(x1)
        self.assertEqual(counter.frame_count, 1)

        # Run with dynamic 0, not subset
        torch.compile(my_dyn_fn, backend=counter)(x0)
        self.assertEqual(counter.frame_count, 2)

        # Run with dynamic 0, 1, 2, not subset
        x012 = torch.randn([3, 3, 3])
        torch._dynamo.mark_dynamic(x012, 0)
        torch._dynamo.mark_dynamic(x012, 1)
        torch._dynamo.mark_dynamic(x012, 2)
        torch.compile(my_dyn_fn, backend=counter)(x012)
        self.assertEqual(counter.frame_count, 3)

    def test_recompile_on_global_state_change(self):
        last_state = []
        cnt = 0

        def my_compiler(gm, _):
            nonlocal cnt
            cnt += 1
            state = read_state()

            def inner(*args):
                last_state[:] = state
                return gm(*args)

            return inner

        def read_state():
            return [
                torch.is_grad_enabled(),
                torch.are_deterministic_algorithms_enabled(),
                torch._C._get_cublas_allow_tf32(),
            ]

        def write_state(state):
            torch.set_grad_enabled(state[0])
            torch.use_deterministic_algorithms(state[1])
            torch._C._set_cublas_allow_tf32(state[2])

        @torch.compile(backend=my_compiler)
        def fn(x):
            return x + 1

        import contextlib

        @contextlib.contextmanager
        def _hip_allow_tf32():
            # for HIP/AMDGPU, tf32 is behind a flag because the TF32 support is new
            # and only for MI300+
            hip_allow_tf32 = os.environ.get("HIPBLASLT_ALLOW_TF32", None)
            os.environ["HIPBLASLT_ALLOW_TF32"] = "1"

            try:
                yield
            finally:
                if hip_allow_tf32 is not None:
                    os.environ["HIPBLASLT_ALLOW_TF32"] = hip_allow_tf32
                else:
                    del os.environ["HIPBLASLT_ALLOW_TF32"]

        tf32_ctx = _hip_allow_tf32 if torch.version.hip else contextlib.nullcontext
        with tf32_ctx():
            initial_state = read_state()
            y = torch.randn(10)
            try:
                for round in range(3):
                    for i in range(len(initial_state)):
                        new_state = [False] * len(initial_state)
                        new_state[i] = True
                        write_state(new_state)
                        assert read_state() == new_state
                        last_state.clear()
                        fn(y)
                        assert last_state == new_state
                        if round == 0:
                            assert cnt == i + 1
                        else:
                            assert cnt == len(initial_state)
            finally:
                write_state(initial_state)

    def test_grad_state_mutated(self):
        prior = torch.is_grad_enabled()
        value = None
        cnt = CompileCounter()

        @torch._dynamo.allow_in_graph
        def check_state():
            nonlocal value
            value = torch.is_grad_enabled()

        @torch.compile(backend=cnt, fullgraph=True)
        def fn(x):
            check_state()
            torch.set_grad_enabled(False)
            return x + 1

        try:
            torch.set_grad_enabled(True)
            fn(torch.randn(10))
            assert value is True
            assert torch.is_grad_enabled() is False

            value = None
            torch.set_grad_enabled(True)
            fn(torch.randn(10))
            assert value is True
            assert torch.is_grad_enabled() is False

            assert cnt.frame_count == 1
        finally:
            torch.set_grad_enabled(prior)

    def test_deterministic_algorithms_mutated(self):
        prior = torch.are_deterministic_algorithms_enabled()
        prior_warn_only = torch.is_deterministic_algorithms_warn_only_enabled()
        value = None
        warn_only = None
        cnt = CompileCounter()

        @torch._dynamo.allow_in_graph
        def check_state():
            nonlocal value
            nonlocal warn_only
            value = torch.are_deterministic_algorithms_enabled()
            warn_only = torch.is_deterministic_algorithms_warn_only_enabled()

        @torch.compile(backend=cnt, fullgraph=True)
        def fn(x):
            check_state()
            torch.use_deterministic_algorithms(False, warn_only=False)
            return x + 1

        def run_fn():
            torch.use_deterministic_algorithms(True, warn_only=True)
            fn(torch.randn(10))
            assert value is True
            assert warn_only is True
            assert torch.are_deterministic_algorithms_enabled() is False
            assert torch.is_deterministic_algorithms_warn_only_enabled() is False

        try:
            run_fn()
            value, warn_only = None, None
            run_fn()
            assert cnt.frame_count == 1
        finally:
            torch.use_deterministic_algorithms(prior, warn_only=prior_warn_only)

    def test_torch_compile_ctx_on_forward_and_training_step(self):
        class MyModel(torch.nn.Module):
            def forward(self): ...

            def training_step(self):
                self()

        model = MyModel()
        compiled_model = torch.compile(model)

        model.forward = compiled_model.dynamo_ctx(model.forward)
        model.training_step = compiled_model.dynamo_ctx(model.training_step)

        model.training_step()

    def test_torch_guards_stack_frame_register_inlining(self):
        x = torch.tensor([0.5, 0.5])
        y = torch.tensor([0.75, 0.75, 0.75, 0.75])
        z = torch.tensor([0.25, 0.25, 0.25, 0.25, 0.25, 0.25, 0.25, 0.25])

        def uwu_inline_me(x, y, z):
            r = torch.cat((x, x)) + y
            r2 = torch.cat((y, y)) + z
            return r, r2

        def fn(x, y, z):
            r, r2 = uwu_inline_me(x, y, z)
            return torch.mul(r, r), torch.mul(r2, r2)

        seen_frames = []
        import contextlib

        @contextlib.contextmanager
        def global_context_capture_fn(frame_summary):
            if frame_summary is not None:
                seen_frames.append(frame_summary)
            yield

        with mock.patch(
            "torch._guards.TracingContext.current_frame",
            side_effect=global_context_capture_fn,
        ):
            torch.compile(fn, backend="eager")(x, y, z)

        self.assertEqual(len(seen_frames), 1)
        self.assertEqual(seen_frames[0].name, "fn")
        self.assertEqual(seen_frames[0].line, "r, r2 = uwu_inline_me(x, y, z)")

    def test_fullgraph_capture(self):
        from torch._dynamo.convert_frame import (
            FrameInfo,
            fullgraph_capture,
            get_compile_id,
        )
        from torch._dynamo.utils import dynamo_timed, get_metrics_context
        from torch._guards import compile_context, CompileContext

        def foo(x):
            return x + x.shape[0]

<<<<<<< HEAD
        compiled_foo = torch._dynamo.eval_frame.fullgraph_capture(foo)
        compiled_foo(torch.randn(3, 2))
        compiled_foo(torch.randn(4))
        artifacts = compiled_foo.get_artifacts()

        guarded_codes = artifacts.dynamo_artifacts.guarded_codes
        backend_ids = list(artifacts.backend_inputs.keys())
        gms = [b.graph_module for b in artifacts.backend_inputs.values()]

        def _convert_to_ep_demo(code, backend_id, gm, args):
            # Inject compiled function as the original gm
            new_globals = copy.copy(globals())
            new_globals[backend_id] = gm
            # Minimal boilerplate to setup a callable.
            SerializedCode = type(code.dynamo_code)
            dynamo_bytecode = SerializedCode.to_code_object(code.dynamo_code)
            guards_state = pickle.loads(code.guards_state)
            guard_manager = torch._dynamo.guards.CheckFunctionManager(
                foo.__code__,
                guards_state.output_graph,
                guards_serialization_mode="load",
                shape_code_parts=guards_state.shape_code_parts,
                runtime_global_scope=new_globals,
            ).guard_manager

            class ModuleForExport(torch.nn.Module):
                def forward(self, x):
                    return types.FunctionType(dynamo_bytecode, new_globals)(x)

            m = ModuleForExport()
            return guard_manager, torch.export.export(m, args)

        guards0, ep0 = _convert_to_ep_demo(
            guarded_codes[0], backend_ids[0], gms[0], (torch.randn(3, 2),)
=======
        x = torch.randn(4, 3)
        f_locals = {"x": x}
        with (
            compile_context(CompileContext(get_compile_id({}))),
            dynamo_timed(""),
            get_metrics_context(),
        ):
            capture_output = fullgraph_capture(
                FrameInfo(
                    foo.__code__,
                    foo.__globals__,
                    f_locals,
                    builtins,
                    (),
                )
            )
            dynamo_output = capture_output.dynamo_output
            backend_input = capture_output.backend_input
            self.assertTrue(
                dynamo_output.build_guards(foo.__code__).guard_manager.check(f_locals)
            )
        import_sources = {
            alias: importlib.import_module(module_name)
            for alias, module_name in dynamo_output.tracer_output.output_graph.import_sources.items()
        }
        self.assertEqual(
            foo(x),
            types.FunctionType(
                dynamo_output.bytecode,
                {
                    **import_sources,
                    backend_input.backend_id: backend_input.graph_module,
                },
            )(x),
>>>>>>> 332fa5b3
        )

    def test_torch_guards_stack_frame_register_inlining_deep(self):
        x = torch.tensor([0.5, 0.5])
        y = torch.tensor([0.75, 0.75, 0.75, 0.75])
        z = torch.tensor([0.25, 0.25, 0.25, 0.25, 0.25, 0.25, 0.25, 0.25])

        def uwu_inline_me_deep(x, y):
            return torch.cat((x, x)) + y

        def uwu_inline_me(x, y, z):
            r = uwu_inline_me_deep(x, y)
            r2 = uwu_inline_me_deep(y, z)
            return r, r2

        def fn(x, y, z):
            r, r2 = uwu_inline_me(x, y, z)
            return torch.mul(r, r), torch.mul(r2, r2)

        seen_frames = []
        import contextlib

        @contextlib.contextmanager
        def global_context_capture_fn(frame_summary):
            if frame_summary is not None:
                seen_frames.append(frame_summary)
            yield

        with mock.patch(
            "torch._guards.TracingContext.current_frame",
            side_effect=global_context_capture_fn,
        ):
            torch.compile(fn, backend="eager")(x, y, z)

        self.assertEqual(len(seen_frames), 3)
        self.assertEqual(seen_frames[0].name, "fn")
        self.assertEqual(seen_frames[1].name, "uwu_inline_me")
        self.assertEqual(seen_frames[2].line, "r2 = uwu_inline_me_deep(y, z)")

    def test_recompile_on_disable_1(self):
        # fix https://github.com/pytorch/pytorch/issues/157399
        @torch.compile(backend="eager")
        def fn(x):
            @torch._dynamo.disable
            def inner(x):
                return x + 10

            return inner(x) + 1

        with unittest.mock.patch("torch._dynamo.config.error_on_recompile", True):
            try:
                for i in range(5):
                    fn(torch.rand(2, 3))
            except torch._dynamo.exc.RecompileError as e:
                self.fail("RecompileError raised unexpectedly: " + str(e))

    def test_recompile_on_disable_2(self):
        def outer(x, cond):
            @torch._dynamo.disable()
            def fn0(y):
                return y + 1

            @torch._dynamo.disable()
            def fn1(y):
                return y + 2

            if cond:
                f = fn0
            else:
                f = fn1

            torch._dynamo.graph_break()
            # there will be a resume function here
            return f(x)

        with unittest.mock.patch("torch._dynamo.config.error_on_recompile", True):
            with self.assertRaises(torch._dynamo.exc.RecompileError):
                x = torch.rand(2, 3)
                self.assertEqual(outer(x, True), torch.compile(outer)(x, True))
                self.assertEqual(outer(x, False), torch.compile(outer)(x, False))

    def test_create_nested_fn_cache_clear(self):
        def outer(x):
            @torch._dynamo.disable()
            def f(y):
                return y + 2

            return f(x) + 1

        outer = torch.compile(outer)
        with unittest.mock.patch("torch._dynamo.config.error_on_recompile", True):
            with self.assertRaises(torch._dynamo.exc.RecompileError):
                outer(torch.randn(3, 3))
                from torch._dynamo.utils import create_nested_fn_cache

                create_nested_fn_cache.clear()
                outer(torch.randn(3, 3))

    def test_guards_strip_function_call(self):
        from torch._dynamo.guards import strip_function_call

        test_case = [
            ("___odict_getitem(a, 1)", "a"),
            ("a.layers[slice(2)][0]._xyz", "a"),
            ("getattr(a.layers[slice(2)][0]._abc, '0')", "a"),
            ("getattr(getattr(a.x[3], '0'), '3')", "a"),
            ("a.layers[slice(None, -1, None)][0]._xyz", "a"),
            ("a.layers[func('offset', -1, None)][0]._xyz", "a"),
        ]
        # strip_function_call should extract the object from the string.
        for name, expect_obj in test_case:
            self.assertEqual(strip_function_call(name), expect_obj)

    def test_int_neg(self):
        def int_neg(a, b):
            x = a.shape[0]
            y = b.shape[0]
            return -x * -y * a * b

        torch._dynamo.testing.standard_test(self, int_neg, 2)

    def test_hash_getitem_slice(self):
        s = GetItemSource(LocalSource("foo"), slice(None, -1, None))
        s2 = GetItemSource(LocalSource("foo"), slice(None, -1, None))
        s3 = GetItemSource(LocalSource("foo"), slice(None, -1, 2))
        some_set = set()

        self.assertTrue(s not in some_set)
        self.assertTrue(s2 not in some_set)
        self.assertTrue(s3 not in some_set)

        some_set.add(s)

        self.assertTrue(s in some_set)
        # s and s2 should hash the  same
        self.assertTrue(s2 in some_set)
        # s3 should be different
        self.assertTrue(s3 not in some_set)

        self.assertTrue(s == s2)
        self.assertTrue(s != s3)

    def test_inline_dict_function(self):
        def _result_type_dict(dtype):
            return {bool: torch.float32}[dtype]

        @torch.compile
        def f():
            return torch.ones(3, dtype=_result_type_dict(bool))

        self.assertEqual(f(), torch.ones(3, dtype=torch.float32))

    def test_inline_dict_function_passed_as_arg(self):
        @torch.compile
        def fn(d, x, y):
            if d[x] is torch.float32:
                return y.cos()
            else:
                return y.sin()

        dd = {bool: torch.float32, int: torch.int64}
        self.assertEqual(fn(dd, bool, torch.ones(4)), torch.ones(4).cos())
        self.assertEqual(fn(dd, int, torch.ones(4)), torch.ones(4).sin())

    def test_add_sizes(self):
        def func(x):
            y = x.size()
            return y + y

        eager_out = func(torch.ones(10, 10, 3))
        compile_out = torch.compile(func, backend="eager")(torch.ones(10, 10, 3))
        self.assertTrue(isinstance(compile_out, torch.Size))
        self.assertEqual(eager_out, compile_out)

    def test_nested_function_resuming_with_correct_globals(self):
        # https://github.com/pytorch/pytorch/issues/99665
        try:
            from .utils import outer_func
        except ImportError:
            from utils import outer_func

        def gn(x, y):
            return x + y

        def fn(x, y):
            return outer_func(gn)(x, y)

        x = torch.rand([3])
        y = torch.rand([3])
        opt_fn = torch.compile(backend="eager")(fn)
        ref = fn(x, y)
        res = opt_fn(x, y)
        self.assertTrue(same(ref, res))

    def test_recursion_depth_guards(self):
        @torch.compile(dynamic=True)
        def foo(*args, **kwargs):
            if sum(args) == 0:
                return 0
            return 1

        args = list(range(2000))
        foo(*args)
        # Previously would have crashed

    @dataclasses.dataclass
    class CSETestCase:
        expr: str
        preface: typing.List[str] = dataclasses.field(default_factory=list)
        expected: typing.Optional[str] = None

    def test_guards_cse_pass_single(self):
        from torch._dynamo.guards import PyExprCSEPass

        testcase = self.CSETestCase
        testcases = [
            # Nothing gets CSE-d, since the only repeated sub-expression is 'x'.
            # i.e. not a node type we are interested on.
            testcase(expr="x[0].a"),
            testcase(expr="x[1].a"),
            testcase(expr="x[2].a"),
            # 'a.b.c' gets CSE-d, since it's a sub-expression used more than 'PyExprCSEPass.USE_THRESHOLD'.
            testcase(
                expr="a.b.c[0].d.e",
                preface=["_var0 = a.b", "_var1 = _var0.c"],
                expected="_var1[0].d.e",
            ),
            testcase(expr="a.b.c[1].d.e", expected="_var1[1].d.e"),
            testcase(expr="a.b.c[2].d.e", expected="_var1[2].d.e"),
            # 'm.n[0]' gets CSE-d, since it is a sub-expression used more than 'PyExprCSEPass.USE_THRESHOLD'.
            testcase(
                expr="f(m.n[0], '0').x.y.z",
                preface=["_var2 = m.n", "_var3 = _var2[0]"],
                expected="f(_var3, '0').x.y.z",
            ),
            testcase(expr="f(m.n[0], '1').x.y.z", expected="f(_var3, '1').x.y.z"),
            testcase(expr="f(m.n[0], '2').x.y.z", expected="f(_var3, '2').x.y.z"),
            # The whole expression gets CSE-d, as well as all of its sub-expressions.
            testcase(
                expr="self.g(a, b).k",
                preface=["_var4 = self.g", "_var5 = _var4(a, b)", "_var6 = _var5.k"],
                expected="_var6",
            ),
            testcase(expr="self.g(a, b).k", expected="_var6"),
            testcase(expr="self.g(a, b).k", expected="_var6"),
        ]
        csepass = PyExprCSEPass()
        csepass.count([t.expr for t in testcases])

        for t in testcases:
            preface, expr = csepass.replace(t.expr)
            self.assertEqual(preface, t.preface)
            expected = t.expected if t.expected is not None else t.expr
            self.assertEqual(expr, expected)

    def test_guards_cse_pass_multiple(self):
        from torch._dynamo.guards import PyExprCSEPass

        testcase = self.CSETestCase
        testcases = [
            testcase(
                expr="x[0].a < x[1].a * (3 - x[2].a)",
                expected="x[0].a < x[1].a * (3 - x[2].a)",
            ),
            testcase(
                expr="a.b.c[0].d.e + a.b.c[1].d.e * a.b.c[2].d.e > 0",
                preface=["_var0 = a.b", "_var1 = _var0.c"],
                expected="_var1[0].d.e + _var1[1].d.e * _var1[2].d.e > 0",
            ),
            testcase(
                expr="f(m.n[0], '0').x.y.z * f(m.n[0], '1').x.y.z * f(m.n[0], '2').x.y.z < 512",
                preface=["_var2 = m.n", "_var3 = _var2[0]"],
                expected="f(_var3, '0').x.y.z * f(_var3, '1').x.y.z * f(_var3, '2').x.y.z < 512",
            ),
            testcase(
                expr="self.g(a, b).k + (1 - self.g(a, b).k) <= m[0].a + self.g(a, b).k",
                preface=["_var4 = self.g", "_var5 = _var4(a, b)", "_var6 = _var5.k"],
                expected="_var6 + (1 - _var6) <= m[0].a + _var6",
            ),
        ]

        csepass = PyExprCSEPass()
        csepass.count([t.expr for t in testcases])

        for t in testcases:
            preface, expr = csepass.replace(t.expr)
            self.assertEqual(preface, t.preface)
            expected = t.expected
            expected = expected if expected is not None else t.expr
            self.assertEqual(expr, expected)

    def test_guard_function_builder_with_cse(self):
        from torch._dynamo.guards import build_guard_function

        exprs = [
            "x[0].a < x[1].a * (3 - x[2].a)",
            "a.b.c[0].d.e + a.b.c[1].d.e * a.b.c[2].d.e > 0",
            "f(m.n[0], '0').x.y.z * f(m.n[0], '1').x.y.z * f(m.n[0], '2').x.y.z < 512",
            "self.g(a, b).k + (1 - self.g(a, b).k) <= m[0].a + self.g(a, b).k",
        ]

        _, pycode = build_guard_function(exprs, "")
        expected = """\
def ___make_guard_fn():
    def guard(L):
        if not (x[0].a < x[1].a * (3 - x[2].a)):
            return False
        _var0 = a.b
        _var1 = _var0.c
        if not (_var1[0].d.e + _var1[1].d.e * _var1[2].d.e > 0):
            return False
        _var2 = m.n
        _var3 = _var2[0]
        if not (f(_var3, '0').x.y.z * f(_var3, '1').x.y.z * f(_var3, '2').x.y.z < 512):
            return False
        _var4 = self.g
        _var5 = _var4(a, b)
        _var6 = _var5.k
        if not (_var6 + (1 - _var6) <= m[0].a + _var6):
            return False
        return True
    return guard
"""

        self.assertEqual(expected, pycode)

    def test_dynamo_compiling_fake_tensor_to_vararg_int(self):
        class MyModule(torch.nn.Module):
            def __init__(self) -> None:
                super().__init__()

            def forward(self, x):
                # use numpy int so it's wrapped as fake tensor in dynamo
                shape = np.int_(16)
                # test shape as fake tensor, which param type is
                # Sequence[Union[_int, SymInt]]
                return x.reshape(shape)

        x = torch.rand([4, 4])
        model = MyModule()
        orig_out = model(x)
        opt_model = torch.compile(MyModule(), backend="eager")
        opt_out = opt_model(x)
        self.assertTrue(same(orig_out, opt_out))

    def test_scalar_tensor_is_equivalent_to_symint_argument(self):
        class GumbelTopKSampler(torch.nn.Module):
            def __init__(self, T, k):
                super().__init__()
                self.T = torch.nn.Parameter(
                    torch.tensor(T, dtype=torch.float32), requires_grad=False
                )
                self.k = torch.nn.Parameter(
                    torch.tensor(k, dtype=torch.int32), requires_grad=False
                )

            def sample_discrete(self, logits):
                threshold = torch.topk(logits, self.k, sorted=True)[0][..., -1]
                samples = torch.ge(logits.squeeze(1), threshold).float()
                return samples

            def forward(self, logits):
                dsamples = self.sample_discrete(logits)
                return dsamples

        x = torch.rand([4, 4, 4, 4])
        m = GumbelTopKSampler(T=4, k=4)
        orig_out = m(x)
        opt_m = torch.compile(backend="eager")(m)
        opt_out = opt_m(x)
        self.assertTrue(same(orig_out, opt_out))

    def test_scalar_tensor_is_equivalent_to_symint_list_argument(self):
        class Jitter(torch.nn.Module):
            def __init__(self, jitter_val):
                super().__init__()
                self.jitter_val = jitter_val

            def roll_tensor(self, input):
                h_shift = self.jitter_val - 1
                w_shift = self.jitter_val + 1
                return torch.roll(
                    torch.roll(input, shifts=h_shift, dims=2), shifts=w_shift, dims=3
                )

            def forward(self, input):
                return self.roll_tensor(input)

        x = torch.rand([4, 4, 4, 4])
        m = Jitter(jitter_val=4)
        orig_out = m(x)
        opt_m = torch.compile(backend="eager")(m)
        opt_out = opt_m(x)
        self.assertTrue(same(orig_out, opt_out))

    def test_scalar_tensor_is_equivalent_to_int_list_argument(self):
        class MyModel(torch.nn.Module):
            def forward(self, input):
                permute = torch.tensor([0, 2, 1])
                x = input.permute(*permute)
                return x

        x = torch.randn(2, 3, 4)
        m = MyModel()
        orig_out = m(x)
        opt_m = torch.compile(backend="eager")(m)
        opt_out = opt_m(x)
        self.assertTrue(same(orig_out, opt_out))

    def test_torch_variable_hasattr(self):
        def fn(x):
            if hasattr(torch.nn, "Module"):
                return x * x
            return x + 1

        compiled_fn = torch.compile(backend="eager", fullgraph=True)(fn)

        x = torch.rand([4, 4])
        fn_out = fn(x)
        compiled_out = compiled_fn(x)
        self.assertTrue(same(fn_out, compiled_out))

    def test_list_hasattr1(self):
        def fn(x):
            if hasattr(x, "foo"):
                return x[0] + 1
            return x[0] - 1

        compiled_fn = torch.compile(backend="eager", fullgraph=True)(fn)

        x = [torch.randn(3)]
        fn_out = fn(x)
        compiled_out = compiled_fn(x)
        self.assertTrue(same(fn_out, compiled_out))

    def test_list_hasattr2(self):
        def fn():
            x = [torch.zeros(3)]
            if hasattr(x, "__len__"):
                return x[0] + 1
            return x[0] - 1

        compiled_fn = torch.compile(backend="eager", fullgraph=True)(fn)

        fn_out = fn()
        compiled_out = compiled_fn()
        self.assertTrue(same(fn_out, compiled_out))

    def test_tuple_hasattr(self):
        def fn(x):
            if hasattr(x, "foo"):
                return x[0] + 1
            return x[1] - 1

        compiled_fn = torch.compile(backend="eager", fullgraph=True)(fn)

        x = (torch.randn(3), torch.randn(3))
        fn_out = fn(x)
        compiled_out = compiled_fn(x)
        self.assertTrue(same(fn_out, compiled_out))

    def test_fn_hasattr__name__1(self):
        def fn():
            foo = lambda x: x + 1
            return hasattr(foo, "__name__")

        compiled_fn = torch.compile(backend="eager", fullgraph=True)(fn)

        fn_out = fn()
        compiled_out = compiled_fn()
        self.assertEqual(fn_out, compiled_out)
        self.assertTrue(fn_out)

    def test_fn_hasattr__name__2(self):
        def bar(x):
            return torch.sin(x)

        def fn():
            return hasattr(bar, "__name__")

        compiled_fn = torch.compile(backend="eager", fullgraph=True)(fn)

        fn_out = fn()
        compiled_out = compiled_fn()
        self.assertEqual(fn_out, compiled_out)
        self.assertTrue(fn_out)

    def test_fn_hasattr__name__3(self):
        def bar(x, y):
            return torch.sin(x) + torch.cos(y)

        baz = functools.partial(bar, y=4)

        def fn():
            return hasattr(baz, "__name__")

        compiled_fn = torch.compile(backend="eager", fullgraph=True)(fn)

        fn_out = fn()
        compiled_out = compiled_fn()
        self.assertEqual(fn_out, compiled_out)
        self.assertFalse(fn_out)

    def test_torch_objects_as_keys(self):
        remap = {torch.float16: torch.float32}

        def fn():
            return torch.randn(3, dtype=remap[torch.float16])

        opt = torch.compile(fn, backend="eager")
        opt()

    def test_tracing_py_tree(self):
        def fn(xs):
            flat_xs, spec = python_pytree.tree_flatten(xs)
            res = [x.clone() for x in flat_xs]
            return python_pytree.tree_unflatten(res, spec)

        xs = [torch.tensor(i) for i in range(3)]

        counter = CompileCounter()
        torch.compile(fn, backend=counter, fullgraph=True)(xs)
        self.assertEqual(counter.frame_count, 1)
        self.assertEqual(counter.op_count, 3)

    def test_tracing_nested_py_tree(self):
        def fn(xs):
            flat_xs, spec = python_pytree.tree_flatten(xs)
            res = [x.clone() for x in flat_xs]
            return python_pytree.tree_unflatten(res, spec)

        xs = [torch.tensor(i) for i in range(3)]
        xsl = [xs, xs, xs, xs]

        counter = CompileCounter()
        comp_out = torch.compile(fn, backend=counter, fullgraph=True)(xsl)
        real_out = fn(xsl)
        self.assertEqual(comp_out, real_out)
        self.assertEqual(counter.frame_count, 1)
        self.assertEqual(counter.op_count, 12)

    def test_tracing_nested_py_tree_tuples(self):
        def fn(xs):
            flat_xs, spec = python_pytree.tree_flatten(xs)
            res = [x.clone() for x in flat_xs]
            return python_pytree.tree_unflatten(res, spec)

        xs = [torch.tensor(i) for i in range(3)]
        xsl = (xs, xs, xs, xs)

        counter = CompileCounter()
        comp_out = torch.compile(fn, backend=counter, fullgraph=True)(xsl)
        real_out = fn(xsl)
        self.assertEqual(comp_out, real_out)
        self.assertEqual(counter.frame_count, 1)
        self.assertEqual(counter.op_count, 12)

    def test_tracing_nested_py_tree_dicts(self):
        def fn(xs):
            flat_xs, spec = python_pytree.tree_flatten(xs)
            res = [x.clone() for x in flat_xs]
            return python_pytree.tree_unflatten(res, spec)

        xs = [torch.tensor(i) for i in range(3)]
        xsl = {
            "a": xs,
            "b": xs,
            "c": xs,
        }

        counter = CompileCounter()
        comp_out = torch.compile(fn, backend=counter, fullgraph=True)(xsl)
        real_out = fn(xsl)
        self.assertEqual(comp_out, real_out)
        self.assertEqual(counter.frame_count, 1)
        self.assertEqual(counter.op_count, 9)

    def test_dynamic_one_hot(self):
        def fn(x):
            x = x + 1
            # graph break from data-dependent output shape
            x = torch.nn.functional.one_hot(x)
            x = x + 1
            return x

        inp = torch.arange(20) % 4
        counter = CompileCounter()
        real_out = fn(inp)
        comp_out = torch.compile(fn, backend=counter)(inp)
        self.assertEqual(comp_out, real_out)
        self.assertEqual(counter.frame_count, 2)
        self.assertEqual(counter.op_count, 2)

    def test_tracing_nested_py_tree_mixed_all(self):
        def fn(xs):
            flat_xs, spec = python_pytree.tree_flatten(xs)
            res = [x.clone() for x in flat_xs]
            return python_pytree.tree_unflatten(res, spec)

        xs = [torch.tensor(i) for i in range(3)]
        xsa = (xs, xs)
        xsb = {"aa": xsa, "ab": xs}
        xsl = {
            "a": xs,
            "b": xsa,
            "c": xsb,
        }

        counter = CompileCounter()
        comp_out = torch.compile(fn, backend=counter, fullgraph=True)(xsl)
        real_out = fn(xsl)
        self.assertEqual(comp_out, real_out)
        self.assertEqual(counter.frame_count, 1)
        self.assertEqual(counter.op_count, 18)

    def test_any_all_symnode(self):
        cnt = CompileCounter()

        @torch.compile(backend=cnt, fullgraph=True, dynamic=True)
        def fn(x):
            t = x.size(0) >= 10
            f = x.size(0) >= 100
            if any([]) or any([f]) or any([f, f]):
                return x - 1
            if all([f]) or all([t, f]) or all([f, t]) or all([f, f]):
                return x - 2
            if not (all([]) and all([t]) and all([t, t])):
                return x - 3
            if not (any([t]) and any([t, f]) and any([f, t])):
                return x - 4
            return x + 1

        y1 = torch.randn(16)
        y2 = torch.randn(18)
        self.assertEqual(fn(y1), y1 + 1)
        self.assertEqual(fn(y2), y2 + 1)
        self.assertEqual(cnt.frame_count, 1)
        y3 = torch.randn(5)
        self.assertEqual(fn(y3), y3 - 3)
        self.assertEqual(cnt.frame_count, 2)

    def test_tracing_py_tree_tensor_subclass(self):
        from torch.testing._internal.two_tensor import TwoTensor
        from torch.utils.checkpoint import checkpoint

        def fn(xs):
            nested_xs = [[xs]]
            flat_xs, spec = python_pytree.tree_flatten(xs)
            return flat_xs[0].clone()

        # use checkpoint to trigger a "sourceless" tensor subclass
        def checkpoint_fn(xs):
            return checkpoint(fn, xs, use_reentrant=True)

        xs = TwoTensor(torch.ones(2, 2), torch.ones(2, 2))

        counter = CompileCounter()
        torch.compile(checkpoint_fn, backend=counter, fullgraph=True)(xs)
        self.assertEqual(counter.frame_count, 1)
        self.assertEqual(counter.op_count, 2)

    def test_tracing_tree_map_only(self):
        def fn(xs):
            def mapper(x):
                return x.clone()

            y = python_pytree.tree_map_only(torch.Tensor, mapper, xs)
            return y

        xs = [torch.tensor(i) for i in range(3)] + ["hi"]
        xsa = (xs, xs)
        xsb = {"aa": xsa, "ab": xs}

        counter = CompileCounter()
        comp_out = torch.compile(fn, backend=counter, fullgraph=True)(xsb)
        real_out = fn(xsb)

        self.assertEqual(comp_out, real_out)
        self.assertEqual(counter.frame_count, 1)
        self.assertEqual(counter.op_count, 9)

    @torch._dynamo.config.patch(
        capture_scalar_outputs=True, capture_dynamic_output_shape_ops=True
    )
    def test_unbacked_symint(self):
        @torch.compile(backend="eager")
        def f(lengths, values):
            sizes = lengths.tolist()
            for s in sizes:
                torch._check_is_size(s)
                torch._check(s >= 2)
                torch._check(s <= 100)
            return torch.split(values, sizes)

        f(torch.tensor([2, 3, 4]), torch.randn(9))

    @torch._dynamo.config.patch(
        capture_scalar_outputs=True, capture_dynamic_output_shape_ops=True
    )
    def test_out_variant_custom_op(self):
        with torch.library._scoped_library("mylib", "FRAGMENT") as lib:
            lib.define(
                "split_with_sizes_copy(Tensor all_gather_output, SymInt[] all_gather_input_split_sizes, int dim=0, *, Tensor(a!)[] out) -> ()"
            )

            @torch.library.impl(lib, "split_with_sizes_copy", "Meta")
            @torch.library.impl(lib, "split_with_sizes_copy", "CPU")
            def split_with_sizes_copy(
                all_gather_output: torch.Tensor,
                all_gather_input_split_sizes: typing.List[int],
                dim: int,
                out: typing.List[torch.Tensor],
            ) -> None:
                torch.split_with_sizes_copy(
                    all_gather_output, all_gather_input_split_sizes, dim=dim, out=out
                )

            @torch.compile(backend="eager", fullgraph=True)
            def f1(all_gather_output, all_gather_input_split_sizes, dim, out):
                return torch.ops.mylib.split_with_sizes_copy(
                    all_gather_output, all_gather_input_split_sizes, dim, out=out
                )

            all_gather_output = torch.randn(2, 272)
            all_gather_input_split_sizes = [128, 8, 128, 8]
            dim = 1
            out = [
                torch.empty(2, 128),
                torch.empty(2, 8),
                torch.empty(2, 128),
                torch.empty(2, 8),
            ]
            f1(all_gather_output, all_gather_input_split_sizes, dim, out)

        with torch.library._scoped_library("mylib", "FRAGMENT") as lib:
            lib.define(
                "chunk_cat(Tensor[] tensors, int dim, int num_chunks, *, Tensor(a!) out) -> ()"
            )

            @torch.library.impl(lib, "chunk_cat", "Meta")
            @torch.library.impl(lib, "chunk_cat", "CPU")
            def chunk_cat(
                tensors: typing.List[torch.Tensor],
                dim: int,
                num_chunks: int,
                out: torch.Tensor,
            ) -> None:
                torch._chunk_cat(tensors, dim, num_chunks, out=out)

            @torch.compile(backend="eager", fullgraph=True)
            def f2(tensors, dim, num_chunks, out):
                return torch.ops.mylib.chunk_cat(tensors, dim, num_chunks, out=out)

            x = torch.zeros(100, dtype=torch.int64)
            tensors = [
                torch.randn(16, 16),
                torch.randn(16),
                torch.randn(16, 16),
                torch.randn(16),
            ]
            dim = 0
            num_chunks = 2
            out = torch.empty(2, 272)
            f2(tensors, dim, num_chunks, out)

    @torch._dynamo.config.patch(capture_scalar_outputs=True)
    def test_runtime_assert_replacement(self):
        @torch.compile(backend="eager")
        def fn(x, y):
            z = y.item()
            torch._check(z == 3)
            return x + z

        fn(torch.randn(4), torch.tensor([3]))
        self.assertRaises(RuntimeError, lambda: fn(torch.randn(4), torch.tensor([4])))

    @torch._dynamo.config.patch(capture_scalar_outputs=True)
    def test_cat_unbacked(self):
        @torch.compile(backend="eager")
        def fn(x, y):
            z = y.item()
            return torch.cat([x, torch.ones(z)])

        self.assertRaises(
            RuntimeError, lambda: fn(torch.randn(2, 3), torch.tensor([0]))
        )
        self.assertRaises(
            RuntimeError, lambda: fn(torch.randn(2, 3), torch.tensor([1]))
        )

    @torch._dynamo.config.patch(
        capture_scalar_outputs=True, capture_dynamic_output_shape_ops=True
    )
    def test_aot_autograd_propagate_unbacked_symints_shape(self):
        @torch.compile(backend="aot_eager")
        def f(x):
            return torch.nonzero(x)

        f(torch.tensor([1, 0, 3, 2, 0]))

    def test_simple_set_usage(self):
        def foo(x, y):
            setty = {x, y}
            return setty.pop() * setty.pop()

        counter = CompileCounter()
        foo = torch.compile(foo, backend=counter, fullgraph=True)
        x = torch.randn(10, 10)
        y = torch.randn(10, 10)
        foo(x, y)
        self.assertEqual(counter.frame_count, 1)

    def test_add_to_set(self):
        def foo(x, y):
            setty = set()
            setty.add(x[0])
            setty.add(x[1])
            setty.add(x[2])
            setty.add(y)
            return y * len(setty)

        x = torch.randn(10, 10)
        y = torch.randn(2, 2)
        eager_result = foo([x, x, x, x, y], y)

        counter = CompileCounter()
        foo = torch.compile(foo, backend=counter, fullgraph=True)
        result = foo([x, x, x, x, y], y)
        self.assertEqual(counter.frame_count, 1)
        self.assertEqual(result, eager_result)

    def test_remove_set(self):
        def fn(x):
            set_a = set((4, 5))
            set_a.remove(4)
            return x * len(set_a)

        opt_fn = torch.compile(fn, backend="eager", fullgraph=True)
        x = torch.randn(4)
        ref = fn(x)
        res = opt_fn(x)
        self.assertEqual(ref, res)

    def test_iter_set(self):
        def foo(x, y):
            setty = set()
            for t in x:
                setty.add(t)
            return y * len(setty)

        x = torch.randn(10, 10)
        y = torch.randn(2, 2)
        eager_result = foo([x, x, x, x, y], y)

        counter = CompileCounter()
        foo = torch.compile(foo, backend=counter, fullgraph=True)
        result = foo([x, x, x, x, y], y)
        self.assertEqual(counter.frame_count, 1)
        self.assertEqual(result, eager_result)

    def test_reconstruct_set_across_graph_break(self):
        def foo(x, y):
            setty = set()
            for t in x:
                setty.add(t)
            print("Break!")
            return y * len(setty)

        x = torch.randn(10, 10)
        y = torch.randn(2, 2)

        counter = CompileCounter()
        foo = torch.compile(foo, backend=counter)
        result = foo([x, x, x, x, y], y)

    def test_set_aliasing_recompiles(self):
        g1 = torch.randn(10)
        g2 = torch.randn(10)
        g3 = torch.randn(10)
        g4 = torch.randn(10)

        def foo(a, b, c):
            myset = {g1, a, b, c}
            return a + len(myset)

        counter = CompileCounter()
        foo = torch.compile(foo, backend=counter)
        # first call with no aliasing
        foo(g2, g3, g4)
        self.assertEqual(counter.frame_count, 1)

        # no aliasing again
        foo(g3, g2, g4)
        # assert no recompile
        self.assertEqual(counter.frame_count, 1)

        # aliasing changes, we should recompile
        foo(g2, g2, g2)
        self.assertEqual(counter.frame_count, 2)

        # same aliasing, different tensor
        foo(g3, g3, g3)
        self.assertEqual(counter.frame_count, 2)

        # aliasing between global and arg, should recompile again
        foo(g1, g1, g1)
        self.assertEqual(counter.frame_count, 3)

        # Reset
        torch._dynamo.reset()

        # aliasing between global and arg, first call
        foo(g1, g1, g1)
        self.assertEqual(counter.frame_count, 4)

        # same aliasing, different tensor, all local, recompile
        foo(g3, g3, g3)
        self.assertEqual(counter.frame_count, 5)

        # aliasing same tensor, we shouldn't recompile
        foo(g2, g2, g2)
        self.assertEqual(counter.frame_count, 5)

        # No aliasing
        foo(g2, g3, g4)
        self.assertEqual(counter.frame_count, 6)

        # No aliasing again
        foo(g3, g2, g4)
        # assert no recompile
        self.assertEqual(counter.frame_count, 6)

    def test_str_format_return1(self):
        @torch.compile(backend="eager", fullgraph=True)
        def fn(img):
            x = torch.sin(img)
            y = f"shape {img.shape[-2:]} batch size {img.shape[0]}"
            return img + x, y

        img1 = torch.randn(1, 1, 8, 8)
        res, msg = fn(img1)
        self.assertEqual(msg, "shape torch.Size([8, 8]) batch size 1")
        self.assertEqual(res, img1 + torch.sin(img1))

    def test_str_format_return2(self):
        @torch.compile(backend="eager", fullgraph=True)
        def fn(img):
            x = torch.sin(img)
            y = "shape {} batch size {y:.2f}".format(img.shape[-2:], y=img.shape[0])
            return img + x, y

        img1 = torch.randn(1, 1, 8, 8)
        res, msg = fn(img1)
        self.assertEqual(msg, "shape torch.Size([8, 8]) batch size 1.00")
        self.assertEqual(res, img1 + torch.sin(img1))

    def test_sourceless_namedtuple(self):
        from collections import namedtuple

        CustomDtype = namedtuple("CustomDtype", ["dtype", "higher_dtype"])

        class CustomTensor(torch.Tensor):
            _data: torch.Tensor
            custom_dtype: CustomDtype
            __torch_function__ = torch._C._disabled_torch_function_impl
            __slots__ = [
                "_data",
                "custom_dtype",
            ]

            def __new__(
                cls,
                data: torch.Tensor,
                custom_dtype: CustomDtype,
            ):
                self = torch.Tensor._make_wrapper_subclass(
                    cls,
                    data.size(),
                    strides=data.stride(),
                    storage_offset=data.storage_offset(),
                    dtype=custom_dtype.dtype,
                    layout=data.layout,
                    requires_grad=data.requires_grad,
                    device=data.device,
                )
                self._data = data
                self.custom_dtype = custom_dtype
                return self

            def __tensor_flatten__(self):
                meta = {
                    "custom_dtype": self.custom_dtype,
                }
                return ["_data"], meta

            @staticmethod
            def __tensor_unflatten__(
                inner_tensors: dict, metadata, outer_size, outer_stride
            ):
                return CustomTensor(
                    inner_tensors["_data"],
                    metadata["custom_dtype"],
                )

            @classmethod
            def __torch_dispatch__(cls, func, types, args=(), kwargs={}):
                return func(*args, **kwargs)

        @torch.compile(backend="eager", fullgraph=True)
        def fn(x):
            y = CustomTensor(x, CustomDtype(torch.float32, torch.bfloat16))
            return y, y.custom_dtype

        fn(torch.ones(2, 2, device="cpu"))

    # Compiling autograd.Function traces fwd function twice, but the same unbacked symints were not identified
    # as the same across the two tracings. This is an unlikely situation in real use cases, so we add another
    # `test_validate_outputs_unbacked_by_custom_op` to mitigate it and keep this one as expected failure
    # until we have a proper fix.
    @unittest.expectedFailure
    @torch._dynamo.config.patch(capture_scalar_outputs=True)
    def test_validate_outputs_unbacked(self):
        class SillyCat(torch.autograd.Function):
            @staticmethod
            def forward(ctx, x0, x1, i):
                ctx.save_for_backward(i)
                return torch.cat([x0, x1])

            @staticmethod
            def backward(ctx, grad_out):
                (i,) = ctx.saved_tensors
                i0, i1 = i.tolist()
                g_x0, g_x1 = grad_out.split([i0, i1])
                return g_x0, g_x1, None

        @torch.compile(backend="aot_eager", fullgraph=True)
        def f(x, i):
            i0, i1 = i.tolist()
            x0, x1 = x.split([i0, i1])
            return SillyCat.apply(x0, x1, i)

        f(torch.randn(9, requires_grad=True), torch.tensor([3, 6]))

    @torch._dynamo.config.patch(capture_scalar_outputs=True)
    def test_validate_outputs_unbacked_by_custom_op(self):
        with torch.library._scoped_library("mylib", "FRAGMENT") as lib:
            torch.library.define(
                "mylib::foo",
                "(Tensor a, Tensor b) -> (Tensor)",
                tags=torch.Tag.pt2_compliant_tag,
                lib=lib,
            )

            @torch.library.impl("mylib::foo", "cpu", lib=lib)
            @torch.library.register_fake("mylib::foo")
            def foo_impl(x, y):
                return torch.cat([x, y])

            @torch.compile(backend="aot_eager", fullgraph=True)
            def f(x, i):
                i0, i1 = i.tolist()
                x0, x1 = x.split([i0, i1])
                return torch.ops.mylib.foo(x0, x1)

            f(torch.randn(9, requires_grad=True), torch.tensor([3, 6]))

    def test_str_format_assert1(self):
        @torch.compile(backend="eager", fullgraph=True)
        def fn(img):
            x = torch.sin(img)
            val = x.shape[-2:]
            torch._assert(len(val) == 2, f"shape {img.shape}")
            return img + x

        img1 = torch.randn(1, 1, 8, 8)
        res = fn(img1)
        self.assertEqual(res, img1 + torch.sin(img1))

    def test_str_format_assert2(self):
        cnt = CompileCounter()

        @torch.compile(backend=cnt)
        def fn(img):
            x = torch.sin(img)
            torch._assert(
                img.shape[-2] == 8 and img.shape[-1] == 16, f"shape {img.shape}"
            )
            return img + x

        img1 = torch.randn(1, 3, 8, 16)
        res = fn(img1)
        self.assertEqual(res, img1 + torch.sin(img1))
        self.assertEqual(cnt.frame_count, 1)

        # trigger a recompile and graph break
        img2 = torch.randn(1, 3, 8, 15)
        self.assertRaises(AssertionError, lambda: fn(img2))

    def test_tolist_scalar(self):
        def fn(x):
            new_list = []
            for i in x.tolist():
                new_list.append(i * 4)
            return new_list

        x = torch.tensor([3])
        eager = fn(x)
        counter = CompileCounter()
        compiled = torch.compile(fn, backend=counter, fullgraph=True)(x)
        self.assertEqual(eager, compiled)
        self.assertEqual(counter.frame_count, 1)

    def test_tolist_1d(self):
        def fn(x):
            new_list = []
            for i in x.tolist():
                new_list.append(i * 4)
            return new_list

        x = torch.tensor([2, 1])
        eager = fn(x)
        counter = CompileCounter()
        compiled = torch.compile(fn, backend=counter, fullgraph=True)(x)
        self.assertEqual(eager, compiled)
        self.assertEqual(counter.frame_count, 1)

    def test_tolist_kd(self):
        def fn(x):
            new_list = []
            for i in x.tolist():
                new_list.append(i * 4)
            return new_list

        x = torch.tensor([[[2, 1], [2, 1], [2, 1]], [[2, 1], [2, 1], [2, 1]]])
        eager = fn(x)
        counter = CompileCounter()
        compiled = torch.compile(fn, backend=counter, fullgraph=True)(x)
        self.assertEqual(eager, compiled)
        self.assertEqual(counter.frame_count, 1)

    @patch.object(torch._dynamo.config, "specialize_int", True)
    def test_tolist_0d(self):
        def fn(x):
            new_list = []
            i = x.tolist()
            new_list.append(i * 4)
            return new_list

        x = torch.tensor(42)
        eager = fn(x)
        counter = CompileCounter()
        compiled = torch.compile(fn, backend=counter, fullgraph=True)(x)
        self.assertEqual(eager, compiled)
        self.assertEqual(counter.frame_count, 1)

    @patch.object(torch._dynamo.config, "assume_static_by_default", False)
    @patch.object(torch._dynamo.config, "automatic_dynamic_shapes", False)
    def test_tolist_kd_dynamic(self):
        def fn(x):
            new_list = []
            i = x.tolist()
            new_list.append(i * 4)
            return new_list

        x = torch.randint(3, 5, [5, 5])
        eager = fn(x)
        counter = CompileCounter()
        compiled_fn = torch.compile(fn, backend=counter, fullgraph=True)
        compiled = compiled_fn(x)
        self.assertEqual(eager, compiled)
        self.assertEqual(counter.frame_count, 1)

        # Value change, no recompiles
        x = torch.randint(7, 9, [5, 5])
        compiled_fn(x)
        self.assertEqual(counter.frame_count, 1)

        # Size change, forced recompiles
        x = torch.randint(3, 5, [3, 3])
        compiled_fn(x)
        self.assertEqual(counter.frame_count, 2)

    def test_tolist_float(self):
        def fn(x):
            new_list = []
            for i in x.tolist():
                new_list.append(i * 4)
            return new_list

        x = torch.tensor(
            [[[2.0, 1.0], [2.0, 1.0], [2.0, 1.0]], [[2.0, 1.0], [2.0, 1.0], [2.0, 1.0]]]
        )
        eager = fn(x)
        counter = CompileCounter()
        compiled = torch.compile(fn, backend=counter)(x)
        self.assertEqual(eager, compiled)
        # Nothing to compile here
        self.assertEqual(counter.frame_count, 0)

    def test_inline_closure_not_loaded_by_parent(self):
        def outer(a):
            return a + 1

        def indirect(x):
            return direct(x)

        def direct(x):
            def deep2(c):
                return outer(c)

            def deep(c):
                return deep2(c)

            return deep(x)

        x = torch.randn(3)
        eager = indirect(x)
        counter = CompileCounter()
        compiled = torch.compile(indirect, backend=counter)(x)
        self.assertEqual(eager, compiled)
        self.assertEqual(counter.frame_count, 1)

    def test_inline_closure_returned_by_another_function_and_captures(self):
        x = torch.ones(1)

        def fn():
            def inner():
                return x + 2

            return inner

        @torch.compile
        def start():
            # Obtain the `inner` function, which holds reference to `x`.
            inner = fn()

            # When we call `inner`, we end up looking up `x` from our inlining
            # tracer, Dynamo must make sure it still has some modeling of `x` at
            # that point.
            res = inner()
            return res

        res = start()
        self.assertEqual(torch.ones(1) * 3, res)

    def test_deque_input(self):
        a = torch.randn([2, 3])
        b = torch.randn([2, 3])
        d1 = collections.deque(["foo", a, b])
        d2 = d1.copy()

        def fn(q):
            a = q.pop()
            b = q.pop()
            return a * b

        eager = fn(d1)
        counter = CompileCounter()
        compiled = torch.compile(fn, backend=counter, fullgraph=True)(d2)
        self.assertEqual(d1, d2)
        self.assertEqual(eager, compiled)
        self.assertEqual(counter.frame_count, 1)

    def test_deque_append_left(self):
        d1 = collections.deque(["foo", 10, 10])
        d2 = d1.copy()

        def fn(q, a, b):
            q.appendleft(a)
            q.appendleft(b)
            return q.popleft() * q.popleft()

        a = torch.randn([3, 3])
        b = torch.randn([3, 3])
        eager = fn(d1, a, b)
        counter = CompileCounter()
        compiled = torch.compile(fn, backend=counter, fullgraph=True)(d2, a, b)
        self.assertEqual(d1, d2)
        self.assertEqual(eager, compiled)
        self.assertEqual(counter.frame_count, 1)
        self.assertTrue(isinstance(compiled, torch.Tensor))

    def test_yield_from(self):
        def yield_from_fn(t_list, k):
            def yield_from_gen(l):
                l2 = [t * k for t in l]
                yield from l2

            return [t * k for t in yield_from_gen(t_list)]

        t_list = [torch.randn([2, 3]) for _ in range(3)]
        eager = yield_from_fn(t_list, 2)
        counter = CompileCounter()
        compiled = torch.compile(yield_from_fn, backend=counter)(t_list, 2)
        self.assertEqual(eager, compiled)
        self.assertEqual(counter.frame_count, 1)

    def test_yield_from_in_a_loop(self):
        def gen2():
            yield 1

        def gen1():
            for value in range(5):
                yield from gen2()

        def fn(x):
            c = 0
            for i in gen1():
                c = c + i
            return x + c

        opt_fn = torch.compile(fn, backend="eager")
        x = torch.zeros(4)
        self.assertEqual(fn(x), opt_fn(x))

    def test_yield_gen_and_from(self):
        def populate_and_multiply_sequence(n, multiplier):
            # Inline generator
            def tensor_generator():
                for i in range(n):
                    yield torch.tensor([i])

            # Use 'yield from' to iterate over tensors and multiply
            t_list = [tensor * multiplier for tensor in tensor_generator()]

            def yield_from_gen():
                yield from t_list

            return [t for t in yield_from_gen()]

        multiplier = torch.tensor([10])
        eager = populate_and_multiply_sequence(5, multiplier)
        counter = CompileCounter()
        compiled = torch.compile(populate_and_multiply_sequence, backend=counter)(
            5, multiplier
        )
        self.assertEqual(eager, compiled)
        self.assertEqual(counter.frame_count, 1)

    def test_yield_from_user_stop_iteration(self):
        class MyIter:
            def __init__(self, seq):
                self.seq = seq
                self.index = 0

            def __iter__(self):
                return self

            def __next__(self):
                self.index += 1
                if self.index <= len(self.seq):
                    return self.seq[self.index - 1]
                raise StopIteration(self.index)

        def yield_from_iter_fn(seq):
            def gen(seq):
                yield from MyIter(seq)

            return [i for i in gen(seq)]

        seq = [torch.randn([2, 3]) for _ in range(3)]
        eager = yield_from_iter_fn(seq)
        counter = CompileCounter()
        compiled = torch.compile(yield_from_iter_fn, backend=counter)(seq)
        self.assertEqual(eager, compiled)
        self.assertEqual(counter.frame_count, 0)

    # just to be sure in case anyone tries to run this in older versions of Python
    def test_pep0479_convert_stopiteration(self):
        # https://peps.python.org/pep-0479/
        def generator_with_stop_iteration():
            yield 1
            # Explicitly raising StopIteration inside the generator
            raise StopIteration("StopIteration raised within generator")
            yield 2  # This should never be reached

        @torch.compile(backend="eager", fullgraph=True)
        def fn(t):
            try:
                # Try to consume the generator
                gen = generator_with_stop_iteration()
                next(gen)
                next(gen)
            except RuntimeError as e:
                # Check that StopIteration was converted to RuntimeError
                # See STOPITERATION_ERROR opcode in symbolic_convert.py
                return 100
            except StopIteration:
                return 200

        t = torch.randn(2)
        y = fn(t)
        self.assertEqual(y, 100)

    def test_yield_send_to_subgenerator_graph_break(self):
        def subgenerator(tensor):
            multiplier = yield
            yield tensor * multiplier

        def main_generator(t_list):
            for tensor in t_list:
                subgen = subgenerator(tensor)
                next(subgen)
                yield from subgen.send(torch.tensor([10]))

        t_list = [torch.tensor([i]) for i in range(5)]
        eager = list(main_generator(t_list))

        counter = CompileCounter()
        compiled_fn = torch.compile(main_generator, backend=counter)
        compiled = list(compiled_fn(t_list))

        self.assertEqual(eager, compiled)
        self.assertEqual(counter.frame_count, 0)

    def test_derpy_nn_module_usage(self):
        def ff1(x):
            self = mod1
            return torch.sigmoid(self.mod2(x) + self.param1)

        def ff2(x):
            self = mod2
            return torch.cos(torch.sin(x) * self.param2 + 10)

        mod1 = torch.nn.Module()
        mod2 = torch.nn.Module()
        mod1.register_module("mod2", mod2)
        mod1.register_parameter("param1", torch.nn.Parameter(torch.randn(10)))
        mod1.forward = ff1
        mod2.register_parameter("param2", torch.nn.Parameter(torch.randn(10)))
        mod2.forward = ff2
        mod1.eval()

        x = torch.randn(10)
        expected = mod1(x)
        counter = CompileCounter()
        actual = torch.compile(mod1, backend=counter, fullgraph=True)(x)
        self.assertEqual(actual, expected)
        self.assertEqual(counter.op_count, 6)

    def test_default_args_device_dtype(self):
        class Foo:
            def __init__(
                self,
                dtype: torch.dtype = torch.float16,
                device: torch.device = torch.device("cpu"),
            ) -> None:
                self.value = torch.tensor(10, dtype=dtype, device=device)

        def fn():
            return Foo().value + 1

        opt_func = torch.compile(fn, backend="eager", fullgraph=True)
        ref = fn()
        res = opt_func()
        self.assertEqual(ref, res)

    def test_torch_dtype_python_type(self):
        def fn(target):
            target_dtype = target.dtype
            a = torch.zeros(2, 3, dtype=target_dtype)
            # Constant assert at trace time
            assert isinstance(target_dtype, torch.dtype)
            b = torch.zeros(2, 3, dtype=target_dtype)
            c = torch.zeros(2, 3, dtype=target_dtype)
            return a + b + c

        from torch._dynamo.variables import ConstantVariable

        dtype = torch.float16
        expected_variable = ConstantVariable(dtype)
        self.assertEqual(expected_variable.python_type(), type(dtype))

        opt_func = torch.compile(fn, backend="eager", fullgraph=True)
        a = torch.tensor([2, 3], dtype=dtype)
        res = opt_func(a)
        self.assertIsInstance(res, torch.Tensor)

    def test_iterator_limit(self):
        def fn(x):
            def gen():
                while True:
                    yield x

            return list(gen())

        x = torch.randn([0, 1, 2, 3, 4, 5])
        compiled_fn = torch.compile(fn, backend="eager", fullgraph=True)
        with self.assertRaisesRegex(
            torch._dynamo.exc.Unsupported, "infinite generator"
        ):
            compiled_fn(x)

    def test_itertools_islice(self):
        counters.clear()

        def fn(x):
            return itertools.islice(x, 2, 5, 2)

        x = torch.randn([0, 1, 2, 3, 4, 5])
        eager = fn(x)

        compiled_fn = torch.compile(fn, backend="eager", fullgraph=True)
        compiled = compiled_fn(x)

        self.assertEqual(list(eager), list(compiled))
        self.assertEqual(len(counters["graph_break"]), 0)

    def test_itertools_islice_default_step(self):
        counters.clear()

        def fn(x):
            return itertools.islice(x, 2, 5)

        x = torch.randn([0, 1, 2, 3, 4, 5])
        eager = fn(x)

        compiled_fn = torch.compile(fn, backend="eager", fullgraph=True)
        compiled = compiled_fn(x)

        self.assertEqual(list(eager), list(compiled))
        self.assertEqual(len(counters["graph_break"]), 0)

    def test_itertools_islice_default_end(self):
        counters.clear()

        def fn(x):
            return itertools.islice(x, 2)

        x = torch.randn([0, 1, 2, 3, 4, 5])
        eager = fn(x)

        compiled_fn = torch.compile(fn, backend="eager", fullgraph=True)
        compiled = compiled_fn(x)

        self.assertEqual(list(eager), list(compiled))
        self.assertEqual(len(counters["graph_break"]), 0)

    def test_itertools_repeat(self):
        counters.clear()

        def fn(x):
            r = itertools.repeat(100.0, 5)
            for i in r:
                x += i
            return x

        x = torch.randn([2, 5])
        eager = fn(x)

        compiled_fn = torch.compile(fn, backend="eager", fullgraph=True)
        compiled = compiled_fn(x)

        self.assertEqual(list(eager), list(compiled))
        self.assertEqual(len(counters["graph_break"]), 0)

    def test_itertools_infinite_repeat(self):
        counters.clear()

        def fn(x):
            r = itertools.repeat(100.0)
            idx = 0
            for i in r:
                x += i
                idx += 1
                if idx > 10:
                    break
            return x

        x = torch.randn([2, 5])
        eager = fn(x)

        compiled_fn = torch.compile(fn, backend="eager", fullgraph=True)
        compiled = compiled_fn(x)

        self.assertEqual(list(eager), list(compiled))
        self.assertEqual(len(counters["graph_break"]), 0)

    def test_itertools_infinite_repeat_mutation(self):
        counters.clear()

        def fn(x):
            r = itertools.repeat(x)
            idx = 0
            for i in r:
                x += i
                i += 1
                idx += 1
                if idx > 10:
                    break
            return x

        x = torch.randn([2, 5])
        eager = fn(x)

        compiled_fn = torch.compile(fn, backend="eager", fullgraph=True)
        compiled = compiled_fn(x)

        self.assertEqual(list(eager), list(compiled))
        self.assertEqual(len(counters["graph_break"]), 0)

    def test_itertools_infinite_count(self):
        for args in ([], [10], [5, -1]):
            counters.clear()

            def fn(x):
                r = itertools.count(*args)
                idx = 0
                for i in r:
                    x += i
                    idx += 1
                    if idx > 10:
                        break
                return x

            x = torch.randn([2, 5])
            eager = fn(x)

            compiled_fn = torch.compile(fn, backend="eager", fullgraph=True)
            compiled = compiled_fn(x)

            self.assertEqual(list(eager), list(compiled))
            self.assertEqual(len(counters["graph_break"]), 0)

    def test_itertools_infinite_cycle(self):
        counters.clear()

        def fn(x):
            for iterator in (
                iter([]),
                iter([10, 11.0]),
                itertools.repeat(-1, 3),
                itertools.count(10),
            ):
                r = itertools.cycle(iterator)
                idx = 0
                x += 1
                for i in r:
                    x += i
                    idx += 1
                    if idx > 10:
                        break
            return x

        x = torch.randn([2, 5])
        eager = fn(x)

        compiled_fn = torch.compile(fn, backend="eager", fullgraph=True)
        compiled = compiled_fn(x)

        self.assertEqual(list(eager), list(compiled))
        self.assertEqual(len(counters["graph_break"]), 0)

    def test_itertools_accumulate_symint_default_sum(self):
        # https://github.com/pytorch/pytorch/issues/110287
        counters.clear()

        def fn(x):
            r = itertools.accumulate([x.size(0), x.size(1)])
            for i in r:
                x *= i
            return x

        x = torch.randn(2, 3)
        eager = fn(x)

        compiled_fn = torch.compile(fn, backend="eager", fullgraph=True)
        compiled = compiled_fn(x)

        self.assertEqual(list(eager), list(compiled))
        self.assertEqual(len(counters["graph_break"]), 0)

    def test_itertools_accumulate_tensors_default_sum(self):
        counters.clear()

        def fn(a, b, c, d, x):
            l = [a, b, c, d, x]
            for i, t in enumerate(l):
                l[i] = t * x
            return itertools.accumulate(l)

        t_list = [torch.tensor([i + 1]) for i in range(4)]
        x = torch.tensor([[1, 2], [3, 4]])
        eager = fn(*t_list, x)

        compiled_fn = torch.compile(fn, backend="eager", fullgraph=True)
        compiled = compiled_fn(*t_list, x)

        self.assertEqual(list(eager), list(compiled))
        self.assertEqual(len(counters["graph_break"]), 0)

    def test_itertools_accumulate_tensors_builtins(self):
        for builtin_op in [operator.mul, operator.sub, operator.pow]:
            counters.clear()

            def fn(a, b, c, d, x):
                l = [a, b, c, d, x]
                for i, t in enumerate(l):
                    l[i] = t * x
                return itertools.accumulate(l, builtin_op)

            t_list = [torch.tensor([i + 1]) for i in range(4)]
            x = torch.tensor([[1, 2], [3, 4]])
            eager = fn(*t_list, x)

            compiled_fn = torch.compile(fn, backend="eager", fullgraph=True)
            compiled = compiled_fn(*t_list, x)

            self.assertEqual(list(eager), list(compiled))
            self.assertEqual(len(counters["graph_break"]), 0)

    def test_itertools_accumulate_tensors_kwargs(self):
        from torch._dynamo.utils import counters

        for kwargs in [
            {"func": operator.mul},
            {"initial": 100},
            {"func": operator.sub, "initial": -1},
        ]:
            counters.clear()

            def fn(a, b, c, d, x):
                l = [a, b, c, d, x]
                for i, t in enumerate(l):
                    l[i] = t * x
                return itertools.accumulate(l, **kwargs)

            t_list = [torch.tensor([i + 1]) for i in range(4)]
            x = torch.tensor([[1, 2], [3, 4]])

            compiled_fn = torch.compile(fn, backend="eager", fullgraph=True)
            compiled = compiled_fn(*t_list, x)
            eager = fn(*t_list, x)

            self.assertEqual(list(eager), list(compiled))
            self.assertEqual(len(counters["graph_break"]), 0)

    def test_packaging_version_parse(self):
        from packaging import version

        @torch.compile(backend="eager", fullgraph=True)
        def fn():
            x = torch.zeros(1)
            if version.parse(torch.__version__) >= version.parse("2.0.0"):
                return x + 1
            return x

        self.assertEqual(fn().item(), 1)

    def test_itertools_accumulate_tensors_user_defined(self):
        def udo_fn_0(a, b):
            return -1

        rando = random.randint(0, 1)

        def udo_fn_1(a, b):
            return a * rando + b * rando

        seen = []

        def udo_fn_2(a, b):
            seen.append(a)
            seen.append(b)
            return a * len(seen)

        for udo_fn in [udo_fn_0, udo_fn_1, udo_fn_2]:
            counters.clear()
            torch._dynamo.reset()

            def fn(a, b, c, d, x):
                l = [a, b, c, d, x]
                for i, t in enumerate(l):
                    l[i] = t * x
                return itertools.accumulate(l, udo_fn)

            t_list = [torch.tensor([i]) for i in range(4)]
            x = torch.tensor([[1, 2], [3, 4]])
            eager = fn(*t_list, x)

            compiled_fn = torch.compile(fn, backend="eager", fullgraph=True)
            compiled = compiled_fn(*t_list, x)

            self.assertEqual(list(eager), list(compiled))
            self.assertEqual(len(counters["graph_break"]), 0)

    def test_pure_python_accumulate(self):
        def accumulate(iterable, func=lambda x, y: x + y):
            it = iter(iterable)
            try:
                # Initialize the accumulator with the first value from the iterable
                accumulator = next(it)
            except StopIteration:
                # If the iterable is empty, return an empty generator
                return
            yield accumulator

            for element in it:
                accumulator = func(accumulator, element)
                yield accumulator

        def fn(it):
            return accumulate(it)

        t_list = [torch.tensor([i]) for i in range(4)]
        eager = fn(t_list)

        counter = CompileCounter()
        compiled_fn = torch.compile(fn, backend=counter)
        compiled = compiled_fn(t_list)

        self.assertEqual(list(eager), list(compiled))
        self.assertEqual(counter.frame_count, 1)

    def test_itertools_groupby_pure_python_default_identify_func(self):
        counters.clear()

        def fn(l):
            return [(k, list(g)) for k, g in itertools.groupby(l)]

        l = [1, 2, 2, 3, 4, 4, 4, 1, 2]
        eager = fn(l)

        compiled_fn = torch.compile(fn, backend="eager", fullgraph=True)
        compiled = compiled_fn(l)

        self.assertEqual(eager, compiled)
        self.assertEqual(len(counters["graph_break"]), 0)

    def test_itertools_groupby_pure_python_key_func(self):
        counters.clear()

        def fn(l):
            return [(k, list(g)) for k, g in itertools.groupby(l, key=operator.neg)]

        l = [1, 2, -2, 3, 4, 4, -4, 0, -2]
        eager = fn(l)

        compiled_fn = torch.compile(fn, backend="eager", fullgraph=True)
        compiled = compiled_fn(l)

        self.assertEqual(eager, compiled)
        self.assertEqual(len(counters["graph_break"]), 0)

    def test_itertools_tee(self):
        counters.clear()

        def fn(l):
            a, b = itertools.tee(l)
            return list(a), list(b)

        l = [1, 2, 2, 3, 4, 4, 4, 1, 2]
        eager = fn(l)

        compiled_fn = torch.compile(fn, backend="eager", fullgraph=True)
        compiled = compiled_fn(l)

        self.assertEqual(eager, compiled)
        self.assertEqual(len(counters["graph_break"]), 0)

    def test_list_iterator_contains(self):
        def fn(x):
            it = iter(["my_weight", "not_my_weight"])
            next(it)
            if "my_weight" in it:
                return x + 2
            return x + 1

        x = torch.zeros(3)
        compiled_fn = torch.compile(fn, backend="eager", fullgraph=True)

        self.assertEqual(fn(x), compiled_fn(x))

    def test_storage_return(self):
        @torch.compile(backend="eager", fullgraph=True)
        def fn(x):
            y = torch.sin(x + 1)
            storage = x.untyped_storage()
            storage.resize_(0)
            y = torch.cos(y)
            return y, storage

        x = torch.randn(10)
        expected = torch.cos(torch.sin(x + 1))
        y, s = fn(x)
        self.assertEqual(y, expected)
        self.assertEqual(x.untyped_storage().size(), 0)
        self.assertIs(s, x.untyped_storage())

    def test_flat_name_to_original_fqn(self):
        class FooBarModule(torch.nn.Module):
            def __init__(self) -> None:
                super().__init__()
                self.register_parameter("0", torch.nn.Parameter(torch.randn(3, 4)))
                self.test_buf = torch.nn.Buffer(torch.randn(3, 4))
                self.register_parameter(
                    "test_param", torch.nn.Parameter(torch.randn(3, 4))
                )

            def forward(self, x):
                return ((x + self.test_buf) * getattr(self, "0")) / self.test_param

        class TestModule(torch.nn.Module):
            def __init__(self) -> None:
                super().__init__()
                self.foo_bar = FooBarModule()
                self.register_parameter(
                    "test_param", torch.nn.Parameter(torch.randn(3, 4))
                )
                self.test_buf = torch.nn.Buffer(torch.randn(3, 4))

            def forward(self, x):
                return (self.foo_bar(x) + self.test_param) * self.test_buf

        gm, _ = torch._dynamo.export(TestModule(), torch.randn(3, 4))
        self.assertIn("dynamo_flat_name_to_original_fqn", gm.meta)
        expected_fqn = {
            "L__self___test_param": "test_param",
            "L__self___test_buf": "test_buf",
            "getattr_L__self___foo_bar___0__": "foo_bar.0",
            "L__self___foo_bar_test_param": "foo_bar.test_param",
            "L__self___foo_bar_test_buf": "foo_bar.test_buf",
        }
        self.assertEqual(expected_fqn, gm.meta["dynamo_flat_name_to_original_fqn"])

    def test_proxy_frozen_dataclass(self):
        @dataclasses.dataclass(frozen=True)
        class TestDataClass:
            x: torch.Tensor
            y: torch.Tensor

        @allow_in_graph
        def inner_fn(dc):
            return dc.x + dc.y

        def fn(x, y):
            dc = TestDataClass(x, y)
            return inner_fn(dc)

        fn_opt = torch.compile(fullgraph=True)(fn)
        inps = (torch.ones(2, 2), torch.ones(2, 2))
        actual = fn_opt(*inps)
        expected = fn(*inps)

        self.assertEqual(actual, expected)

    def test_reconstruct_frozen_dataclass(self):
        @dataclasses.dataclass(frozen=True)
        class TestDataClass:
            x: torch.Tensor
            y: torch.Tensor

        def fn(x, y):
            dc = TestDataClass(x, y)
            torch._dynamo.graph_break()
            return dc.x + dc.y

        fn_opt = torch.compile()(fn)
        inps = (torch.ones(2, 2), torch.ones(2, 2))
        actual = fn_opt(*inps)
        expected = fn(*inps)

    def test_nested_dataclass_reconstruct(self):
        @dataclasses.dataclass(frozen=True)
        class NestedDataClass:
            x: int = 2

        @dataclasses.dataclass(frozen=True)
        class TestDataClass:
            y: torch.Tensor
            ndc: NestedDataClass = NestedDataClass()

        def fn(y):
            dc = TestDataClass(y)
            z = dc.y + dc.ndc.x
            return z, dc

        fn_opt = torch.compile()(fn)
        inps = (torch.ones(2, 2),)
        actual = fn_opt(*inps)
        expected = fn(*inps)

    def test_frozen_dataclass_default_value(self):
        @dataclasses.dataclass(frozen=True)
        class TestDataClass:
            x: torch.Tensor
            y: torch.Tensor
            z: int = dataclasses.field(default=5)
            a: int = 6

        @allow_in_graph
        def inner_fn(dc):
            return dc.x + dc.y + dc.z + dc.a

        def fn(x, y):
            dc = TestDataClass(x, y)
            return inner_fn(dc)

        fn_opt = torch.compile(fullgraph=True)(fn)
        inps = (torch.ones(2, 2), torch.ones(2, 2))
        actual = fn_opt(*inps)
        expected = fn(*inps)

        self.assertEqual(actual, expected)

    def test_frozen_dataclass_default_factory(self):
        @dataclasses.dataclass(frozen=True)
        class TestDataClass:
            x: torch.Tensor
            y: torch.Tensor
            z: int = dataclasses.field(default_factory=list)
            a: int = dataclasses.field(default_factory=lambda: [5])

        @allow_in_graph
        def inner_fn(dc):
            return dc.x + dc.y + dc.a[0]

        def fn(x, y):
            dc = TestDataClass(x, y)
            return inner_fn(dc)

        fn_opt = torch.compile(fullgraph=True)(fn)
        inps = (torch.ones(2, 2), torch.ones(2, 2))
        actual = fn_opt(*inps)
        expected = fn(*inps)

        self.assertEqual(actual, expected)

    @requiresPy310
    def test_frozen_dataclass_kw_only(self):
        @dataclasses.dataclass(frozen=True)
        class TestDataClass:
            x: torch.Tensor
            y: torch.Tensor
            z: int = dataclasses.field(kw_only=True)
            a: int = dataclasses.field(kw_only=True)

        @allow_in_graph
        def inner_fn(dc):
            return dc.x + dc.y + dc.a + dc.z

        def fn(x, y):
            dc = TestDataClass(x, y, z=5, a=2)
            return inner_fn(dc)

        fn_opt = torch.compile(fullgraph=True)(fn)
        inps = (torch.ones(2, 2), torch.ones(2, 2))
        actual = fn_opt(*inps)
        expected = fn(*inps)

        self.assertEqual(actual, expected)

    def test_frozen_dataclass_attr_access(self):
        @dataclasses.dataclass(frozen=True)
        class TestDataClass:
            x: torch.Tensor
            y: torch.Tensor
            z: int
            a: int

        def inner_fn(dc):
            return dc.x + dc.y + dc.a + dc.z

        def fn(x, y):
            dc = TestDataClass(x, y, z=5, a=2)
            return inner_fn(dc)

        fn_opt = torch.compile(fullgraph=True)(fn)
        inps = (torch.ones(2, 2), torch.ones(2, 2))
        actual = fn_opt(*inps)
        expected = fn(*inps)

        self.assertEqual(actual, expected)

    def test_frozen_dataclass_hashable(self):
        @dataclasses.dataclass(frozen=True)
        class TestDataClass:
            x: float
            y: float
            z: int
            a: int

        def inner_fn(dc, x, y):
            d = {}
            d[dc] = 2
            return dc.x + dc.y + d[dc] + x + y

        def fn(x, y):
            dc = TestDataClass(x=3.2, y=2.5, z=5, a=2)
            return inner_fn(dc, x, y)

        fn_opt = torch.compile(fullgraph=True)(fn)
        inps = (torch.ones(2, 2), torch.ones(2, 2))
        actual = fn_opt(*inps)
        expected = fn(*inps)
        self.assertEqual(actual, expected)

    def test_nested_frozen_dataclass_hashable(self):
        @dataclasses.dataclass(frozen=True)
        class TestDataClassInner:
            x: float
            y: float

        @dataclasses.dataclass(frozen=True)
        class TestDataClass:
            b: TestDataClassInner
            z: int
            a: int

        def inner_fn(dc, x, y):
            d = {}
            d[dc] = 2
            return dc.b.x + dc.b.y + d[dc] + x + y

        def fn(x, y):
            dc = TestDataClass(b=TestDataClassInner(2.4, 4.4), z=5, a=2)
            return inner_fn(dc, x, y)

        fn_opt = torch.compile(fullgraph=True)(fn)
        inps = (torch.ones(2, 2), torch.ones(2, 2))
        actual = fn_opt(*inps)
        expected = fn(*inps)
        self.assertEqual(actual, expected)

    def test_pytree_tree_leaves(self):
        implementations = [("python", python_pytree)]
        if cxx_pytree is not None:
            implementations.append(("cxx", cxx_pytree))

        for name, module in implementations:
            with self.subTest(f"pytree implement: {name}"):

                def fn(x):
                    tree = {
                        "a": [x, x - 1],
                        "b": x + 2,
                        "c": (
                            x,
                            3.0,
                            collections.deque([0.0, -x, 1, 2], maxlen=3),
                        ),
                        "d": collections.OrderedDict(
                            {
                                "e": torch.return_types.qr((2 * x, None)),
                                "f": MyTuple(x, x + 1, torch.zeros(4, 3)),
                            },
                        ),
                    }
                    leaves = module.tree_leaves(tree)
                    return leaves

                x = torch.randn(3, 2)
                expected = fn(x)
                fn_opt = torch.compile(fullgraph=True)(fn)
                actual = fn_opt(x)

                self.assertEqual(actual, expected)

    def test_pytree_tree_flatten_unflatten(self):
        implementations = [("python", python_pytree)]
        if cxx_pytree is not None:
            implementations.append(("cxx", cxx_pytree))

        for name, module in implementations:
            with self.subTest(f"pytree implement: {name}"):

                def fn(x, y):
                    tree = {
                        "a": [x, x - 1],
                        "b": x + 2,
                        "c": (
                            x,
                            3.0,
                            collections.deque([0.0, -x, 1, 2], maxlen=3),
                        ),
                        "d": collections.OrderedDict(
                            {
                                "e": torch.return_types.qr((2 * x, None)),
                                "f": MyTuple(x, x + 1, torch.zeros(4, 3)),
                            },
                        ),
                    }
                    leaves, treespec = module.tree_flatten(tree)
                    new_leaves = [
                        x - 1,
                        y,
                        x * y,
                        3.0,
                        y - 2,
                        1,
                        torch.zeros(2, 2),
                        2 * y,
                        -y,
                        x + y,
                        x - y,
                        torch.ones(3, 2),
                        1,
                    ]
                    new_tree = module.tree_unflatten(new_leaves, treespec)
                    return leaves, new_tree

            x = torch.randn(3, 2)
            y = torch.randn(3, 2)
            expected = fn(x, y)
            fn_opt = torch.compile(fullgraph=True)(fn)
            actual = fn_opt(x, y)

            self.assertEqual(actual, expected)

    def test_pytree_tree_map(self):
        implementations = [("python", python_pytree)]
        if cxx_pytree is not None:
            implementations.append(("cxx", cxx_pytree))

        for name, module in implementations:
            with self.subTest(f"pytree implement: {name}"):

                def fn(x, y):
                    tree1 = {
                        "a": [x, x - 1],
                        "b": x + 2,
                        "c": (
                            x,
                            3.0,
                            collections.deque([0.0, -x, 1, 2], maxlen=3),
                        ),
                        "d": collections.OrderedDict(
                            {
                                "e": torch.return_types.qr((2 * x, None)),
                                "f": MyTuple(x, x + 1, torch.zeros(4, 3)),
                            },
                        ),
                    }
                    tree2 = collections.OrderedDict(
                        [
                            ("c", (y, 3.0, collections.deque([1, -y, 10.0]))),
                            ("a", [y, y + 1]),
                            ("b", y + 2),
                            (
                                "d",
                                {
                                    "f": MyTuple(torch.ones(4, 3), -y, y + 1),
                                    "e": torch.return_types.qr((2 * y, None)),
                                },
                            ),
                        ],
                    )
                    return module.tree_map(lambda u, v: (u, v), tree1, tree2)

                x = torch.randn(3, 2)
                y = torch.randn(3, 2)
                expected = fn(x, y)
                fn_opt = torch.compile(fullgraph=True)(fn)
                actual = fn_opt(x, y)

                self.assertEqual(actual, expected)

    def test_shape_env_no_recording(self):
        main = ShapeEnv(should_record_events=False)

        # The main ShapeEnv should have no event recorded.
        self.assertEqual(len(main.events), 0)

        # Call create_symbolic_sizes_strides_storage_offset on both of them.
        r = main.create_symbolic_sizes_strides_storage_offset(
            torch.randn(3, 2), ConstantSource("x")
        )

        # Create a guard: size[0] == 3 (call evaluate_expr)
        #   - +1 guard entry
        #   - +1 replacement entry
        size = r[0]
        bool(size[0] == 3)

        # The main ShapeEnv should remain with no event recorded.
        self.assertEqual(len(main.events), 0)

        if torch.fx.experimental.validator.translation_validation_enabled():
            from torch.fx.experimental.symbolic_shapes import (
                CURRENT_NODE_KEY,
                SHAPEENV_EVENT_KEY,
            )

            # Check that we don't store any recording metadata on nodes
            # from the symbolic shape FX graph.
            for n in main.graph.nodes:
                self.assertFalse(SHAPEENV_EVENT_KEY in n.meta)
                self.assertFalse(CURRENT_NODE_KEY in n.meta)

    def _replay_and_check(self, shape_env: ShapeEnv):
        if shape_env.should_record_events:
            replayed = replay_shape_env_events(shape_env.events)
            shape_env.check_equal(replayed)

    def test_shape_env_equal_empty(self):
        main, other = ShapeEnv(), ShapeEnv()
        main.check_equal(other)
        self._replay_and_check(main)

    @onlyIfTranslationValidation
    def test_shape_env_equal_constructor(self):
        main, other = ShapeEnv(allow_scalar_outputs=False), ShapeEnv()
        self.assertExpectedRaisesInline(
            NotEqualError,
            lambda: main.check_equal(other),
            """\
ShapeEnv not equal: field values don't match:

==> settings: values don't match.
  >  Left: ShapeEnvSettings(allow_scalar_outputs=False, allow_dynamic_output_shape_ops=True, assume_static_by_default=False, specialize_zero_one=True, duck_shape=True, prefer_deferred_runtime_asserts_over_guards=False, allow_complex_guards_as_runtime_asserts=False, trace_asserts=False)
  > Right: ShapeEnvSettings(allow_scalar_outputs=True, allow_dynamic_output_shape_ops=True, assume_static_by_default=False, specialize_zero_one=True, duck_shape=True, prefer_deferred_runtime_asserts_over_guards=False, allow_complex_guards_as_runtime_asserts=False, trace_asserts=False)
""",
        )
        self._replay_and_check(main)

    @onlyIfTranslationValidation
    def test_shape_env_equal_create_symbolic_sizes_strides_storage_offset(self):
        main, other = ShapeEnv(), ShapeEnv()
        main.create_symbolic_sizes_strides_storage_offset(
            torch.randn(3, 2), ConstantSource("x")
        )
        self.assertExpectedRaisesInline(
            NotEqualError,
            lambda: main.check_equal(other),
            """\
ShapeEnv not equal: field values don't match:

==> name_to_node: values don't match.
  >  Left: {x_size_0_, x_size_1_, x_storage_offset, x_stride_0_, x_stride_1_}
  > Right: {}
==> source_to_symbol: values don't match.
  >  Left: {x.size()[0]: x.size()[0], x.size()[1]: x.size()[1], x.storage_offset(): x.storage_offset(), x.stride()[0]: x.stride()[0], x.stride()[1]: x.stride()[1]}
  > Right: {}
==> source_to_var: values don't match.
  >  Left: {x.size()[0]: s93, x.size()[1]: s44}
  > Right: {}
==> unique_ids: values don't match.
  >  Left: {44, 93}
  > Right: {}
==> val_to_var: values don't match.
  >  Left: {2: s44, 3: s93}
  > Right: {}
==> var_to_range: values don't match.
  >  Left: {s44: VR[2, int_oo], s93: VR[2, int_oo]}
  > Right: {}
==> var_to_sources: values don't match.
  >  Left: {s44: [TensorPropertySource(base=ConstantSource(source_name='x'), prop=<TensorProperty.SIZE: 0>, idx=1)], s93: [TensorPropertySource(base=ConstantSource(source_name='x'), prop=<TensorProperty.SIZE: 0>, idx=0)]}
  > Right: {}
==> var_to_val: values don't match.
  >  Left: {s44: 2, s93: 3}
  > Right: {}
""",
        )
        self._replay_and_check(main)

    @onlyIfTranslationValidation
    def test_shape_env_equal_unbacked(self):
        main, other = ShapeEnv(), ShapeEnv()
        main.create_unbacked_symint()
        main.create_unbacked_symfloat()
        main.create_unbacked_symbool()
        self.assertExpectedRaisesInline(
            NotEqualError,
            lambda: main.check_equal(other),
            """\
ShapeEnv not equal: field values don't match:

==> name_to_node: values don't match.
  >  Left: {u0, u1, zuf0}
  > Right: {}
==> unbacked_symfloat_counter: values don't match.
  >  Left: 1
  > Right: 0
==> unbacked_symint_counter: values don't match.
  >  Left: 2
  > Right: 0
==> var_to_range: values don't match.
  >  Left: {u0: VR[-int_oo, int_oo], u1: VR[0, 1], zuf0: VR[-oo, oo]}
  > Right: {}
""",
        )
        self._replay_and_check(main)

    @onlyIfTranslationValidation
    def test_shape_env_equal_evaluate_expr_divisible(self):
        main, other = ShapeEnv(), ShapeEnv()

        # Call create_symbolic_sizes_strides_storage_offset on both of them.
        r = main.create_symbolic_sizes_strides_storage_offset(
            torch.randn(3, 2), ConstantSource("x")
        )
        other.create_symbolic_sizes_strides_storage_offset(
            torch.randn(3, 2), ConstantSource("x")
        )

        # Create a guard: size[0] % 3 == 0 (only in the main ShapeEnv)
        #   - +1 guard entry
        #   - +1 divisible entry
        size = r[0]
        bool(size[0] % 3 == 0)

        self.assertExpectedRaisesInline(
            NotEqualError,
            lambda: main.check_equal(other),
            """\
ShapeEnv not equal: field values don't match:

==> axioms: values don't match.
  >  Left: {(Mod(s93, 3)) < 0: False, (Mod(s93, 3)) <= 0: True, 0 < (Mod(s93, 3)): False, 0 <= (Mod(s93, 3)): True, Eq(0, Mod(s93, 3)): True, Eq(Mod(s93, 3), 0): True, Ne(0, Mod(s93, 3)): False, Ne(Mod(s93, 3), 0): False}
  > Right: {}
==> divisible: values don't match.
  >  Left: {Mod(s93, 3)}
  > Right: {}
==> guards: values don't match.
  >  Left: [Eq(Mod(s93, 3), 0)]
  > Right: []
==> name_to_node: values don't match.
  >  Left: {_assert, eq, mod, x_size_0_, x_size_1_, x_storage_offset, x_stride_0_, x_stride_1_}
  > Right: {x_size_0_, x_size_1_, x_storage_offset, x_stride_0_, x_stride_1_}
""",
        )
        self._replay_and_check(main)

    @onlyIfTranslationValidation
    def test_shape_env_equal_evaluate_expr_replacement(self):
        main, other = ShapeEnv(), ShapeEnv()

        # Call create_symbolic_sizes_strides_storage_offset on both of them.
        r = main.create_symbolic_sizes_strides_storage_offset(
            torch.randn(3, 2), ConstantSource("x")
        )
        other.create_symbolic_sizes_strides_storage_offset(
            torch.randn(3, 2), ConstantSource("x")
        )

        # Create a guard: size[0] == 3 (only in the main ShapeEnv)
        #   - +1 guard entry
        #   - +1 replacement entry
        size = r[0]
        bool(size[0] == 3)

        self.assertExpectedRaisesInline(
            NotEqualError,
            lambda: main.check_equal(other),
            """\
ShapeEnv not equal: field values don't match:

==> axioms: values don't match.
  >  Left: {False: False, True: True}
  > Right: {}
==> guards: values don't match.
  >  Left: [Eq(s93, 3)]
  > Right: []
==> name_to_node: values don't match.
  >  Left: {_assert, eq, x_size_0_, x_size_1_, x_storage_offset, x_stride_0_, x_stride_1_}
  > Right: {x_size_0_, x_size_1_, x_storage_offset, x_stride_0_, x_stride_1_}
==> replacements: values don't match.
  >  Left: {s93: 3}
  > Right: {}
==> var_to_range: values don't match.
  >  Left: {s44: VR[2, int_oo], s93: VR[3, 3]}
  > Right: {s44: VR[2, int_oo], s93: VR[2, int_oo]}
""",
        )
        self._replay_and_check(main)

    @onlyIfTranslationValidation
    def test_shape_env_equal_evaluate_expr_refinement(self):
        main, other = ShapeEnv(), ShapeEnv()

        # Call create_symbolic_sizes_strides_storage_offset on both of them.
        r = main.create_symbolic_sizes_strides_storage_offset(
            torch.randn(3, 2), ConstantSource("x")
        )
        other.create_symbolic_sizes_strides_storage_offset(
            torch.randn(3, 2), ConstantSource("x")
        )

        # Create a guard: size[0] >= 3 (only in the main ShapeEnv)
        #   - +1 guard entry
        #   - +1 var_to_guard entry
        #   - Change: var_to_range
        size = r[0]
        bool(size[0] >= 3)

        self.assertExpectedRaisesInline(
            NotEqualError,
            lambda: main.check_equal(other),
            """\
ShapeEnv not equal: field values don't match:

==> axioms: values don't match.
  >  Left: {3 <= s93: True, s93 < 3: False}
  > Right: {}
==> guards: values don't match.
  >  Left: [s93 >= 3]
  > Right: []
==> name_to_node: values don't match.
  >  Left: {_assert, ge, x_size_0_, x_size_1_, x_storage_offset, x_stride_0_, x_stride_1_}
  > Right: {x_size_0_, x_size_1_, x_storage_offset, x_stride_0_, x_stride_1_}
==> var_to_range: values don't match.
  >  Left: {s44: VR[2, int_oo], s93: VR[3, int_oo]}
  > Right: {s44: VR[2, int_oo], s93: VR[2, int_oo]}
""",
        )
        self._replay_and_check(main)

    @onlyIfTranslationValidation
    def test_shape_env_equal_runtime_assert(self):
        main, other = ShapeEnv(), ShapeEnv()

        # Call create_unbacked_symint on both of them.
        r = main.create_unbacked_symint()
        other.create_unbacked_symint()

        # Create a runtime assert: r % 3 == 0 (only in the main ShapeEnv)
        #   - +1 deferred_runtime_asserts entry
        #   - Change: num_deferred_runtime_asserts
        expect_true(r % 3 == 0)

        self.assertExpectedRaisesInline(
            NotEqualError,
            lambda: main.check_equal(other),
            """\
ShapeEnv not equal: field values don't match:

==> axioms: values don't match.
  >  Left: {(PythonMod(u0, 3)) < 0: False, (PythonMod(u0, 3)) <= 0: True, 0 < (PythonMod(u0, 3)): False, 0 <= (PythonMod(u0, 3)): True, Eq(0, PythonMod(u0, 3)): True, Eq(PythonMod(u0, 3), 0): True, Ne(0, PythonMod(u0, 3)): False, Ne(PythonMod(u0, 3), 0): False}
  > Right: {}
==> deferred_runtime_asserts: values don't match.
  >  Left: {u0: [Eq(PythonMod(u0, 3), 0)]}
  > Right: {}
==> name_to_node: values don't match.
  >  Left: {_assert, eq, mod, u0}
  > Right: {u0}
==> num_deferred_runtime_asserts: values don't match.
  >  Left: 1
  > Right: 0
""",
        )
        self._replay_and_check(main)

    def test_shape_env_recorded_function_fallback(self):
        # Make sure the record/replay mechanism for ShapeEnv will fallback
        # if no ShapeEnv instance is found.
        constrain_range(5, min=2, max=10)
        constrain_unify(5, 5)

        self.assertExpectedRaisesInline(
            AssertionError,
            lambda: _constrain_range_for_size(5, min=2, max=10),
            """can only constrain range for SymInt""",
        )

    def test_default_dtype_change(self):
        @torch.compile
        def foo():
            def inner(a, b, res_dtype):
                print(a, b, res_dtype)
                self.assertEqual(torch.result_type(a, b), res_dtype)

            inner(torch.tensor(1, device="cpu"), 1.0, torch.get_default_dtype())

        with set_default_dtype(torch.float):
            foo()
        with set_default_dtype(torch.double):
            foo()

    def test_numpy_ufunc_out(self):
        @torch.compile(backend="eager")
        def foo():
            x = np.arange(5)
            out = np.empty((x.shape[0], x.shape[0]))
            res_out = np.sin(x, out=out)
            assert res_out is out

        foo()

    # Unfortunately, we don't currently preserve the ids of
    # res_out and out correctly across the graph break
    @unittest.expectedFailure
    def test_numpy_ufunc_out_graph_break(self):
        @torch.compile(backend="eager")
        def foo():
            x = np.arange(5)
            out = np.empty((x.shape[0], x.shape[0]))
            res_out = np.sin(x, out=out)
            torch._dynamo.graph_break()
            assert res_out is out

        foo()

    @wrapDeterministicFlagAPITest
    def test_backward_deterministic_mode_mismatch_warning(self):
        @torch.compile
        def func(a, b):
            return a + b

        for forward_deterministic, backward_deterministic in itertools.product(
            [True, False], [True, False]
        ):
            torch.use_deterministic_algorithms(forward_deterministic)
            a = torch.randn(10, requires_grad=True)
            res = func(a, 1)
            grad = torch.ones_like(res)
            torch.use_deterministic_algorithms(backward_deterministic)

            if not forward_deterministic and backward_deterministic:
                with self.assertRaisesRegex(
                    RuntimeError,
                    r"^This compiled backward function is being run with torch\.use_deterministic_algorithms",
                ):
                    res.backward(grad)

            else:
                res.backward(grad)

    @skipIfWindows(
        msg="AssertionError: False is not true : Encountered an unexpected fallback to 'aten pow' in dynamo compiled code"
    )
    @unittest.skipIf(
        torch._inductor.config.cpu_backend != "cpp",
        "Skip for non cpp backend CPU as comments contain 'aten.pow' ",
    )
    def test_torch_dynamo_codegen_pow(self):
        def pow(x):
            return x**2

        x = np.arange(8)
        pow_opt = torch.compile(pow)

        actual, source_code = run_and_get_code(pow_opt, x)
        expect = pow(x)

        self.assertEqual(expect, actual)

        self.assertTrue(
            all("aten.pow" not in code for code in source_code),
            msg="Encountered an unexpected fallback to 'aten pow' in dynamo compiled code",
        )

    def test_graph_break_compilation_metrics(self):
        def fn(x):
            x.cos()
            torch._dynamo.graph_break()
            x.sin()
            torch._dynamo.graph_break()
            return x.cos()

        torch._dynamo.utils.clear_compilation_metrics()
        x = torch.rand((4, 4))
        f = torch.compile(fn, backend="eager")
        f(x)
        metrics = torch._dynamo.utils.get_compilation_metrics()
        # Should only be one restart per event
        (restart_reason,) = metrics[0].restart_reasons
        self.assertTrue(
            "User-inserted graph break" in restart_reason,
            "Should have logged graph break reason",
        )
        self.assertTrue(
            metrics[0].dynamo_time_before_restart_s
            <= metrics[0].entire_frame_compile_time_s
        )

        (restart_reason,) = metrics[1].restart_reasons
        self.assertTrue(
            "User-inserted graph break" in restart_reason,
            "Should have logged graph break reason",
        )
        self.assertTrue(
            metrics[1].dynamo_time_before_restart_s
            <= metrics[1].entire_frame_compile_time_s
        )

        # No restarts
        self.assertTrue(
            len(metrics[2].restart_reasons) == 0, "Last compile has no graph break"
        )
        self.assertTrue(metrics[2].dynamo_time_before_restart_s == 0)

    def test_graph_break_compilation_metrics_on_failure(self):
        def fn(x):
            return x.sin()

        def broken_backend(gm, example_inputs):
            raise RuntimeError("broken backend")

        x = torch.rand((4, 4))
        f = torch.compile(fn, backend=broken_backend)
        with unittest.mock.patch("torch._dynamo.config.suppress_errors", True):
            torch._dynamo.utils.clear_compilation_metrics()
            f(x)
            metrics = torch._dynamo.utils.get_compilation_metrics()
            for metric in metrics:
                self.assertTrue(metric.dynamo_time_before_restart_s > 0)
                self.assertTrue(
                    "RuntimeError: broken backend" in metric.fail_reason,
                    "Should have logged fail reason",
                )

    def test_compilation_metrics_size_limit(self):
        def fn1(x):
            return x.relu()

        def fn2(x):
            return x.cos()

        def fn3(x):
            return x.sin()

        def fn4(x):
            return x.exp()

        import contextlib

        @contextlib.contextmanager
        def metrics_limit_ctx():
            try:
                torch._dynamo.utils.set_compilation_metrics_limit(3)
                yield
            finally:
                torch._dynamo.utils.set_compilation_metrics_limit(
                    torch._dynamo.utils.DEFAULT_COMPILATION_METRICS_LIMIT
                )

        x = torch.rand((4, 4))
        torch._dynamo.reset()
        torch.compile(fn1, backend="eager")(x)
        torch.compile(fn2, backend="eager")(x)
        torch.compile(fn3, backend="eager")(x)
        torch.compile(fn4, backend="eager")(x)

        with metrics_limit_ctx():
            torch._dynamo.utils.clear_compilation_metrics()
            torch._dynamo.reset()
            self.assertEqual(0, len(torch._dynamo.utils.get_compilation_metrics()))
            torch.compile(fn1, backend="eager")(x)
            self.assertEqual(1, len(torch._dynamo.utils.get_compilation_metrics()))
            torch.compile(fn2, backend="eager")(x)
            self.assertEqual(2, len(torch._dynamo.utils.get_compilation_metrics()))
            torch.compile(fn3, backend="eager")(x)
            self.assertEqual(3, len(torch._dynamo.utils.get_compilation_metrics()))
            torch.compile(fn4, backend="eager")(x)
            self.assertEqual(3, len(torch._dynamo.utils.get_compilation_metrics()))

    @skipIfWindows(
        msg="TypeError: sequence item 0: expected str instance, NoneType found"
    )
    def test_funcname_cache(self):
        src = """\
import torch
if True:
    test = 3

class AAA:
    class DUMMY:
        class DUMMY2:
            pass

    def dummy(self):
        def dummy2():
            pass
    class BBB:
        @staticmethod
        def CCC():
            class DDD:
                if True:
                    @staticmethod
                    def EEE():
                        x = [torch.ones(3, 3) for _ in range(5)]
                        return x
            return DDD
def fn():
    return 3
"""
        with WritableTempFile(mode="w") as f:
            f.write(src)
            f.flush()
            from torch._dynamo.funcname_cache import get_funcname

            names = [get_funcname(f.name, i + 1) for i in range(src.count("\n") + 1)]

        self.assertExpectedInline(
            "\n".join(names),
            """\




AAA
AAA.DUMMY
AAA.DUMMY.DUMMY2
AAA.DUMMY.DUMMY2
AAA.DUMMY.DUMMY2
AAA.dummy
AAA.dummy.dummy2
AAA.dummy.dummy2
AAA.BBB
AAA.BBB
AAA.BBB.CCC
AAA.BBB.CCC.DDD
AAA.BBB.CCC.DDD
AAA.BBB.CCC.DDD
AAA.BBB.CCC.DDD.EEE
AAA.BBB.CCC.DDD.EEE
AAA.BBB.CCC.DDD.EEE
AAA.BBB.CCC
fn
fn
""",
        )

    def test_return_dict_with_graph_break_and_update(self):
        def create():
            torch._dynamo.graph_break()
            return {0: torch.tensor(3)}

        def fn():
            return {**create()}

        opt_fn = torch.compile(backend="eager")(fn)
        result = opt_fn()
        self.assertIn(0, result)
        self.assertTrue(same(result[0], torch.tensor(3)))

    def test_dynamo_reset_clears_cache(self):
        """Test that dynamo bytecode cache is freed
        when dynamo reset is called
        """

        def fn(x):
            return torch.sin(x)

        opt_fn = torch.compile(backend="eager")(fn)
        opt_fn(torch.randn(3, 3))

        c1 = _debug_get_cache_entry_list(fn.__code__)
        self.assertEqual(len(c1), 1)

        torch._dynamo.reset()
        c2 = _debug_get_cache_entry_list(fn.__code__)
        self.assertEqual(len(c2), 0)

    def test_guard_size_oblivious_simplification(self):
        @torch.compile(backend="eager", fullgraph=True)
        def fn(x):
            u0, u1 = x.tolist()
            torch._check_is_size(u0)
            torch._check_is_size(u1)
            torch._check((2 * u0) % (u0 + u1) == 0)
            torch._check((2 * u0) // (u0 + u1) != 0)
            if guard_size_oblivious((2 * u0) // (u0 + u1) == 0):
                return torch.tensor(True)
            else:
                return torch.tensor(False)

        fn(torch.tensor([3, 3]))

    @torch._dynamo.config.patch(assume_static_by_default=True)
    def test_mark_unbacked_strict(self):
        @torch.compile()
        def fn(x, y):
            return torch.mul(x, y)

        x = torch.ones(5, 5)
        torch._dynamo.decorators.mark_unbacked(x, 0, strict=True)
        torch._dynamo.decorators.mark_unbacked(x, 1, strict=True)
        y = torch.randn(5, 5)

        with self.assertRaisesRegex(RuntimeError, "specialized"):
            fn(x, y)

    def test_sym_max_unbacked_sizelike_simplification(self):
        @torch.compile(fullgraph=True, backend="eager")
        def cf(x):
            u0, u1 = x.tolist()
            torch._check_is_size(u0)
            torch._check_is_size(u1)
            torch._check(u0 + u1 == 20)

            y = 0
            if guard_size_oblivious(torch.sym_max(1, u0 + u1) == 20):
                y += 1
            if guard_size_oblivious(torch.sym_max(1, u0**2 + u1 + 2) != 1):
                y += 1
            if guard_size_oblivious(torch.sym_min(1, u0) == 1):
                y += 1
            return y

        # Previously would have thrown guard on data dependent
        self.assertEqual(cf(torch.tensor([10, 10])), 3)

    @torch._dynamo.config.patch(capture_scalar_outputs=True)
    def test_guard_size_oblivious(self):
        # This code, in fact, does NOT work in eager
        @torch.compile(backend="eager", fullgraph=True)
        def fn(x):
            y = torch.zeros(x.item())
            if guard_size_oblivious(y.size(0) == 0):
                assert False
            return y

        self.assertEqual(fn(torch.tensor([0])), torch.zeros(0))

    @torch.fx.experimental._config.patch(no_data_dependent_graph_break=True)
    def test_unbacked_strict_mode(self):
        @torch.compile()
        def fn(x, y):
            if x.shape[0] == 5:
                return torch.randn(5)
            return torch.mul(x, y)

        x = torch.ones(5, 5)
        torch._dynamo.decorators.mark_unbacked(x, 0)
        torch._dynamo.decorators.mark_unbacked(x, 1)
        y = torch.randn(5, 5)
        with self.assertRaisesRegex(
            RuntimeError, "Could not guard on data-dependent expression"
        ):
            fn(x, y)

    def test_guard_size_oblivious_backed(self):
        @torch.compile(backend="eager", fullgraph=True)
        def f(x):
            y = x.size(0)
            # This doesn't actually do anything
            if guard_size_oblivious(y == 0):
                return torch.randn(1)
            else:
                return torch.randn(2)

        # Should not fail in either case
        self.assertEqual(f(torch.randn(0)).shape, (1,))
        self.assertEqual(f(torch.randn(2)).shape, (2,))

    def _test_compile_model_free(self, model_inp_ctr, weakref_watch):
        """
        Args:
        model_inp_ctr
            - constructor that returns a new model and inputs to that model
        weakref_watch
            - function that returns a layer of the model for weakref to
              finalize on, so we can check that the layer is freed after
              the model goes out of scope
        """
        cleared = False

        def finalize():
            nonlocal cleared
            cleared = True

        def run():
            mod, inp = model_inp_ctr()
            weakref.finalize(weakref_watch(mod), finalize)
            torch.compile(mod, backend="eager")(inp)

        run()
        gc.collect()
        self.assertTrue(cleared)

    def test_custom_module_free(self):
        """Test that a model is freed when it goes out of scope"""

        class Mod(torch.nn.Module):
            def __init__(self) -> None:
                super(Mod, self).__init__()
                self.fc = torch.nn.Linear(100, 100)

            def forward(self, out):
                return self.fc(out)

        self._test_compile_model_free(
            lambda: (Mod(), torch.randn(100, 100)),
            lambda mod: mod.fc,
        )

    def test_sequential_module_free(self):
        self._test_compile_model_free(
            lambda: (
                torch.nn.Sequential(
                    torch.nn.Linear(100, 100),
                    torch.nn.ReLU(),
                ),
                torch.randn(100, 100),
            ),
            lambda mod: mod[0],
        )

    def test_linear_module_free(self):
        self._test_compile_model_free(
            lambda: (torch.nn.Linear(100, 100), torch.randn(100, 100)),
            lambda mod: mod,
        )

    def test_outside_linear_module_free(self):
        # Compared to test_linear_module_free, the linear
        # layer is not the code object that is directly compiled.

        # This test does not use _test_compile_model_free because of difficulty
        # in handling variable fc.

        cleared = False

        def finalize():
            nonlocal cleared
            cleared = True

        def run():
            fc = torch.nn.Linear(100, 100)

            class Mod(torch.nn.Module):
                def __init__(self) -> None:
                    super().__init__()
                    self.fc_ref = fc

                def forward(self, x):
                    return self.fc_ref(x)

            mod = Mod()
            inp = torch.randn(100, 100)
            weakref.finalize(fc, finalize)
            torch.compile(mod, backend="eager")(inp)

        run()
        # del fc  # This should delete all the references
        gc.collect()
        self.assertTrue(cleared)

    def test_parameter_free(self):
        def model_inp_ctr():
            param = torch.nn.Parameter(torch.randn(100, 100))

            class Mod(torch.nn.Module):
                def __init__(self) -> None:
                    super().__init__()
                    self.param = param

                def forward(self, x):
                    return self.param * x[0]

            # return param to keep it alive in _test_compile_model_free
            return Mod(), (torch.randn(100, 100), param)

        self._test_compile_model_free(model_inp_ctr, lambda mod: mod.param)

    def test_conditional_list_comp_in_context(self):
        def fn(inp):
            try:
                return [torch.sin(x) for x in inp if x is not None]
            except Exception:
                pass

        inp = [torch.randn(3, 3) for _ in range(3)] + [None]
        opt_fn = torch.compile(fn, backend="eager")
        opt_fn(inp)

    def test_312_binary_slice_with_graph_break1(self):
        l1 = torch.nn.Linear(5, 5)
        l2 = torch.nn.Linear(5, 5)

        def fn(x):
            # causes a graph break with items in the stack
            n = torch.nn.Sequential(l1, l2)
            out = n[1:](x)
            return out

        opt_fn = torch.compile(fn, backend="eager")
        opt_fn(torch.randn(5, 5))

    def test_312_binary_slice_with_graph_break2(self):
        class Foo:
            def __setitem__(self, key, val):
                pass

            def __getitem__(self, key):
                torch._dynamo.graph_break()
                return 1

        foo = Foo()

        def fn(x):
            # graph break in a STORE_SLICE instruction
            foo[:] = x
            # graph break in BINARY_SLICE with has_backedge check
            x = x + foo[:]
            if x is None:
                x = x + 1
            else:
                x = x + 1
            return x

        opt_fn = torch.compile(fn, backend="eager")
        opt_fn(torch.randn(5, 5))

    def test_super_after_graph_break(self):
        class Foo(torch.nn.Sequential):
            def __init__(self, layers):
                torch._dynamo.graph_break()
                super().__init__(*layers)

        def fn(x):
            layers = [torch.nn.Linear(3, 3) for _ in range(3)]
            mod = Foo(layers)
            return mod(x)

        opt_fn = torch.compile(fn, backend="eager")
        opt_fn(torch.randn(3, 3))

    def test_load_fast_and_clear_graph_break(self):
        # Can result in a segfault in 3.12+ if LOAD_FAST_AND_CLEAR
        # is not handled properly in a graph break
        def fn():
            out = torch.cat([torch.randn(r, 5) for r in range(3)])
            torch._dynamo.graph_break()
            out = torch.cat([torch.randn(r, 5) for r in range(3)])
            return out

        self.assertEqual(torch.compile(fn, backend="eager")().shape, (3, 5))

    def test_raises_importerror1(self):
        @torch.compile(backend="eager")
        def fn(x):
            try:
                import some_module_that_surely_does_not_exist

                return
            except ImportError:
                pass
            return x.sin()

        x = torch.randn(8)
        self.assertEqual(fn(x), x.sin())

    def test_raises_importerror2(self):
        @torch.compile(backend="eager")
        def fn(x):
            import some_module_that_surely_does_not_exist

            return x + 1

        x = torch.randn(8)
        with self.assertRaises(ImportError):
            fn(x)

    def test_dynamo_cache_move_to_front(self):
        def fn(x, const):
            return x + const

        # dynamic=False forces Dynamo to recompile
        opt_fn = torch.compile(fn, backend="eager", dynamic=False)

        inp = torch.randn(3, 3)

        # NOTE: assumes that each cache entry is guarded
        # on unique Mod instance
        opt_fn(inp, 1)
        opt_fn(inp, 2)
        opt_fn(inp, 3)

        c1 = _debug_get_cache_entry_list(fn.__code__)
        self.assertEqual(len(c1), 3)

        # move cache entry to front
        opt_fn(inp, 2)
        c2 = _debug_get_cache_entry_list(fn.__code__)
        self.assertIs(c1[1], c2[0])

    @torch._dynamo.config.patch(inline_inbuilt_nn_modules=False)
    @skipIfWindows(msg="TODO: (xuhancn) conform, AssertionError: False is not true")
    def test_dynamo_cache_invalidate(self):
        DeletedGuardManagerWrapper = torch._dynamo.guards.DeletedGuardManagerWrapper

        class Mod(torch.nn.Module):
            def __init__(self) -> None:
                super(Mod, self).__init__()
                self.fc = torch.nn.Linear(3, 3)

            def forward(self, out):
                return self.fc(out)

        def fn(x, mod):
            return mod(x)

        opt_fn = torch.compile(fn, backend="eager")

        m1 = Mod()
        m2 = Mod()
        m3 = Mod()
        inp = torch.randn(3, 3)

        # NOTE: assumes that each cache entry is guarded
        # on unique Mod instance
        opt_fn(inp, m1)
        opt_fn(inp, m2)
        opt_fn(inp, m3)

        c1 = _debug_get_cache_entry_list(fn.__code__)
        self.assertEqual(len(c1), 3)

        # move cache entry to front
        opt_fn(inp, m2)
        c2 = _debug_get_cache_entry_list(fn.__code__)
        self.assertIs(c1[1], c2[0])

        # delete center of cache
        del m3
        c3 = _debug_get_cache_entry_list(fn.__code__)
        self.assertEqual(len(c3), 3)
        self.assertTrue(isinstance(c3[2].guard_manager, DeletedGuardManagerWrapper))

        # delete end of cache
        del m1
        c4 = _debug_get_cache_entry_list(fn.__code__)
        self.assertEqual(len(c4), 3)
        self.assertTrue(isinstance(c4[1].guard_manager, DeletedGuardManagerWrapper))
        self.assertTrue(isinstance(c4[2].guard_manager, DeletedGuardManagerWrapper))

        del m2
        c5 = _debug_get_cache_entry_list(fn.__code__)
        self.assertTrue(isinstance(c5[0].guard_manager, DeletedGuardManagerWrapper))
        self.assertTrue(isinstance(c5[1].guard_manager, DeletedGuardManagerWrapper))
        self.assertTrue(isinstance(c5[2].guard_manager, DeletedGuardManagerWrapper))

    def test_inspect_signature_bind(self):
        import inspect

        def inner(a, b, *ar, c=10, d=11, **kw):
            pass

        def fn(x, apply_defaults):
            sig = inspect.signature(inner)
            bound = sig.bind(1, 2, 3, d=12, e=15)
            bound.arguments["d"] = 13
            if apply_defaults:
                bound.apply_defaults()
            return (
                sig,
                bound.signature,
                bound,
                bound.arguments,
                bound.args,
                bound.kwargs,
                x + 1,
            )

        opt_fn = torch.compile(fn, backend="eager", fullgraph=True)

        for apply_defaults in (True, False):
            _, _, bound0, arguments0, args0, kwargs0, _ = fn(
                torch.ones(3, 3), apply_defaults
            )
            _, _, bound1, arguments1, args1, kwargs1, _ = opt_fn(
                torch.ones(3, 3), apply_defaults
            )

            self.assertEqual(bound0, bound1)
            self.assertEqual(arguments0, arguments1)
            self.assertEqual(args0, args1)
            self.assertEqual(kwargs0, kwargs1)
            self.assertTrue(args1)
            self.assertTrue(kwargs1)

    def test_inspect_signature_bind_non_user_function(self):
        import inspect

        class Foo:
            def __init__(self, a, b, *ar, c=10, d=11, **kw):
                pass

        def fn(x):
            sig = inspect.signature(Foo)
            bound = sig.bind(1, 2, 3, d=12, e=15)
            return bound, x + 1

        opt_fn = torch.compile(fn, backend="eager")
        bound0, _ = fn(torch.ones(3, 3))
        bound1, _ = opt_fn(torch.ones(3, 3))

        self.assertEqual(bound0, bound1)

        import traceback

        # choose a function that is skipped but has defaults
        self.assertTrue(hasattr(traceback.print_exc, "__kwdefaults__"))
        self.assertIs(
            torch._dynamo.trace_rules.lookup(traceback.print_exc),
            torch._dynamo.variables.SkipFunctionVariable,
        )

        def gn(x):
            sig = inspect.signature(traceback.print_exc)
            bound = sig.bind()
            return bound, x + 1

        opt_gn = torch.compile(gn, backend="eager", fullgraph=True)
        bound0, _ = gn(torch.ones(3, 3))
        bound1, _ = opt_gn(torch.ones(3, 3))

        self.assertEqual(bound0, bound1)

    def test_inspect_signature_parameters(self):
        import inspect

        def fn(x, gn):
            d = inspect.signature(gn).parameters
            if d["a"].default is inspect.Parameter.empty:
                return torch.sin(x + 1)
            else:
                return torch.cos(x + 1)

        def gn(a: torch.Tensor, b: int) -> torch.Tensor:
            return a + b

        x = torch.randn(2, 3)
        opt_fn = torch.compile(backend="eager", fullgraph=True)(fn)
        self.assertEqual(fn(x, gn), opt_fn(x, gn))

    def test_grad_none(self):
        def fn(x, y):
            x.grad = torch.abs(y)
            x.grad.add_(y)
            return torch.abs(y)

        y = torch.arange(4).reshape(2, 2).to(torch.float)
        x = torch.randn(2, 2)
        x.grad = None

        z = fn(x, y)
        ref_y = torch.clone(z).detach()
        ref_x_grad = torch.clone(x.grad).detach()

        y = torch.arange(4).reshape(2, 2).to(torch.float)
        x = torch.randn(2, 2)
        x.grad = None

        opt_fn = torch.compile(fn, backend="eager")
        z = opt_fn(x, y)
        self.assertEqual(z, ref_y)
        self.assertEqual(x.grad, ref_x_grad)

    def test_grad_non_none(self):
        def fn(x, y):
            x.grad.add_(y)
            return torch.abs(y)

        y = torch.ones(2, 2)
        x = torch.randn(2, 2)
        x.grad = torch.arange(4).reshape(2, 2).to(torch.float)

        z = fn(x, y)
        ref_y = torch.clone(z).detach()
        ref_x_grad = torch.clone(x.grad).detach()

        y = torch.ones(2, 2)
        x = torch.randn(2, 2)
        x.grad = torch.arange(4).reshape(2, 2).to(torch.float)

        cnt = torch._dynamo.testing.CompileCounterWithBackend("eager")
        opt_fn = torch.compile(fn, backend=cnt)
        z = opt_fn(x, y)

        # Ensure that the generated graph returns only one output. We want the
        # add_ on the grad to be part of the graph itself, so that inductor can
        # theoretically move the add_ and resulting copy_ nodes at the right
        # place to free memory.
        self.assertEqual(len(list(cnt.graphs[0].graph.nodes)[-1].all_input_nodes), 1)
        self.assertEqual(z, ref_y)
        self.assertEqual(x.grad, ref_x_grad)

    def test_new_with_int_list(self):
        # Make sure torch.Tensor.new(int argument list) behaves the same on dynamo.
        def fn(x):
            return x.new(*x.size()) + 5

        optfn = torch.compile(backend="eager")(fn)

        x = torch.arange(10).view(2, 5)

        expected = fn(x)
        actual = optfn(x)

        self.assertEqual(expected.dtype, actual.dtype)
        self.assertEqual(expected.shape, actual.shape)
        self.assertEqual(expected.stride(), actual.stride())
        self.assertEqual(expected.storage_offset(), actual.storage_offset())

    def test_dynamic_shapes_as_strided(self):
        def fn(t, new_size, new_stride):
            tmp = t.as_strided(new_size, new_stride)
            tmp = tmp.view(-1)
            return t * tmp.sum()

        optfn = torch.compile(backend="eager", dynamic=True)(fn)

        x = torch.randn(3)
        new_size = [0, 3]
        new_stride = [3, 1]

        expected = fn(x, new_size, new_stride)
        actual = optfn(x, new_size, new_stride)

        self.assertEqual(expected.dtype, actual.dtype)
        self.assertEqual(expected.shape, actual.shape)
        self.assertEqual(expected.stride(), actual.stride())
        self.assertEqual(expected.storage_offset(), actual.storage_offset())

    @torch._dynamo.config.patch(guard_nn_modules=True)
    def test_hasattr_nn_module_guard(self):
        class M(torch.nn.Module):
            def __init__(self) -> None:
                super().__init__()
                self.a = torch.nn.Linear(3, 3)

            def forward(self, x):
                if hasattr(self, "a"):
                    return self.a(x)
                else:
                    return x

        m = M()
        x = torch.randn(3, 3)
        ref = m(x)

        opt_m = torch.compile(backend="eager")(m)
        res = opt_m(x)
        self.assertEqual(ref, res)

    def test_ordered_dict_move_to_end(self):
        d = {
            "foo": 1,
            "bar": 2,
        }

        d = collections.OrderedDict(d)
        d.move_to_end("foo")

        @torch.compile(backend="eager")
        def fn(x, d):
            return x * d["foo"] * d["bar"]

        fn(torch.randn(4), d)
        with unittest.mock.patch("torch._dynamo.config.error_on_recompile", True):
            fn(torch.randn(4), d)

    def test_defaultdict(self):
        d = collections.defaultdict()
        d["foo"] = 1
        d["bar"] = 2

        @torch.compile(backend="eager")
        def fn(x, d):
            return x * d["foo"] * d["bar"]

        fn(torch.randn(4), d)
        with unittest.mock.patch("torch._dynamo.config.error_on_recompile", True):
            fn(torch.randn(4), d)

    def test_custom_dict(self):
        class MyDict(dict):
            pass

        d = {
            "foo": 1,
            "bar": 2,
        }

        d = MyDict(d)

        @torch.compile(backend="eager")
        def fn(x, d):
            return x * d["foo"] * d["bar"]

        fn(torch.randn(4), d)
        with unittest.mock.patch("torch._dynamo.config.error_on_recompile", True):
            fn(torch.randn(4), d)

    def test_hash_hop(self):
        associative_scan = importlib.import_module(
            "torch._higher_order_ops.associative_scan"
        )

        @torch.compile(fullgraph=True)
        def fn(y, s):
            d = dict()
            d[s] = y
            return d[s] + 1.0

        fn(torch.ones(2, 2, device="cpu"), associative_scan.AssociativeScanOp())

    def test_iter_type(self):
        @torch.compile(fullgraph=True)
        def fn(y):
            x = iter([])
            if isinstance(x, list):
                return y + 1
            else:
                return y + 2

        res = fn(torch.ones(2))
        self.assertEqual(torch.ones(2) + 2, res)

    def test_descriptor(self):
        class lazy_property:
            def __init__(self, wrapped):
                self.wrapped = wrapped

            def __get__(self, instance, obj_type=None):
                value = self.wrapped(instance)
                setattr(instance, self.wrapped.__name__, value)
                return value

        class UserDefined:
            def __init__(self) -> None:
                self.a = 3

            @lazy_property
            def length(self):
                return 3

            def run(self, x):
                return x * self.length

        obj = UserDefined()

        def fn(x):
            return obj.run(x)

        opt_fn = torch.compile(fn, backend="eager", fullgraph=True)
        x = torch.randn(4)
        # Opt_fn is deliberately called first to trigger the __get__ function.
        # Otherwise, the setattr removes the lazy property.
        ref = opt_fn(x)
        res = fn(x)
        self.assertEqual(ref, res)
        ref = opt_fn(x)
        res = fn(x)
        self.assertEqual(ref, res)

    def test_descriptor_side_effect(self):
        # This pattern (readonly descriptor but writable value in `__dict__`) is
        # from scipy `_make_tuple_bunch`:
        # https://github.com/scipy/scipy/blob/maintenance/1.9.x/scipy/_lib/_bunch.py#L32-L226
        def fget(obj):
            return obj.__dict__["field"]

        class MyClass:
            def __init__(self, n):
                self.__dict__["field"] = n

            field = property(fget)

        def fn(x):
            obj = MyClass(42)
            return x + obj.field, obj

        opt_fn = torch.compile(fn, backend="eager", fullgraph=True)
        x = torch.randn(4)
        ref_t, ref_obj = fn(x)
        res_t, res_obj = opt_fn(x)
        self.assertEqual(ref_t, res_t)
        self.assertEqual(ref_obj.field, res_obj.field)

    def test_assert_size_stride(self):
        x = torch.randn(2, 3, 4)
        with self.assertRaisesRegex(
            AssertionError,
            "expected size 2==5, stride 12==9 at dim=0; expected size 3==6, stride 4==9 at dim=1; expected size 4==7, stride 1==10 at dim=2",
        ):
            torch._C._dynamo.guards.assert_size_stride(x, (5, 6, 7), (9, 9, 10))

    def test_frozen_dict(self):
        # A pattern from StableDiffusion
        class FrozenDict(collections.OrderedDict):
            def __init__(self, *args, **kwargs):
                super().__init__(*args, **kwargs)

                for key, value in self.items():
                    setattr(self, key, value)

                self.__frozen = True

            def __delitem__(self, *args, **kwargs):
                raise Exception(
                    f"You cannot use ``__delitem__`` on a {self.__class__.__name__} instance."
                )

            def setdefault(self, *args, **kwargs):
                raise Exception(
                    f"You cannot use ``setdefault`` on a {self.__class__.__name__} instance."
                )

            def pop(self, *args, **kwargs):
                raise Exception(
                    f"You cannot use ``pop`` on a {self.__class__.__name__} instance."
                )

            def update(self, *args, **kwargs):
                raise Exception(
                    f"You cannot use ``update`` on a {self.__class__.__name__} instance."
                )

            def __setattr__(self, name, value):
                if hasattr(self, "__frozen") and self.__frozen:
                    raise Exception(
                        f"You cannot use ``__setattr__`` on a {self.__class__.__name__} instance."
                    )
                super().__setattr__(name, value)

            def __setitem__(self, name, value):
                if hasattr(self, "__frozen") and self.__frozen:
                    raise Exception(
                        f"You cannot use ``__setattr__`` on a {self.__class__.__name__} instance."
                    )
                super().__setitem__(name, value)

        d = {"a": 1}
        frozen_d = FrozenDict(d)

        @torch.compile(backend="eager", fullgraph=True)
        def fn(x):
            dict(frozen_d).items()
            return torch.sin(x)

        fn(torch.randn(4))

    def test_tuple_class(self):
        cnts = torch._dynamo.testing.CompileCounter()

        def fn(x):
            updated_x = []
            for v in x:
                updated_x.append(v + 1)
            return x.__class__(updated_x)

        opt_fn = torch.compile(fn, backend=cnts, fullgraph=True)

        d1 = torch.zeros(2, 2)
        d2 = torch.ones(2, 2)

        r = opt_fn((d1, d2))
        self.assertEqual(r.__class__, tuple)
        r1, r2 = r
        self.assertEqual(r1, torch.ones(2, 2))
        self.assertEqual(r2, torch.ones(2, 2) + 1)
        self.assertEqual(cnts.frame_count, 1)

    def test_list_class(self):
        cnts = torch._dynamo.testing.CompileCounter()

        def fn(x):
            updated_x = []
            for v in x:
                updated_x.append(v + 1)
            return x.__class__(updated_x)

        opt_fn = torch.compile(fn, backend=cnts, fullgraph=True)

        d1 = torch.zeros(2, 2)
        d2 = torch.ones(2, 2)

        r = opt_fn([d1, d2])
        self.assertEqual(r.__class__, list)
        self.assertEqual(len(r), 2)
        self.assertEqual(r[0], torch.ones(2, 2))
        self.assertEqual(r[1], torch.ones(2, 2) + 1)
        self.assertEqual(cnts.frame_count, 1)

    def test_namedtuple_class(self):
        import collections

        cnts = torch._dynamo.testing.CompileCounter()

        def fn(x):
            updated_x = []
            for v in x:
                updated_x.append(v + 1)
            return x.__class__(*updated_x)

        opt_fn = torch.compile(fn, backend=cnts, fullgraph=True)

        d1 = torch.zeros(2, 2)
        d2 = torch.ones(2, 2)
        point = collections.namedtuple("Point", ["x", "y"])
        p = point(d1, d2)

        r = opt_fn(p)
        self.assertEqual(r.__class__, point)
        self.assertEqual(r.x, torch.ones(2, 2))
        self.assertEqual(r.y, torch.ones(2, 2) + 1)
        self.assertEqual(cnts.frame_count, 1)

    def test_getattrvariable_as_python_constant(self):
        from torch._dynamo.variables.misc import GetAttrVariable

        @torch.compile(backend="eager")
        def fn(x, rand1):
            random.Random().setstate(rand1.getstate())
            return x + rand1.random()

        def get_rng():
            rand1 = random.Random(1)
            orig_random = rand1.random
            rand1.random = lambda: orig_random()
            return rand1

        x = torch.randn(3, 3)
        expected = fn.__wrapped__(x, get_rng())

        with patch.object(GetAttrVariable, "as_python_constant", autospec=True) as po:
            actual = fn(x, get_rng())

        self.assertEqual(expected, actual)
        self.assertGreater(po.call_count, 0)

    def test_data_ptr_graph_break_builtin(self):
        def f(a, b):
            # builtin + not implemented for DataPtrVariable
            return a.data_ptr() + b.data_ptr()

        a = torch.randn(4)
        b = torch.randn(5)

        # make sure there is a graph break
        with self.assertRaises(torch._dynamo.exc.Unsupported):
            torch.compile(f, backend="eager", fullgraph=True)(a, b)

        torch._dynamo.reset()

        expected = f(a, b)
        actual = torch.compile(f, backend="eager")(a, b)

        self.assertEqual(expected, actual)

    def test_data_ptr_graph_break_aten(self):
        def f(a):
            # torch.add not implemented for DataPtrVariable
            return torch.add(a, a.data_ptr())

        a = torch.randn(4)

        counters.clear()

        expected = f(a)
        actual = torch.compile(f, backend="eager")(a)

        self.assertEqual(expected, actual)
        self.assertTrue(len(counters["graph_break"]) > 0)
        counters.clear()

    class AssertNumOutputBackend:
        """
        A backend that checks the number of output for compiled graph, and
        return the graph as is.
        """

        def __init__(self, test_case, expected_num_output: int):
            self.test_case = test_case
            self.expected_num_output = expected_num_output

        def __call__(self, gm: torch.fx.GraphModule, example_inputs):
            outputs = gm(*example_inputs)
            self.test_case.assertEqual(self.expected_num_output, len(outputs))
            return gm

    def test_returning_nested_func_with_captured_tensor(self):
        @torch.compile(backend=self.AssertNumOutputBackend(self, 2))
        def test():
            x = torch.rand(1)

            def func():
                return x + x

            # Returning `func` forces dynamo to output `x` in the compiled
            # graph, so that we can store it as `func`'s closure. The output of
            # compiled graph would be `(x, x + x)`.
            return func, func()

        test()

    def test_running_nested_func_with_captured_tensor(self):
        @torch.compile(backend=self.AssertNumOutputBackend(self, 1))
        def test():
            x = torch.rand(1)

            def func():
                return x + x

            # `x` is no longer needed after running the compiled graph, so we
            # shouldn't return it. The output of compiled graph would be `(x +
            # x,)`.
            return func()

        test()

    def test_returning_func_with_captured_func_and_tensor(self):
        @torch.compile(backend=self.AssertNumOutputBackend(self, 2))
        def test():
            x = torch.rand(1)

            def nested():
                return x + x

            def func():
                return nested()

            # Returning `func` forces dynamo to output `x` in the compiled
            # graph, so that we can store it as `func`'s closure. The output of
            # compiled graph would be `(x, x + x)`.
            return func, func()

        test()

    def test_running_func_with_captured_func_and_tensor(self):
        @torch.compile(backend=self.AssertNumOutputBackend(self, 1))
        def test():
            x = torch.rand(1)

            def nested():
                return x + x

            def func():
                return nested()

            # `x` is no longer needed after running the compiled graph, so we
            # shouldn't return it. The output of compiled graph would be `(x)`.
            return func()

        test()

    def test_escaping_closure_var_with_backward_hook(self):
        @torch.compile(backend=self.AssertNumOutputBackend(self, 2))
        def fn(x):
            temp = x * x
            captured_var = temp + 1

            # This is where the lambda escapes the lifetime of `fn`, so
            # dynamo must generate proper bytecode to update `captured_var`.
            x.register_hook(lambda _: captured_var)

            # The output of compiled graph would be `(x * x, x * x + 1)`.
            return temp

        ones = torch.ones(4, requires_grad=True)
        fn(ones).sum().backward()

    def test_escaping_closure_var_with_nonlocal_var(self):
        nonlocal_fn = None

        @torch.compile(backend=self.AssertNumOutputBackend(self, 2))
        def fn(x):
            temp = x * x
            captured_var = x + 1

            def inner():
                return captured_var

            # This is where `inner` escapes the lifetime of `fn`, so dynamo must
            # generate proper bytecode to update `captured_var`.
            nonlocal nonlocal_fn
            nonlocal_fn = inner

            # The output of compiled graph would be `(x * x, x * x + 1)`.
            return temp

        ones = torch.ones(4, requires_grad=True)
        fn(ones)
        nonlocal_fn()

    def test_compare_tensor_with_none(self):
        @torch.compile()
        def f(x):
            return torch.tensor(x == None)

        res = f(torch.tensor(1))
        self.assertEqual(torch.tensor(False), res)

    def test_dataclass(self):
        @dataclasses.dataclass(frozen=True)
        class Foo:
            x: int

        @torch.compile(backend="eager", fullgraph=True)
        def run(x, foo0):
            if dataclasses.is_dataclass(foo0):
                foo1 = dataclasses.replace(foo0, **{"x": 1})
                return x + 1, foo1
            return x + 2, foo0

        res, foo = run(torch.zeros(1), Foo(0))
        self.assertTrue(res, torch.ones(1))
        self.assertEqual(foo.x, 1)

    def test_frozenset_of_non_literals(self):
        class Foo:
            pass

        foo = Foo()
        foo.x = 0
        s = frozenset([foo])

        @torch.compile(backend="eager")
        def run(x, s, foo0):
            # Dynamo must have the same representation for `foo0` and `foo1`,
            # otherwise the update to `foo0.x` won't be reflected in the read of
            # `foo1.x`.
            foo1 = list(s)[0]
            foo0.x += 1
            return x + 1, foo1.x

        res = run(torch.ones(1), s, foo)
        self.assertTrue(same(res[0], torch.ones(1) + 1))
        self.assertEqual(res[1], 1)

    def test_ne_operator_with_custom_eq(self):
        class Foo:
            def __init__(self, x):
                self.x = x

            def __eq__(self, other):
                return self.x == other.x

        @torch.compile(fullgraph=True, backend="eager")
        def run(x):
            f1 = Foo(0)
            f2 = Foo(0)
            # `x + 1` prevents Dynamo from skipping this frame.
            return x + 1, f1 != f2

        _, ne = run(torch.ones(1))
        self.assertFalse(ne)

    def test_ne_operator_with_custom_ne(self):
        class Foo:
            def __init__(self, x):
                self.x = x
                self.ne_called = False

            def __ne__(self, other):
                # ne_called attr is later checked to ensure that overridden
                # `__ne__` is traced
                self.ne_called = True
                return not self.__eq__(other)

            def __eq__(self, other):
                return self.x == other.x

        f1 = Foo(0)
        f2 = Foo(0)

        @torch.compile(fullgraph=True, backend="eager")
        def run(x):
            # `x + 1` prevents Dynamo from skipping this frame.
            return x + 1, f1 != f2

        _, ne = run(torch.ones(1))
        self.assertFalse(ne)
        self.assertTrue(f1.ne_called)

    def test_ne_operator_with_custom_graphbreak_eq(self):
        counters.clear()

        class Foo:
            def __init__(self, x):
                self.x = x

            def __eq__(self, other):
                # This allows us to check that Dynamo actually traced into the
                # custom eq method.
                torch._dynamo.graph_break()
                return self.x == other.x

        @torch.compile(backend="eager")
        def run(x):
            f1 = Foo(0)
            f2 = Foo(0)
            # `x + 1` prevents Dynamo from skipping this frame.
            return x + 1, f1 != f2

        _, ne = run(torch.ones(1))
        self.assertFalse(ne)
        self.assertEqual(len(counters["graph_break"]), 1)

    @unittest.skipIf(sys.version_info < (3, 11), "Python 3.11+")
    def test_RAISE_VARARGS_0(self):
        def foo():
            try:
                raise ValueError
            except:
                raise

        @torch.compile(backend="eager", fullgraph=True)
        def fn(t):
            try:
                foo()
            except ValueError:
                return t.sin()
            except Exception:
                return t.cos()

        t = torch.randn(2)
        y = fn(t)
        self.assertEqual(y, t.sin())

    def test_overridden_getattribute(self):
        class Bar:
            def __init__(self, v):
                self.v = v

        class Foo:
            attribute_map = {}

            def __init__(self):
                self.attribute_map = {
                    "a_premap": "a",
                }
                # `bar` attribute requires propagating sources correctly through
                # object.__getattribute__
                self.bar = Bar(5)

            def __setattr__(self, key, value):
                if key in super().__getattribute__("attribute_map"):
                    key = super().__getattribute__("attribute_map")[key]
                super().__setattr__(key, value)

            def __getattribute__(self, key):
                if key == "sentinel":
                    raise AttributeError()
                if key != "attribute_map" and key in super().__getattribute__(
                    "attribute_map"
                ):
                    key = super().__getattribute__("attribute_map")[key]
                return super().__getattribute__(key)

            def __getattr__(self, key):
                if key == "sentinel":
                    return 5
                raise AttributeError()

        def get_foo():
            f = Foo()
            f.a_premap = 2
            f.b = 3
            return f

        def fn(x, f):
            return x * f.a_premap * f.a * f.b * f.sentinel * f.bar.v

        x = torch.randn(4)

        opt_fn = torch.compile(fn, backend="eager", fullgraph=True)
        self.assertEqual(fn(x, get_foo()), opt_fn(x, get_foo()))

    def test_dunder_weakref(self):
        class Foo:
            pass

        def fn(x):
            foo = Foo()
            # tests isgetsetdescriptor
            if foo.__weakref__:
                return torch.cos(x)
            return torch.sin(x)

        opt_fn = torch.compile(fn, backend="eager", fullgraph=True)
        x = torch.randn(4)
        self.assertEqual(fn(x), opt_fn(x))

    def test_guard_filter_fn_by_id(self):
        def guard_filter_fn(entries):
            return [entry.guard_type != "ID_MATCH" for entry in entries]

        @torch.compile(fullgraph=True, options={"guard_filter_fn": guard_filter_fn})
        def fn(x):
            return id(x)

        inputs = (torch.randn(3, 2),)
        fn(*inputs)

        inputs_1 = (torch.randn(3, 2),)
        with torch.compiler.set_stance("fail_on_recompile"):
            self.assertEqual(fn(*inputs_1), id(inputs[0]))

    def test_guard_filter_fn_by_is_global(self):
        def guard_filter_fn(entries):
            return [not entry.is_global for entry in entries]

        global GLOBAL_INT

        @torch.compile(fullgraph=True, options={"guard_filter_fn": guard_filter_fn})
        def fn(x):
            return x + GLOBAL_INT

        GLOBAL_INT = 1
        fn(torch.randn(3, 2))

        GLOBAL_INT = 2
        inputs = (torch.randn(3, 2),)
        with torch.compiler.set_stance("fail_on_recompile"):
            self.assertEqual(fn(*inputs), inputs[0] + 1)

    def test_guard_filter_fn_by_name_and_value(self):
        def guard_filter_fn(entries):
            return [
                not (entry.name == "y" and entry.value is None) for entry in entries
            ]

        @torch.compile(fullgraph=True, options={"guard_filter_fn": guard_filter_fn})
        def fn(x, y):
            if y is not None:
                x += y
            return x

        fn(torch.randn(3, 2), None)

        inputs = (torch.randn(3, 2), torch.tensor(1))
        with torch.compiler.set_stance("fail_on_recompile"):
            self.assertEqual(fn(*inputs), inputs[0])

    def test_guard_filter_inbuilt_nn_modules(self):
        class Mod(torch.nn.Module):
            def __init__(self):
                super().__init__()
                self.norm = torch.nn.LayerNorm(8)

            def forward(self, x):
                return self.norm(x)

        mod = Mod()
        opt_mod = torch.compile(
            mod,
            options={
                "guard_filter_fn": torch.compiler.skip_guard_on_inbuilt_nn_modules_unsafe
            },
        )

        x = torch.rand(4, 8)
        opt_mod(x)

        mod.norm.eps = 1e-02
        # Since the guards are skipped on inbuilt nn modules, we should not recompile
        with unittest.mock.patch("torch._dynamo.config.error_on_recompile", True):
            opt_mod(x)

    def test_guard_filter_nn_modules(self):
        class Mod(torch.nn.Module):
            def __init__(self):
                super().__init__()
                self.c = 2
                self.norm = torch.nn.LayerNorm(8)

            def forward(self, x):
                return self.norm(x) + self.c

        mod = Mod()
        opt_mod = torch.compile(
            mod,
            options={
                "guard_filter_fn": torch.compiler.skip_guard_on_all_nn_modules_unsafe
            },
        )

        x = torch.rand(4, 8)
        opt_mod(x)

        mod.c = 3
        # Since the guards are skipped on all nn modules, we should not recompile
        with unittest.mock.patch("torch._dynamo.config.error_on_recompile", True):
            opt_mod(x)

    def test_guard_filter_tensors(self):
        class Mod(torch.nn.Module):
            def __init__(self):
                super().__init__()
                self.c = 2.0
                self.norm = torch.nn.LayerNorm(8)

            def forward(self, x):
                return self.norm(x) + self.c

        mod = Mod()
        opt_mod = torch.compile(
            mod,
            options={
                "guard_filter_fn": torch.compiler.keep_tensor_guards_unsafe,
            },
        )

        x = torch.rand(4, 8)
        opt_mod(x)

        mod.c = 3.0
        # Since the guards are skipped on all tensors
        with unittest.mock.patch("torch._dynamo.config.error_on_recompile", True):
            opt_mod(x)

    def test_guard_filter_globals(self):
        class Mod(torch.nn.Module):
            def __init__(self):
                super().__init__()
                self.c = 2
                self.norm = torch.nn.LayerNorm(8)

            def forward(self, x):
                return self.norm(x) + self.c + GLOBAL_INT

        mod = Mod()
        opt_mod = torch.compile(
            mod,
            options={
                "guard_filter_fn": torch.compiler.skip_guard_on_globals_unsafe,
            },
        )

        global GLOBAL_INT
        GLOBAL_INT = 1
        x = torch.rand(4, 8)
        opt_mod(x)

        GLOBAL_INT = 2
        # Since the guards are skipped on globals, we should not recompile
        with unittest.mock.patch("torch._dynamo.config.error_on_recompile", True):
            opt_mod(x)

    @torch._dynamo.config.patch(capture_scalar_outputs=True)
    def test_builtin_bool_on_symint(self):
        def f(x):
            return bool(x.item())

        opt_f = torch.compile(f, backend="eager", fullgraph=True)
        x = torch.randint(10, (1,))

        ref = f(x)
        res = opt_f(x)
        self.assertEqual(ref, res)

    @torch._dynamo.config.patch(capture_scalar_outputs=True)
    def test_builtin_bool_on_symfloat(self):
        def f(x):
            return bool(x.item())

        opt_f = torch.compile(f, backend="eager", fullgraph=True)
        x = torch.randn(1)

        ref = f(x)
        res = opt_f(x)
        self.assertEqual(ref, res)

    @torch._dynamo.config.patch(capture_scalar_outputs=True)
    def test_builtin_bool_on_symbool(self):
        def f(x):
            return bool(x.item())

        opt_f = torch.compile(f, backend="eager", fullgraph=True)
        x = torch.randn(1) == 1

        ref = f(x)
        res = opt_f(x)
        self.assertEqual(ref, res)

    def test_builtin_complex(self):
        def f(x):
            c = (
                complex(),
                complex(1),
                complex(2, 3),
                complex(imag=2),
                complex(real=1),
                complex(imag=1, real=2),
                complex("1+2j"),
                complex(1, 2).conjugate(),
            )
            return [x + z for z in c]

        x = torch.randn(1)
        opt_f = torch.compile(f, backend="eager", fullgraph=True)
        res = opt_f(x)
        ref = f(x)
        self.assertEqual(res, ref)

    def test_builtin_complex_args(self):
        @torch.compile(backend="eager", fullgraph=True)
        def f(*args, **kwargs):
            return torch.tensor(complex(*args, **kwargs))

        self.assertRaises(Unsupported, f, 1, 1, 1)
        self.assertRaises(Unsupported, f, 1, 1, fake_arg=1)
        self.assertRaises(Unsupported, f, fake_arg=1)
        self.assertRaises(Unsupported, f, [])
        self.assertRaises(Unsupported, f, "1 + j")


class TestTracer(JitTestCase):
    def test_jit_save(self):
        def fn():
            class Foo(torch.nn.Module):
                def __init__(self) -> None:
                    super().__init__()
                    self.a = 3

                @torch.jit.export
                def __getstate__(self):
                    return (3, self.training)

                @torch.jit.export
                def __setstate__(self, state):
                    self.a = state[0]
                    self.training = state[1]

                def forward(self, x):
                    return x + self.a

            f = Foo()

            return torch.jit.trace(f, (torch.rand(3, 4),))

        fn()
        opt_fn = torch.compile(fn, backend="eager")
        opt_fn()


class TestCustomFunction(torch.testing._internal.common_utils.TestCase):
    def test_autograd_function_with_matmul_folding_at_output(self):
        """
        When tensor folding occurs during matmul operation returned tensor is a view.
        This can cause issues when matmul is used inside a custom function
        and such view is then returned as output. Then it cannot be modified inplace
        and causes errors.
        It can be especially problematic when after such function inplace allreduce
        is performed. This test recreates this behaviour.
        Issue is resolved when unsafe_view is returned from matmul instead.
        """

        class CustomFunction(torch.autograd.Function):
            @staticmethod
            def forward(ctx, inp1, inp2):
                ctx.save_for_backward(inp2)
                ctx.output_shape = inp1.size()
                return torch.matmul(inp1, inp2)

            @staticmethod
            def backward(ctx, grad_output):
                output_shape = ctx.output_shape
                (inp2,) = ctx.saved_tensors
                return (
                    torch.mm(grad_output.squeeze(), inp2.t()).view(output_shape),
                    None,
                )

        def outer_function(inp1, inp2):
            res = CustomFunction.apply(inp1, inp2)
            res.add_(1.0)
            return res.sum()

        def usual_function(inp1, inp2) -> torch.Tensor:
            res = torch.matmul(inp1, inp2)
            res.add_(1.0)
            return res.sum()

        inp1_custom = torch.randn(4, 1, 2, requires_grad=True)
        inp1_usual = inp1_custom.detach().clone().requires_grad_(True)

        inp2 = torch.randn(2, 4)
        c_custom_func = torch.compile(outer_function)
        c_usual_func = torch.compile(usual_function)

        result_custom = c_custom_func(inp1_custom, inp2)
        result_custom.backward()
        result_usual = c_usual_func(inp1_usual, inp2)
        result_usual.backward()

        torch.allclose(inp1_custom.grad, inp1_usual.grad)

    def test_retain_grad(self):
        def fn(x, y):
            y.retain_grad()
            return torch.sin(y) + x

        opt_fn = torch.compile(fn, backend="aot_eager")
        x = torch.randn(4, requires_grad=True)
        y = torch.cos(x)
        opt_fn(x, y).sum().backward()
        self.assertTrue(y.grad is not None)


class MiscTestsDevice(torch._inductor.test_case.TestCase):
    def test_rand(self, device):
        cnts = torch._dynamo.testing.CompileCounter()
        device = device

        def fn():
            return torch.randn(10, device=device)

        torch.manual_seed(10)
        ref_run1 = fn()

        torch.manual_seed(10)
        ref_run2 = fn()
        self.assertTrue(same(ref_run1, ref_run2))

        torch.manual_seed(10)
        opt_fn = torch.compile(fn, backend=cnts, fullgraph=True)
        res = opt_fn()

        self.assertTrue(same(res, ref_run1))

    @unittest.skipIf(
        not PLATFORM_SUPPORTS_FLASH_ATTENTION,
        "Can't run fused SDPA on this platform",
    )
    def test_parsing_sdpa(self, device):
        class MyModule(torch.nn.Module):
            def forward(self, query, key, value):
                out = F.scaled_dot_product_attention(query, key, value, None, 0, True)
                out = F.scaled_dot_product_attention(
                    query, key, value, None, 0, True, scale=8
                )
                out = F.scaled_dot_product_attention(
                    query=query,
                    key=key,
                    value=value,
                    attn_mask=None,
                    dropout_p=0,
                    is_causal=True,
                )
                out = F.scaled_dot_product_attention(
                    query,
                    key=key,
                    value=value,
                    attn_mask=None,
                    dropout_p=0,
                    is_causal=True,
                )
                out = F.scaled_dot_product_attention(
                    query, key, value, None, dropout_p=0, is_causal=True
                )
                out = F.scaled_dot_product_attention(query, key, value, None, scale=8)
                return out

        device = device
        dtype = torch.float16
        seq_len_q = 1
        seq_len_k = 1
        head_dim = 8
        query = torch.ones(
            1, 8, seq_len_q, head_dim, device=device, dtype=dtype, requires_grad=True
        )
        key = torch.ones(
            1, 8, seq_len_k, head_dim, device=device, dtype=dtype, requires_grad=True
        )
        value = torch.ones(
            1, 8, seq_len_k, head_dim, device=device, dtype=dtype, requires_grad=True
        )
        module = MyModule()
        opt_mod = torch.compile(module, backend="inductor")
        opt_mod(query, key, value)

    def test_torch_device_is_available(self, device):
        def fn(x):
            if torch.accelerator.is_available():
                return x + 1
            else:
                return x - 1

        x = torch.rand(4)
        ref = fn(x)
        opt_fn = torch.compile(fn, backend="eager", fullgraph=True)
        res = opt_fn(x)
        self.assertTrue(same(ref, res))

    @unittest.skipIf(not TEST_CUDA, "requires cuda")
    @unittest.skipIf(not torch.backends.cudnn.is_available(), "requires cudnn")
    def test_torch_cudnn_is_acceptable(self, device):
        def fn(x):
            if torch.backends.cudnn.is_acceptable(tensor=x):
                return x + 1
            return x

        x = torch.rand(4).to(device)
        ref = fn(x)
        opt_fn = torch.compile(fn, backend="eager", fullgraph=True)
        res = opt_fn(x)
        self.assertTrue(same(ref, res))

    @unittest.skipIf(not TEST_CUDA, "requires cuda")
    @unittest.skipIf(not torch.backends.cudnn.is_available(), "requires cudnn")
    def test_torch_cudnn_is_acceptable_bad_inputs(self, device):
        def fn1(x):
            if torch.backends.cudnn.is_acceptable("invalid"):
                return x + 1
            return x

        def fn2(x):
            if torch.backends.cudnn.is_acceptable(x, 3.14):
                return x + 1
            return x

        with self.assertRaisesRegex(
            AssertionError, "Expect input to cudnn.is_acceptable to be a tensor"
        ):
            x1 = torch.rand(4).to(device)
            opt_fn1 = torch.compile(fn1, backend="eager", fullgraph=True)
            res1 = opt_fn1(x1)

        with self.assertRaisesRegex(
            AssertionError, "Expect 1 input to cudnn.is_acceptable"
        ):
            x2 = torch.rand(4).to(device)
            opt_fn2 = torch.compile(fn2, backend="eager", fullgraph=True)
            res = opt_fn2(x2)

    @unittest.skipIf(not torch.cuda.is_available(), "requires cuda")
    @torch._dynamo.config.patch(recompile_limit=999)
    def test_legacy_cuda_tensor(self):
        typs = [
            torch.cuda.FloatTensor,
            torch.cuda.DoubleTensor,
            torch.cuda.HalfTensor,
            torch.cuda.BFloat16Tensor,
            torch.cuda.ByteTensor,
            torch.cuda.CharTensor,
            torch.cuda.IntTensor,
            torch.cuda.ShortTensor,
            torch.cuda.LongTensor,
        ]

        def f2(typ):
            return typ([1, 2, 3])

        compiled_f2 = torch.compile(f2, backend="eager", fullgraph=True)
        for typ in typs:
            output = compiled_f2(typ)
            expected = f2(typ)
            self.assertEqual(output, expected)

    def test_get_device(self, device):
        def fn(x, y):
            x = x + 1
            y = y + 1
            return x.get_device(), y.get_device()

        x = torch.rand(4, device=device)
        y = torch.rand(4, device="cpu")
        ref = fn(x, y)
        opt_fn = torch.compile(fn, backend="eager", fullgraph=True)
        res = opt_fn(x, y)
        self.assertTrue(same(ref, res))

    def test_symint_as_device_kwarg(self, device):
        def f(rank):
            # -2 to make device id 0 for easier testing on CI
            return torch.ones(10, device=rank.size(0) - 2)

        x = torch.randn(2)
        out = f(torch.randn(2))
        opt_out = torch.compile(backend="eager", dynamic=True, fullgraph=True)(f)(x)
        self.assertEqual(out, opt_out)

    @unittest.skipIf(not TEST_MULTIGPU, "need multiple GPU")
    def test_cuda_set_device(self, device):
        def fn():
            a = torch.ones(2, device=device)
            torch.get_device_module(device).set_device(1)
            return a + 1

        with torch.get_device_module(device).device(0):
            counter = CompileCounter()
            opt_fn = torch.compile(fn, backend=counter)
            res = opt_fn()
            self.assertEqual(res.device.type, device)
            self.assertEqual(res.device.index, 0)
            self.assertEqual(counter.frame_count, 2)

    def test_torch_device_python_type(self, device):
        device_type = torch.device(device).type
        for device, device_type, index in [
            ("cpu", "cpu", None),
            (device, device_type, 0),
        ]:

            def fn(target):
                target_device = target.device
                a = torch.zeros(2, 3, device=target_device)
                # Constant assert at trace time
                assert isinstance(target_device, torch.device)
                assert target_device.type == device_type
                assert target_device.index == index
                b = torch.zeros(2, 3, device=target_device)
                c = torch.zeros(2, 3, device=target_device)
                return a + b + c

            from torch._dynamo.variables import ConstantVariable

            device = torch.device(device)
            expected_variable = ConstantVariable(device)
            self.assertEqual(expected_variable.python_type(), type(device))

            opt_func = torch.compile(fn, backend="eager", fullgraph=True)
            a = torch.tensor([2, 3], device=device)
            res = opt_func(a)
            self.assertIsInstance(res, torch.Tensor)

    @torch._dynamo.config.patch(
        capture_scalar_outputs=True, capture_dynamic_output_shape_ops=True
    )
    @torch._functorch.config.patch(fake_tensor_propagate_real_tensors=True)
    def test_interpolate_propagate_real_tensors(self, device):
        @torch.compile(backend="eager", fullgraph=True)
        def f(mask, box):
            # u0, u1 = mask.tolist()
            mask = torch.randn(1, 1, 30, 30, device=device)
            h, w = box.tolist()
            return torch.nn.functional.interpolate(
                mask, (h, w), mode="bilinear", align_corners=False
            )

        f(torch.tensor([30, 30], device=device), torch.tensor([68, 32], device=device))

    def test_scalar_isin_decomposition(self):
        def f():
            x = torch.tensor(0)
            return torch.isin(x, x)

        opt_f = torch.compile(f, backend="inductor", fullgraph=True)
        ref = f()
        res = opt_f()
        self.assertEqual(ref, res)

    def test_randint_no_graphbreak(self):
        @torch.compile(backend="aot_eager", fullgraph=True)
        def f(actions, n_act, epsilon=0.1):
            actions_random = torch.randint_like(actions, n_act)

            return actions_random

        x = torch.ones([1], dtype=torch.int64)
        y = torch.tensor(5)
        f(x, y)

    def test_dynamic_float_scalar_tensor_coersion(self):
        # Minified version of https://github.com/pytorch/pytorch/issues/158376#issuecomment-3079591367
        class Foo:
            def __init__(self):
                self.config = type(
                    "Config", (), {"pad_val": 1123581321.0, "tolerance": 1e-6}
                )

            @torch.compile(fullgraph=True)
            def forward(self, input):
                outputs = torch.where(
                    torch.abs(input - self.config.pad_val) < self.config.tolerance,
                    torch.tensor(
                        self.config.pad_val, dtype=input.dtype, device=input.device
                    ),
                    torch.tensor(
                        self.config.pad_val + 1, dtype=input.dtype, device=input.device
                    ),
                )
                return outputs

        foo = Foo()
        inputs = torch.randn(3, 4)
        result = foo.forward(inputs)

        original_pad_val = foo.config.pad_val
        foo.config.pad_val += 1.0
        result2 = foo.forward(inputs)

        # Previously would crash with:
        #   RuntimeError: value cannot be converted to type at::Half without overflow


devices = ("cuda", "hpu", "xpu")
instantiate_device_type_tests(
    MiscTestsDevice, globals(), only_for=devices, allow_xpu=True
)
if __name__ == "__main__":
    from torch._dynamo.test_case import run_tests

    run_tests()<|MERGE_RESOLUTION|>--- conflicted
+++ resolved
@@ -1706,16 +1706,17 @@
             if hasattr(packed, "b"):
                 b = packed.b + 1
             c = packed[2]
-            return a + b + c
+            d = len(packed._fields)
+            return a + b + c + d
 
         v1 = torch.Tensor([1])
         v2 = torch.Tensor([2])
         v3 = torch.Tensor([3])
         cnts = torch._dynamo.testing.CompileCounter()
         opt_fn = torch.compile(fn, backend=cnts)
-        self.assertEqual(opt_fn(MyTuple(v1, v2, v3))[0], 7)
+        self.assertEqual(opt_fn(MyTuple(v1, v2, v3))[0], 10)
         self.assertEqual(cnts.frame_count, 1)
-        self.assertEqual(cnts.op_count, 3)
+        self.assertEqual(cnts.op_count, 4)
 
     def test_namedtuple3(self):
         def fn(x, packed):
@@ -1961,6 +1962,31 @@
         act = opt_fn(a, b)
 
         self.assertEqual(exp, act)
+
+    def test_class_binop(self):
+        class Foo:
+            def __init__(self, x):
+                self.x = x
+
+            def __add__(self, other):
+                return Foo(self.x + other.x)
+
+        def fn(a, b):
+            return a + b
+
+        x = torch.randn(2)
+        a, b = Foo(x), Foo(x + 1)
+        cnts = torch._dynamo.testing.CompileCounter()
+        opt_fn = torch.compile(fn, backend=cnts)
+        self.assertEqual(opt_fn(a, b).x, 2 * x + 1)
+        self.assertEqual(cnts.frame_count, 1)
+        self.assertEqual(cnts.op_count, 1)
+
+        def fn(a, b):
+            return a - b
+
+        opt_fn = torch.compile(fn, backend=cnts, fullgraph=True)
+        self.assertRaises(torch._dynamo.exc.Unsupported, opt_fn, a, b)
 
     def test_user_getattr1(self):
         class MyConfig(dict):
@@ -8548,42 +8574,6 @@
         def foo(x):
             return x + x.shape[0]
 
-<<<<<<< HEAD
-        compiled_foo = torch._dynamo.eval_frame.fullgraph_capture(foo)
-        compiled_foo(torch.randn(3, 2))
-        compiled_foo(torch.randn(4))
-        artifacts = compiled_foo.get_artifacts()
-
-        guarded_codes = artifacts.dynamo_artifacts.guarded_codes
-        backend_ids = list(artifacts.backend_inputs.keys())
-        gms = [b.graph_module for b in artifacts.backend_inputs.values()]
-
-        def _convert_to_ep_demo(code, backend_id, gm, args):
-            # Inject compiled function as the original gm
-            new_globals = copy.copy(globals())
-            new_globals[backend_id] = gm
-            # Minimal boilerplate to setup a callable.
-            SerializedCode = type(code.dynamo_code)
-            dynamo_bytecode = SerializedCode.to_code_object(code.dynamo_code)
-            guards_state = pickle.loads(code.guards_state)
-            guard_manager = torch._dynamo.guards.CheckFunctionManager(
-                foo.__code__,
-                guards_state.output_graph,
-                guards_serialization_mode="load",
-                shape_code_parts=guards_state.shape_code_parts,
-                runtime_global_scope=new_globals,
-            ).guard_manager
-
-            class ModuleForExport(torch.nn.Module):
-                def forward(self, x):
-                    return types.FunctionType(dynamo_bytecode, new_globals)(x)
-
-            m = ModuleForExport()
-            return guard_manager, torch.export.export(m, args)
-
-        guards0, ep0 = _convert_to_ep_demo(
-            guarded_codes[0], backend_ids[0], gms[0], (torch.randn(3, 2),)
-=======
         x = torch.randn(4, 3)
         f_locals = {"x": x}
         with (
@@ -8618,7 +8608,6 @@
                     backend_input.backend_id: backend_input.graph_module,
                 },
             )(x),
->>>>>>> 332fa5b3
         )
 
     def test_torch_guards_stack_frame_register_inlining_deep(self):
