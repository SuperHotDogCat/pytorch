--- conflicted
+++ resolved
@@ -41,11 +41,7 @@
     bool bidirectional,
     bool batch_first,
     bool train) {
-<<<<<<< HEAD
-      AT_ERROR("onednn_rnn_layer: ATen not compiled with ONEDNN support");
-=======
-      TORCH_CHECK(false, "mkldnn_rnn_layer: ATen not compiled with ONEDNN support");
->>>>>>> 9610d434
+      TORCH_CHECK(false, "onednn_rnn_layer: ATen not compiled with ONEDNN support");
   }
 
   std::tuple<Tensor, Tensor, Tensor, Tensor> mkldnn_rnn_layer(
@@ -65,7 +61,7 @@
       bool bidirectional,
       bool batch_first,
       bool train) {
-    AT_ERROR("mkldnn_rnn_layer: ATen not compiled with ONEDNN support");
+    TORCH_CHECK(false, "mkldnn_rnn_layer: ATen not compiled with ONEDNN support");
   }
 
 std::tuple<Tensor, Tensor, Tensor, Tensor, Tensor, Tensor, Tensor> onednn_rnn_layer_backward(
@@ -92,8 +88,7 @@
     at::IntArrayRef batch_sizes,
     bool batch_first,
     const at::Tensor& workspace) {
-<<<<<<< HEAD
-      AT_ERROR("onednn_rnn_layer_backward: ATen not compiled with ONEDNN support");
+      TORCH_CHECK(false, "onednn_rnn_layer_backward: ATen not compiled with ONEDNN support");
     }
 
     std::tuple<Tensor, Tensor, Tensor, Tensor, Tensor, Tensor, Tensor>
@@ -121,11 +116,7 @@
         at::IntArrayRef batch_sizes,
         bool batch_first,
         const at::Tensor& workspace) {
-      AT_ERROR(
-          "mkldnn_rnn_layer_backward: ATen not compiled with ONEDNN support");
-=======
       TORCH_CHECK(false, "mkldnn_rnn_layer_backward: ATen not compiled with ONEDNN support");
->>>>>>> 9610d434
     }
 
 REGISTER_NO_CPU_DISPATCH(lstm_mkldnn_stub)
@@ -631,21 +622,12 @@
       auto layer_cx = cx[index];
       auto reverse = (direction > 0);
       // bias won't be packed
-<<<<<<< HEAD
-      auto outputs = at::onednn_rnn_layer(layer_input, layer_weights[0], layer_weights[1],
-                                        has_biases ? layer_weights[2] : at::zeros(layer_weights[0].sizes(), layer_weights[0].options().layout(at::Layout::Strided)),
-          has_biases ? layer_weights[3] : at::zeros(layer_weights[1].sizes(), layer_weights[1].options().layout(at::Layout::Strided)), layer_hx,
-          layer_cx, reverse, batch_sizes, mode, hidden_size, num_layers, has_biases, bidirectional, batch_first, train);
-      layer_output[direction] = std::get<0>(outputs);
-      layer_hy[index] = std::get<1>(outputs);
-      layer_cy[index] = std::get<2>(outputs);
-=======
       std::tie(
           layer_output[direction],
           layer_hy[index],
           layer_cy[index],
           std::ignore) =
-          at::mkldnn_rnn_layer(
+          at::onednn_rnn_layer(
               layer_input,
               layer_weights[0],
               layer_weights[1],
@@ -670,7 +652,6 @@
               bidirectional,
               batch_first,
               train);
->>>>>>> 9610d434
     }
     layer_input = num_directions == 1 ? layer_output[0]
                                       : at::cat(layer_output, /*output_channels*/-1);
