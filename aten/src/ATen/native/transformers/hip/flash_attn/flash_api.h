#pragma once
#include <cstddef>

#include <ATen/Context.h>
#include <ATen/core/Tensor.h>
#include <c10/util/Exception.h>

#define CHECK_NOSPARSE_CONTIGUOUS_CUDA(TENSOR)                            \
  TORCH_CHECK(TENSOR.is_cuda(), #TENSOR " must be a CUDA tensor");     \
  TORCH_CHECK(!TENSOR.is_sparse(), #TENSOR " must be a dense tensor"); \
  TORCH_CHECK(TENSOR.is_contiguous());

#define CHECK_NOSPARSE_LASTCONTIGUOUS_CUDA(TENSOR)                        \
  TORCH_CHECK(TENSOR.is_cuda(), #TENSOR " must be a CUDA tensor");     \
  TORCH_CHECK(!TENSOR.is_sparse(), #TENSOR " must be a dense tensor"); \
  TORCH_CHECK(                                                         \
      TENSOR.stride(-1) == 1, #TENSOR ": last dimension must be contiguous");

#define CHECK_ALIGNED_PTR(PTR, ALIGNMENT) \
  TORCH_CHECK(                         \
      uint64_t(PTR) % ALIGNMENT == 0, #PTR " is not correctly aligned")

#define ASSIGN_CHECK_OVERFLOW(A, B)                                    \
  {                                                                    \
    A = B;                                                             \
    TORCH_CHECK(                                                    \
        B < std::numeric_limits<decltype(A)>::max(), #B " overflows"); \
  }

namespace pytorch_flash {

// AOTriton Implementation
TORCH_API
std::tuple<
    at::Tensor,
    at::Tensor,
    at::Tensor,
    at::Tensor,
    at::Tensor,
    at::Tensor,
    at::Tensor,
    at::Tensor>
mha_fwd_aot(
    const at::Tensor& q, // batch_size x seqlen_q x num_heads x head_size
    const at::Tensor& k, // batch_size x seqlen_k x num_heads_k x head_size
    const at::Tensor& v, // batch_size x seqlen_k x num_heads_k x head_size
    std::optional<at::Tensor>&
        out_, // batch_size x seqlen_q x num_heads x head_size
    std::optional<at::Tensor>&
        alibi_slopes_, // num_heads or batch_size x num_heads
    const float p_dropout,
    const float softmax_scale,
    bool is_causal,
    int window_size_left,
    int window_size_right,
    const bool return_softmax,
    const std::optional<at::Generator>& gen_);

std::tuple<
    at::Tensor,
    at::Tensor,
    at::Tensor,
    at::Tensor,
    at::Tensor,
    at::Tensor,
    at::Tensor,
    at::Tensor>
mha_varlen_fwd_aot(
    const at::Tensor&
        q, // total_q x num_heads x head_size, total_q := \sum_{i=0}^{b} s_i
    const at::Tensor&
        k, // total_k x num_heads_k x head_size, total_k := \sum_{i=0}^{b} s_i
    const at::Tensor&
        v, // total_k x num_heads_k x head_size, total_k := \sum_{i=0}^{b} s_i
    std::optional<at::Tensor>&
        out_, // total_q x num_heads x head_size, total_k := \sum_{i=0}^{b} s_i
    const at::Tensor& cu_seqlens_q, // b+1
    const at::Tensor& cu_seqlens_k, // b+1
    std::optional<at::Tensor>&
        seqused_k, // b. If given, only this many elements of each batch
                   // element's keys are used.
    std::optional<at::Tensor>& block_table_,
    std::optional<at::Tensor>& alibi_slopes_, // num_heads or b x num_heads
    int max_seqlen_q,
    const int max_seqlen_k,
    const float p_dropout,
    const float softmax_scale,
    const bool zero_tensors,
    bool is_causal,
    int window_size_left,
    int window_size_right,
    const bool return_softmax,
    const std::optional<at::Generator>& gen_);

std::tuple<at::Tensor, at::Tensor, at::Tensor, at::Tensor> mha_bwd_aot(
    const at::Tensor& dout, // batch_size x seqlen_q x num_heads, x head_size_og
    const at::Tensor& q, // batch_size x seqlen_q x num_heads x head_size
    const at::Tensor& k, // batch_size x seqlen_k x num_heads_k x head_size
    const at::Tensor& v, // batch_size x seqlen_k x num_heads_k x head_size
    const at::Tensor& out, // batch_size x seqlen_q x num_heads x head_size
    const at::Tensor& softmax_lse, // b x h x seqlen_q
    std::optional<at::Tensor>&
        dq_, // batch_size x seqlen_q x num_heads x head_size
    std::optional<at::Tensor>&
        dk_, // batch_size x seqlen_k x num_heads_k x head_size
    std::optional<at::Tensor>&
        dv_, // batch_size x seqlen_k x num_heads_k x head_size
    std::optional<at::Tensor>&
        alibi_slopes_, // num_heads or batch_size x num_heads
    const float p_dropout, // probability to drop
    const float softmax_scale,
    const bool is_causal,
    int window_size_left,
    int window_size_right,
    const bool deterministic,
    const at::Tensor& philox_seed,
    const at::Tensor& philox_offset);

std::tuple<at::Tensor, at::Tensor, at::Tensor, at::Tensor> mha_varlen_bwd_aot(
    const at::Tensor& dout, // total_q x num_heads, x head_size
    const at::Tensor&
        q, // total_q x num_heads x head_size, total_q := \sum_{i=0}^{b} s_i
    const at::Tensor&
        k, // total_k x num_heads_k x head_size, total_k := \sum_{i=0}^{b} s_i
    const at::Tensor&
        v, // total_k x num_heads_k x head_size, total_k := \sum_{i=0}^{b} s_i
    const at::Tensor& out, // total_q x num_heads x head_size
    const at::Tensor& softmax_lse, // b x h x s   softmax logsumexp
    std::optional<at::Tensor>&
        dq_, // total_q x num_heads x head_size, total_q := \sum_{i=0}^{b} s_i
    std::optional<at::Tensor>&
        dk_, // total_k x num_heads_k x head_size, total_k := \sum_{i=0}^{b} s_i
    std::optional<at::Tensor>&
        dv_, // total_k x num_heads_k x head_size, total_k := \sum_{i=0}^{b} s_i
    const at::Tensor& cu_seqlens_q, // b+1
    const at::Tensor& cu_seqlens_k, // b+1
    std::optional<at::Tensor>& alibi_slopes_, // num_heads or b x num_heads
    const int max_seqlen_q,
    const int max_seqlen_k, // max sequence length to choose the kernel
    const float p_dropout, // probability to drop
    const float softmax_scale,
    const bool zero_tensors,
    const bool is_causal,
    int window_size_left,
    int window_size_right,
    const bool deterministic,
    const at::Tensor& philox_seed,
    const at::Tensor& philox_offset);

#if defined(USE_ROCM_CK_SDPA)
// CK implementation
TORCH_API
std::tuple<
    at::Tensor,
    at::Tensor,
    at::Tensor,
    at::Tensor,
    at::Tensor,
    at::Tensor,
    at::Tensor,
    at::Tensor>
mha_fwd_ck(
    const at::Tensor& q, // batch_size x seqlen_q x num_heads x head_size
    const at::Tensor& k, // batch_size x seqlen_k x num_heads_k x head_size
    const at::Tensor& v, // batch_size x seqlen_k x num_heads_k x head_size
    std::optional<at::Tensor>&
        out_, // batch_size x seqlen_q x num_heads x head_size
    const float p_dropout,
    const float softmax_scale,
    bool is_causal,
    int window_size_left,
    int window_size_right,
    const bool return_softmax,
    std::optional<at::Generator> gen_,
    const std::optional<at::Tensor>& attn_bias_); // batch_size x nheads x seqlen_q x seqlen_k

std::tuple<
    at::Tensor,
    at::Tensor,
    at::Tensor,
    at::Tensor,
    at::Tensor,
    at::Tensor,
    at::Tensor,
    at::Tensor>
mha_varlen_fwd_ck(
    const at::Tensor&
        q, // total_q x num_heads x head_size, total_q := \sum_{i=0}^{b} s_i
    const at::Tensor&
        k, // total_k x num_heads_k x head_size, total_k := \sum_{i=0}^{b} s_i
    const at::Tensor&
        v, // total_k x num_heads_k x head_size, total_k := \sum_{i=0}^{b} s_i
    std::optional<at::Tensor>&
        out_, // total_q x num_heads x head_size, total_k := \sum_{i=0}^{b} s_i
    const at::Tensor& cu_seqlens_q, // b+1
    const at::Tensor& cu_seqlens_k, // b+1
    std::optional<at::Tensor>&
        seqused_k, // b. If given, only this many elements of each batch
                   // element's keys are used.
    int max_seqlen_q,
    const int max_seqlen_k,
    const float p_dropout,
    const float softmax_scale,
    const bool zero_tensors,
    bool is_causal,
    int window_size_left,
    int window_size_right,
    const bool return_softmax,
    std::optional<at::Generator> gen_,
    const std::optional<at::Tensor>& attn_bias_);

std::tuple<at::Tensor, at::Tensor, at::Tensor, at::Tensor, at::Tensor> mha_bwd_ck(
    const at::Tensor& dout, // batch_size x seqlen_q x num_heads, x head_size_og
    const at::Tensor& q, // batch_size x seqlen_q x num_heads x head_size
    const at::Tensor& k, // batch_size x seqlen_k x num_heads_k x head_size
    const at::Tensor& v, // batch_size x seqlen_k x num_heads_k x head_size
    const at::Tensor& out, // batch_size x seqlen_q x num_heads x head_size
    const at::Tensor& softmax_lse, // b x h x seqlen_q
    std::optional<at::Tensor>&
        dq_, // batch_size x seqlen_q x num_heads x head_size
    std::optional<at::Tensor>&
        dk_, // batch_size x seqlen_k x num_heads_k x head_size
    std::optional<at::Tensor>&
        dv_, // batch_size x seqlen_k x num_heads_k x head_size
    std::optional<at::Tensor>&
        attn_bias_, // batch_size x num_heads x seqlen_q x seqlen_k
    bool bias_requires_grad,
    std::optional<at::Tensor>& grad_bias,
    const float p_dropout, // probability to drop
    const float softmax_scale,
    const bool is_causal,
    int window_size_left,
    int window_size_right,
    const bool deterministic,
    const at::Tensor philox_seed,
    const at::Tensor philox_offset);

std::tuple<at::Tensor, at::Tensor, at::Tensor, at::Tensor, at::Tensor> mha_varlen_bwd_ck(
    const at::Tensor& dout, // total_q x num_heads, x head_size
    const at::Tensor&
        q, // total_q x num_heads x head_size, total_q := \sum_{i=0}^{b} s_i
    const at::Tensor&
        k, // total_k x num_heads_k x head_size, total_k := \sum_{i=0}^{b} s_i
    const at::Tensor&
        v, // total_k x num_heads_k x head_size, total_k := \sum_{i=0}^{b} s_i
    const at::Tensor& out, // total_q x num_heads x head_size
    const at::Tensor& softmax_lse, // b x h x s   softmax logsumexp
    std::optional<at::Tensor>&
        dq_, // total_q x num_heads x head_size, total_q := \sum_{i=0}^{b} s_i
    std::optional<at::Tensor>&
        dk_, // total_k x num_heads_k x head_size, total_k := \sum_{i=0}^{b} s_i
    std::optional<at::Tensor>&
        dv_, // total_k x num_heads_k x head_size, total_k := \sum_{i=0}^{b} s_i
    const at::Tensor& cu_seqlens_q, // b+1
    const at::Tensor& cu_seqlens_k, // b+1
    std::optional<at::Tensor>& attn_bias_, // num_heads or b x num_heads
    bool bias_requires_grad,
    std::optional<at::Tensor>& grad_bias,
    const int max_seqlen_q,
    const int max_seqlen_k, // max sequence length to choose the kernel
    const float p_dropout, // probability to drop
    const float softmax_scale,
    const bool zero_tensors,
    const bool is_causal,
    int window_size_left,
    int window_size_right,
    const bool deterministic,
    const at::Tensor philox_seed,
    const at::Tensor philox_offset);
#endif

TORCH_API
inline std::tuple<
    at::Tensor,
    at::Tensor,
    at::Tensor,
    at::Tensor,
    at::Tensor,
    at::Tensor,
    at::Tensor,
    at::Tensor>
mha_fwd(
    const at::Tensor& q, // batch_size x seqlen_q x num_heads x head_size
    const at::Tensor& k, // batch_size x seqlen_k x num_heads_k x head_size
    const at::Tensor& v, // batch_size x seqlen_k x num_heads_k x head_size
    std::optional<at::Tensor>&
        out_, // batch_size x seqlen_q x num_heads x head_size
    std::optional<at::Tensor>&
        alibi_slopes_, // num_heads or batch_size x num_heads
    const float p_dropout,
    const float softmax_scale,
    bool is_causal,
    int window_size_left,
    int window_size_right,
    const float softcap,
    const bool return_softmax,
    std::optional<at::Generator> gen_) {
#if defined(USE_ROCM_CK_SDPA)
  if (at::globalContext().getROCmFAPreferredBackend() ==
      at::ROCmFABackend::Ck) {
    std::optional<at::Tensor> dummy_attn_bias = std::nullopt;
    return mha_fwd_ck(
        q,
        k,
        v,
        out_,
        p_dropout,
        softmax_scale,
        is_causal,
        window_size_left,
        window_size_right,
        return_softmax,
        gen_,
        dummy_attn_bias); // Not used in flash attention
  } else {
    return mha_fwd_aot(
        q,
        k,
        v,
        out_,
        alibi_slopes_,
        p_dropout,
        softmax_scale,
        is_causal,
        window_size_left,
        window_size_right,
        return_softmax,
        gen_);
  }
#else
  return mha_fwd_aot(
      q,
      k,
      v,
      out_,
      alibi_slopes_,
      p_dropout,
      softmax_scale,
      is_causal,
      window_size_left,
      window_size_right,
      return_softmax,
      gen_);
#endif
}

inline std::tuple<
    at::Tensor,
    at::Tensor,
    at::Tensor,
    at::Tensor,
    at::Tensor,
    at::Tensor,
    at::Tensor,
    at::Tensor>
mha_varlen_fwd(
    const at::Tensor&
        q, // total_q x num_heads x head_size, total_q := \sum_{i=0}^{b} s_i
    const at::Tensor&
        k, // total_k x num_heads_k x head_size, total_k := \sum_{i=0}^{b} s_i
    const at::Tensor&
        v, // total_k x num_heads_k x head_size, total_k := \sum_{i=0}^{b} s_i
    std::optional<at::Tensor>&
        out_, // total_q x num_heads x head_size, total_k := \sum_{i=0}^{b} s_i
    const at::Tensor& cu_seqlens_q, // b+1
    const at::Tensor& cu_seqlens_k, // b+1
    std::optional<at::Tensor>&
        seqused_k, // b. If given, only this many elements of each batch
                   // element's keys are used.
    std::optional<at::Tensor>&
        block_table_, // Not used on ROCm. Keeping for parity with CUDA
    std::optional<at::Tensor>& alibi_slopes_, // num_heads or b x num_heads
    int max_seqlen_q,
    const int max_seqlen_k,
    const float p_dropout,
    const float softmax_scale,
    const bool zero_tensors,
    bool is_causal,
    int window_size_left,
    int window_size_right,
    const float softcap,
    const bool return_softmax,
    std::optional<at::Generator> gen_) {
#if defined(USE_ROCM_CK_SDPA)
  if (at::globalContext().getROCmFAPreferredBackend() ==
      at::ROCmFABackend::Ck) {
    std::optional<at::Tensor> dummy_attn_bias = std::nullopt;
    return mha_varlen_fwd_ck(
        q,
        k,
        v,
        out_,
        cu_seqlens_q,
        cu_seqlens_k,
        seqused_k,
        max_seqlen_q,
        max_seqlen_k,
        p_dropout,
        softmax_scale,
        zero_tensors,
        is_causal,
        window_size_left,
        window_size_right,
        return_softmax,
        gen_,
        dummy_attn_bias); // Not used in flash attention
  } else {
    return mha_varlen_fwd_aot(
        q,
        k,
        v,
        out_,
        cu_seqlens_q,
        cu_seqlens_k,
        seqused_k,
        block_table_,
        alibi_slopes_,
        max_seqlen_q,
        max_seqlen_k,
        p_dropout,
        softmax_scale,
        zero_tensors,
        is_causal,
        window_size_left,
        window_size_right,
        return_softmax,
        gen_);
  }
#else
  return mha_varlen_fwd_aot(
      q,
      k,
      v,
      out_,
      cu_seqlens_q,
      cu_seqlens_k,
      seqused_k,
      block_table_,
      alibi_slopes_,
      max_seqlen_q,
      max_seqlen_k,
      p_dropout,
      softmax_scale,
      zero_tensors,
      is_causal,
      window_size_left,
      window_size_right,
      return_softmax,
      gen_);
#endif
}

inline std::tuple<at::Tensor, at::Tensor, at::Tensor, at::Tensor> mha_bwd(
    const at::Tensor& dout, // batch_size x seqlen_q x num_heads, x head_size_og
    const at::Tensor& q, // batch_size x seqlen_q x num_heads x head_size
    const at::Tensor& k, // batch_size x seqlen_k x num_heads_k x head_size
    const at::Tensor& v, // batch_size x seqlen_k x num_heads_k x head_size
    const at::Tensor& out, // batch_size x seqlen_q x num_heads x head_size
    const at::Tensor& softmax_lse, // b x h x seqlen_q
    std::optional<at::Tensor>&
        dq_, // batch_size x seqlen_q x num_heads x head_size
    std::optional<at::Tensor>&
        dk_, // batch_size x seqlen_k x num_heads_k x head_size
    std::optional<at::Tensor>&
        dv_, // batch_size x seqlen_k x num_heads_k x head_size
    std::optional<at::Tensor>&
        alibi_slopes_, // num_heads or batch_size x num_heads
    const float p_dropout, // probability to drop
    const float softmax_scale,
    const bool is_causal,
    int window_size_left,
    int window_size_right,
    const float softcap,
    const bool deterministic,
    const at::Tensor philox_seed,
    const at::Tensor philox_offset) {
<<<<<<< HEAD
#if defined(USE_CK_FLASH_ATTENTION)
=======

#if defined(USE_ROCM_CK_SDPA)
>>>>>>> eaa5d9d3
  if (at::globalContext().getROCmFAPreferredBackend() ==
      at::ROCmFABackend::Ck) {
    std::optional<at::Tensor> non_null_dbias = std::nullopt;
    auto[dQuery,
         dKey,
         dValue,
         dSoftmax,
         dBias] = mha_bwd_ck(
                             dout,
                             q,
                             k,
                             v,
                             out,
                             softmax_lse,
                             dq_,
                             dk_,
                             dv_,
                             alibi_slopes_,
                             false,              // bias_requires_grad
                             non_null_dbias,
                             p_dropout,
                             softmax_scale,
                             is_causal,
                             window_size_left,
                             window_size_right,
                             deterministic,
                             philox_seed,
                             philox_offset);
    // for FA return [dQ, dV, dK, dSoftmax]
    return std::make_tuple(std::move(dQuery), std::move(dKey), std::move(dValue), std::move(dSoftmax));
<<<<<<< HEAD
  } else {
    return mha_bwd_aot(
        dout,
        q,
        k,
        v,
        out,
        softmax_lse,
        dq_,
        dk_,
        dv_,
        alibi_slopes_,
        p_dropout,
        softmax_scale,
        is_causal,
        window_size_left,
        window_size_right,
        deterministic,
        philox_seed,
        philox_offset);
  }
#else
  if(at::globalContext().getROCmFAPreferredBackend() ==
    at::ROCmFABackend::Ck) {
    TORCH_WARN_ONCE("Warning! You have opted to use CK flash attention backend in a build that was not compiled using USE_CK_FLASH_ATTENTION=1. Please set this variable and try again. Defaulting to use aotriton backend...");
=======
>>>>>>> eaa5d9d3
  }
#endif
  return mha_bwd_aot(
      dout,
      q,
      k,
      v,
      out,
      softmax_lse,
      dq_,
      dk_,
      dv_,
      alibi_slopes_,
      p_dropout,
      softmax_scale,
      is_causal,
      window_size_left,
      window_size_right,
      deterministic,
      philox_seed,
      philox_offset);
#endif
}

inline std::tuple<at::Tensor, at::Tensor, at::Tensor, at::Tensor> mha_varlen_bwd(
    const at::Tensor& dout, // total_q x num_heads, x head_size
    const at::Tensor&
        q, // total_q x num_heads x head_size, total_q := \sum_{i=0}^{b} s_i
    const at::Tensor&
        k, // total_k x num_heads_k x head_size, total_k := \sum_{i=0}^{b} s_i
    const at::Tensor&
        v, // total_k x num_heads_k x head_size, total_k := \sum_{i=0}^{b} s_i
    const at::Tensor& out, // total_q x num_heads x head_size
    const at::Tensor& softmax_lse, // b x h x s   softmax logsumexp
    std::optional<at::Tensor>&
        dq_, // total_q x num_heads x head_size, total_q := \sum_{i=0}^{b} s_i
    std::optional<at::Tensor>&
        dk_, // total_k x num_heads_k x head_size, total_k := \sum_{i=0}^{b} s_i
    std::optional<at::Tensor>&
        dv_, // total_k x num_heads_k x head_size, total_k := \sum_{i=0}^{b} s_i
    const at::Tensor& cu_seqlens_q, // b+1
    const at::Tensor& cu_seqlens_k, // b+1
    std::optional<at::Tensor>& alibi_slopes_, // num_heads or b x num_heads
    const int max_seqlen_q,
    const int max_seqlen_k, // max sequence length to choose the kernel
    const float p_dropout, // probability to drop
    const float softmax_scale,
    const bool zero_tensors,
    const bool is_causal,
    int window_size_left,
    int window_size_right,
    const float softcap,
    const bool deterministic,
    const at::Tensor philox_seed,
    const at::Tensor philox_offset) {
#if defined(USE_ROCM_CK_SDPA)
  if (at::globalContext().getROCmFAPreferredBackend() ==
      at::ROCmFABackend::Ck) {
    std::optional<at::Tensor> non_null_dbias = std::nullopt;
    auto[dQuery,
         dKey,
         dValue,
         dSoftmax,
         dBias] = mha_varlen_bwd_ck(
                                    dout,
                                    q,
                                    k,
                                    v,
                                    out,
                                    softmax_lse,
                                    dq_,
                                    dk_,
                                    dv_,
                                    cu_seqlens_q,
                                    cu_seqlens_k,
                                    alibi_slopes_,
                                    false,          // bias_requires_grad
                                    non_null_dbias,
                                    max_seqlen_q,
                                    max_seqlen_k,
                                    p_dropout,
                                    softmax_scale,
                                    zero_tensors,
                                    is_causal,
                                    window_size_left,
                                    window_size_right,
                                    deterministic,
                                    philox_seed,
                                    philox_offset);
    // for FA return [dQ, dV, dK, dSoftmax]
    return std::make_tuple(std::move(dQuery), std::move(dKey), std::move(dValue), std::move(dSoftmax));
  } else {
    return mha_varlen_bwd_aot(
        dout,
        q,
        k,
        v,
        out,
        softmax_lse,
        dq_,
        dk_,
        dv_,
        cu_seqlens_q,
        cu_seqlens_k,
        alibi_slopes_,
        max_seqlen_q,
        max_seqlen_k,
        p_dropout,
        softmax_scale,
        zero_tensors,
        is_causal,
        window_size_left,
        window_size_right,
        deterministic,
        philox_seed,
        philox_offset);
  }
#else
  return mha_varlen_bwd_aot(
      dout,
      q,
      k,
      v,
      out,
      softmax_lse,
      dq_,
      dk_,
      dv_,
      cu_seqlens_q,
      cu_seqlens_k,
      alibi_slopes_,
      max_seqlen_q,
      max_seqlen_k,
      p_dropout,
      softmax_scale,
      zero_tensors,
      is_causal,
      window_size_left,
      window_size_right,
      deterministic,
      philox_seed,
      philox_offset);
#endif
}

} // namespace pytorch_flash<|MERGE_RESOLUTION|>--- conflicted
+++ resolved
@@ -51,8 +51,8 @@
     const float p_dropout,
     const float softmax_scale,
     bool is_causal,
-    int window_size_left,
-    int window_size_right,
+    std::optional<int64_t> window_size_left,
+    std::optional<int64_t> window_size_right,
     const bool return_softmax,
     const std::optional<at::Generator>& gen_);
 
@@ -87,8 +87,8 @@
     const float softmax_scale,
     const bool zero_tensors,
     bool is_causal,
-    int window_size_left,
-    int window_size_right,
+    std::optional<int64_t> window_size_left,
+    std::optional<int64_t> window_size_right,
     const bool return_softmax,
     const std::optional<at::Generator>& gen_);
 
@@ -110,8 +110,8 @@
     const float p_dropout, // probability to drop
     const float softmax_scale,
     const bool is_causal,
-    int window_size_left,
-    int window_size_right,
+    std::optional<int64_t> window_size_left,
+    std::optional<int64_t> window_size_right,
     const bool deterministic,
     const at::Tensor& philox_seed,
     const at::Tensor& philox_offset);
@@ -141,8 +141,8 @@
     const float softmax_scale,
     const bool zero_tensors,
     const bool is_causal,
-    int window_size_left,
-    int window_size_right,
+    std::optional<int64_t> window_size_left,
+    std::optional<int64_t> window_size_right,
     const bool deterministic,
     const at::Tensor& philox_seed,
     const at::Tensor& philox_offset);
@@ -290,14 +290,16 @@
     const float p_dropout,
     const float softmax_scale,
     bool is_causal,
-    int window_size_left,
-    int window_size_right,
+    std::optional<int64_t> window_size_left,
+    std::optional<int64_t> window_size_right,
     const float softcap,
     const bool return_softmax,
     std::optional<at::Generator> gen_) {
 #if defined(USE_ROCM_CK_SDPA)
   if (at::globalContext().getROCmFAPreferredBackend() ==
       at::ROCmFABackend::Ck) {
+    const int non_null_window_left = window_size_left.value_or(-1);
+    const int non_null_window_right = window_size_right.value_or(-1);
     std::optional<at::Tensor> dummy_attn_bias = std::nullopt;
     return mha_fwd_ck(
         q,
@@ -307,27 +309,13 @@
         p_dropout,
         softmax_scale,
         is_causal,
-        window_size_left,
-        window_size_right,
+        non_null_window_left,
+        non_null_window_right,
         return_softmax,
         gen_,
         dummy_attn_bias); // Not used in flash attention
-  } else {
-    return mha_fwd_aot(
-        q,
-        k,
-        v,
-        out_,
-        alibi_slopes_,
-        p_dropout,
-        softmax_scale,
-        is_causal,
-        window_size_left,
-        window_size_right,
-        return_softmax,
-        gen_);
   }
-#else
+#endif
   return mha_fwd_aot(
       q,
       k,
@@ -341,7 +329,6 @@
       window_size_right,
       return_softmax,
       gen_);
-#endif
 }
 
 inline std::tuple<
@@ -376,8 +363,8 @@
     const float softmax_scale,
     const bool zero_tensors,
     bool is_causal,
-    int window_size_left,
-    int window_size_right,
+    std::optional<int64_t> window_size_left,
+    std::optional<int64_t> window_size_right,
     const float softcap,
     const bool return_softmax,
     std::optional<at::Generator> gen_) {
@@ -385,6 +372,8 @@
   if (at::globalContext().getROCmFAPreferredBackend() ==
       at::ROCmFABackend::Ck) {
     std::optional<at::Tensor> dummy_attn_bias = std::nullopt;
+    const int non_null_window_left = window_size_left.value_or(-1);
+    const int non_null_window_right = window_size_right.value_or(-1);
     return mha_varlen_fwd_ck(
         q,
         k,
@@ -399,34 +388,13 @@
         softmax_scale,
         zero_tensors,
         is_causal,
-        window_size_left,
-        window_size_right,
+        non_null_window_left,
+        non_null_window_right,
         return_softmax,
         gen_,
         dummy_attn_bias); // Not used in flash attention
-  } else {
-    return mha_varlen_fwd_aot(
-        q,
-        k,
-        v,
-        out_,
-        cu_seqlens_q,
-        cu_seqlens_k,
-        seqused_k,
-        block_table_,
-        alibi_slopes_,
-        max_seqlen_q,
-        max_seqlen_k,
-        p_dropout,
-        softmax_scale,
-        zero_tensors,
-        is_causal,
-        window_size_left,
-        window_size_right,
-        return_softmax,
-        gen_);
   }
-#else
+#endif
   return mha_varlen_fwd_aot(
       q,
       k,
@@ -447,7 +415,6 @@
       window_size_right,
       return_softmax,
       gen_);
-#endif
 }
 
 inline std::tuple<at::Tensor, at::Tensor, at::Tensor, at::Tensor> mha_bwd(
@@ -468,21 +435,19 @@
     const float p_dropout, // probability to drop
     const float softmax_scale,
     const bool is_causal,
-    int window_size_left,
-    int window_size_right,
+    std::optional<int64_t> window_size_left,
+    std::optional<int64_t> window_size_right,
     const float softcap,
     const bool deterministic,
     const at::Tensor philox_seed,
     const at::Tensor philox_offset) {
-<<<<<<< HEAD
-#if defined(USE_CK_FLASH_ATTENTION)
-=======
 
 #if defined(USE_ROCM_CK_SDPA)
->>>>>>> eaa5d9d3
   if (at::globalContext().getROCmFAPreferredBackend() ==
       at::ROCmFABackend::Ck) {
     std::optional<at::Tensor> non_null_dbias = std::nullopt;
+    const int non_null_window_left = window_size_left.value_or(-1);
+    const int non_null_window_right = window_size_right.value_or(-1);
     auto[dQuery,
          dKey,
          dValue,
@@ -503,41 +468,13 @@
                              p_dropout,
                              softmax_scale,
                              is_causal,
-                             window_size_left,
-                             window_size_right,
+                             non_null_window_left,
+                             non_null_window_right,
                              deterministic,
                              philox_seed,
                              philox_offset);
     // for FA return [dQ, dV, dK, dSoftmax]
     return std::make_tuple(std::move(dQuery), std::move(dKey), std::move(dValue), std::move(dSoftmax));
-<<<<<<< HEAD
-  } else {
-    return mha_bwd_aot(
-        dout,
-        q,
-        k,
-        v,
-        out,
-        softmax_lse,
-        dq_,
-        dk_,
-        dv_,
-        alibi_slopes_,
-        p_dropout,
-        softmax_scale,
-        is_causal,
-        window_size_left,
-        window_size_right,
-        deterministic,
-        philox_seed,
-        philox_offset);
-  }
-#else
-  if(at::globalContext().getROCmFAPreferredBackend() ==
-    at::ROCmFABackend::Ck) {
-    TORCH_WARN_ONCE("Warning! You have opted to use CK flash attention backend in a build that was not compiled using USE_CK_FLASH_ATTENTION=1. Please set this variable and try again. Defaulting to use aotriton backend...");
-=======
->>>>>>> eaa5d9d3
   }
 #endif
   return mha_bwd_aot(
@@ -559,7 +496,6 @@
       deterministic,
       philox_seed,
       philox_offset);
-#endif
 }
 
 inline std::tuple<at::Tensor, at::Tensor, at::Tensor, at::Tensor> mha_varlen_bwd(
@@ -587,8 +523,8 @@
     const float softmax_scale,
     const bool zero_tensors,
     const bool is_causal,
-    int window_size_left,
-    int window_size_right,
+    std::optional<int64_t> window_size_left,
+    std::optional<int64_t> window_size_right,
     const float softcap,
     const bool deterministic,
     const at::Tensor philox_seed,
@@ -597,6 +533,8 @@
   if (at::globalContext().getROCmFAPreferredBackend() ==
       at::ROCmFABackend::Ck) {
     std::optional<at::Tensor> non_null_dbias = std::nullopt;
+    const int non_null_window_left = window_size_left.value_or(-1);
+    const int non_null_window_right = window_size_right.value_or(-1);
     auto[dQuery,
          dKey,
          dValue,
@@ -622,40 +560,15 @@
                                     softmax_scale,
                                     zero_tensors,
                                     is_causal,
-                                    window_size_left,
-                                    window_size_right,
+                                    non_null_window_left,
+                                    non_null_window_right,
                                     deterministic,
                                     philox_seed,
                                     philox_offset);
     // for FA return [dQ, dV, dK, dSoftmax]
     return std::make_tuple(std::move(dQuery), std::move(dKey), std::move(dValue), std::move(dSoftmax));
-  } else {
-    return mha_varlen_bwd_aot(
-        dout,
-        q,
-        k,
-        v,
-        out,
-        softmax_lse,
-        dq_,
-        dk_,
-        dv_,
-        cu_seqlens_q,
-        cu_seqlens_k,
-        alibi_slopes_,
-        max_seqlen_q,
-        max_seqlen_k,
-        p_dropout,
-        softmax_scale,
-        zero_tensors,
-        is_causal,
-        window_size_left,
-        window_size_right,
-        deterministic,
-        philox_seed,
-        philox_offset);
   }
-#else
+#endif
   return mha_varlen_bwd_aot(
       dout,
       q,
@@ -680,7 +593,6 @@
       deterministic,
       philox_seed,
       philox_offset);
-#endif
 }
 
 } // namespace pytorch_flash