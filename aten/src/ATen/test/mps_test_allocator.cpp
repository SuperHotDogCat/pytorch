#include <gtest/gtest.h>
#include <torch/torch.h>
#include <ATen/mps/MPSAllocatorInterface.h>

namespace replay {
std::function<void()> callback_action;

class ReplayBufferCleaner : virtual public at::mps::IMpsAllocatorCallback {
    public:
    void executeMPSAllocatorCallback(void* ptr, EventType event) override {
     if (event == EventType::ALLOCATION_FAILED) {
        callback_action();
     }
    }
};
}

namespace at::mps {
REGISTER_MPS_ALLOCATOR_CALLBACK("ReplayBufferCleaner", replay::ReplayBufferCleaner);
}

TEST(MPSAllocator, MPSAllocatorCallbacks) {
    // fail if mps isn't available
    ASSERT_TRUE(torch::mps::is_available());

    std::vector<torch::Tensor> replay_buffer;
    replay::callback_action = [&]() {
        if (!replay_buffer.empty()) {
            replay_buffer.erase(replay_buffer.begin(), replay_buffer.begin() + (replay_buffer.size()/10));
        }
    };
    size_t max_iter = 100000;
    for (size_t i = 0; i < max_iter; i++) {
        torch::Tensor new_value = torch::randn({10000, 10000}, at::device(at::kMPS));
        // early stop the first time the callback is called
        if (replay_buffer.size() != i) {
            break;
        }
        replay_buffer.push_back(new_value);
    }
    // call synchronize() explicitly to wait for all MPS streams to
    // finish the Metal completionHandlers in MPSAllocator. Note that MPSAllocator
    // does this implicitly, but we call this for testing purposes.
    torch::mps::synchronize();
    ASSERT_TRUE(replay_buffer.size() < max_iter);
<<<<<<< HEAD
}

TEST(MPSAllocator, MPSHostAllocator) {
    // fail if mps isn't available
    ASSERT_TRUE(torch::mps::is_available());
    at::mps::getIMPSAllocator(true)->emptyCache();
    auto size = at::mps::getIMPSAllocator(true)->getCurrentAllocatedMemory();
    {
        at::DataPtr data = at::getHostAllocator(at::kMPS)->allocate(1000);
        ASSERT_TRUE(at::mps::isMPSPinnedPtr(data.get()));
        ASSERT_TRUE(at::getHostAllocator(at::kMPS)->is_pinned(data.get()));
        ASSERT_TRUE(at::mps::getIMPSAllocator(true)->getCurrentAllocatedMemory() > size);
    }

    at::getHostAllocator(at::kMPS)->empty_cache();
    ASSERT_TRUE(at::mps::getIMPSAllocator(true)->getCurrentAllocatedMemory() == size);
=======
>>>>>>> d5d90d50
}<|MERGE_RESOLUTION|>--- conflicted
+++ resolved
@@ -43,23 +43,4 @@
     // does this implicitly, but we call this for testing purposes.
     torch::mps::synchronize();
     ASSERT_TRUE(replay_buffer.size() < max_iter);
-<<<<<<< HEAD
-}
-
-TEST(MPSAllocator, MPSHostAllocator) {
-    // fail if mps isn't available
-    ASSERT_TRUE(torch::mps::is_available());
-    at::mps::getIMPSAllocator(true)->emptyCache();
-    auto size = at::mps::getIMPSAllocator(true)->getCurrentAllocatedMemory();
-    {
-        at::DataPtr data = at::getHostAllocator(at::kMPS)->allocate(1000);
-        ASSERT_TRUE(at::mps::isMPSPinnedPtr(data.get()));
-        ASSERT_TRUE(at::getHostAllocator(at::kMPS)->is_pinned(data.get()));
-        ASSERT_TRUE(at::mps::getIMPSAllocator(true)->getCurrentAllocatedMemory() > size);
-    }
-
-    at::getHostAllocator(at::kMPS)->empty_cache();
-    ASSERT_TRUE(at::mps::getIMPSAllocator(true)->getCurrentAllocatedMemory() == size);
-=======
->>>>>>> d5d90d50
 }