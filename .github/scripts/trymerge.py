#!/usr/bin/env python3

# NB: the following functions are used in Meta-internal workflows
# (github_first_try_merge/my_handler.py) and thus have functionality limitations
# (no `git` command access, no network access besides the strict allow list):
#
# find_matching_merge_rule
# read_merge_rules
#
# Also any signature changes of these functions, as well as changes to the `GitHubPR`
# class, will likely require corresponding changes for the internal workflows.

import base64
import json
import os
import re
import time
import urllib.parse
from collections import defaultdict
from collections.abc import Iterable
from dataclasses import dataclass
from functools import cache
from pathlib import Path
from re import Pattern
from typing import Any, Callable, cast, NamedTuple, Optional
from warnings import warn

import yaml
from github_utils import (
    gh_close_pr,
    gh_fetch_json_list,
    gh_fetch_merge_base,
    gh_fetch_url,
    gh_graphql,
    gh_post_commit_comment,
    gh_post_pr_comment,
    gh_update_pr_state,
    GitHubComment,
)
from gitutils import (
    are_ghstack_branches_in_sync,
    get_git_remote_name,
    get_git_repo_dir,
    GitRepo,
    patterns_to_regex,
    retries_decorator,
)
from label_utils import (
    gh_add_labels,
    gh_remove_label,
    has_required_labels,
    LABEL_ERR_MSG,
)
from trymerge_explainer import get_revert_message, TryMergeExplainer


# labels
MERGE_IN_PROGRESS_LABEL = "merging"
MERGE_COMPLETE_LABEL = "merged"


class JobCheckState(NamedTuple):
    name: str
    url: str
    status: Optional[str]
    classification: Optional[str]
    job_id: Optional[int]
    title: Optional[str]
    summary: Optional[str]


JobNameToStateDict = dict[str, JobCheckState]


class WorkflowCheckState:
    def __init__(self, name: str, url: str, run_id: int, status: Optional[str]):
        self.name: str = name
        self.url: str = url
        self.run_id: int = run_id
        self.status: Optional[str] = status
        self.jobs: JobNameToStateDict = {}


GH_PR_REVIEWS_FRAGMENT = """
fragment PRReviews on PullRequestReviewConnection {
  nodes {
    author {
      login
    }
    bodyText
    createdAt
    authorAssociation
    editor {
      login
    }
    databaseId
    url
    state
  }
  pageInfo {
    startCursor
    hasPreviousPage
  }
}
"""

GH_CHECKSUITES_FRAGMENT = """
fragment PRCheckSuites on CheckSuiteConnection {
  edges {
    node {
      workflowRun {
        workflow {
          name
          databaseId
        }
        databaseId
        url
      }
      checkRuns(first: 50) {
        nodes {
          name
          conclusion
          detailsUrl
          databaseId
          title
          summary
        }
        pageInfo {
          endCursor
          hasNextPage
        }
      }
      conclusion
    }
    cursor
  }
  pageInfo {
    hasNextPage
  }
}
"""

GH_COMMIT_AUTHORS_FRAGMENT = """
fragment CommitAuthors on PullRequestCommitConnection {
  nodes {
    commit {
      authors(first: 2) {
        nodes {
          user {
            login
          }
          email
          name
        }
      }
      oid
    }
  }
  pageInfo {
    endCursor
    hasNextPage
  }
}
"""

GH_GET_PR_INFO_QUERY = (
    GH_PR_REVIEWS_FRAGMENT
    + GH_CHECKSUITES_FRAGMENT
    + GH_COMMIT_AUTHORS_FRAGMENT
    + """
query ($owner: String!, $name: String!, $number: Int!) {
  repository(owner: $owner, name: $name) {
    pullRequest(number: $number) {
      closed
      isCrossRepository
      author {
        login
      }
      title
      body
      headRefName
      headRepository {
        nameWithOwner
      }
      baseRefName
      baseRefOid
      baseRepository {
        nameWithOwner
        isPrivate
        defaultBranchRef {
          name
        }
      }
      mergeCommit {
        oid
      }
      commits_with_authors: commits(first: 100) {
        ...CommitAuthors
        totalCount
      }
      commits(last: 1) {
        nodes {
          commit {
            checkSuites(first: 10) {
              ...PRCheckSuites
            }
            status {
              contexts {
                context
                state
                targetUrl
              }
            }
            oid
          }
        }
      }
      changedFiles
      files(first: 100) {
        nodes {
          path
        }
        pageInfo {
          endCursor
          hasNextPage
        }
      }
      reviews(last: 100) {
        ...PRReviews
      }
      comments(last: 5) {
        nodes {
          bodyText
          createdAt
          author {
            login
          }
          authorAssociation
          editor {
            login
          }
          databaseId
          url
        }
        pageInfo {
          startCursor
          hasPreviousPage
        }
      }
      labels(first: 100) {
        edges {
          node {
            name
          }
        }
      }
    }
  }
}
"""
)

GH_GET_PR_NEXT_FILES_QUERY = """
query ($owner: String!, $name: String!, $number: Int!, $cursor: String!) {
  repository(name: $name, owner: $owner) {
    pullRequest(number: $number) {
      files(first: 100, after: $cursor) {
        nodes {
          path
        }
        pageInfo {
          endCursor
          hasNextPage
        }
      }
    }
  }
}
"""

GH_GET_PR_NEXT_CHECKSUITES = (
    GH_CHECKSUITES_FRAGMENT
    + """
query ($owner: String!, $name: String!, $number: Int!, $cursor: String!) {
  repository(name: $name, owner: $owner) {
    pullRequest(number: $number) {
      commits(last: 1) {
        nodes {
          commit {
            oid
            checkSuites(first: 10, after: $cursor) {
              ...PRCheckSuites
            }
          }
        }
      }
    }
  }
}
"""
)

GH_GET_PR_NEXT_CHECK_RUNS = """
query ($owner: String!, $name: String!, $number: Int!, $cs_cursor: String, $cr_cursor: String!) {
  repository(name: $name, owner: $owner) {
    pullRequest(number: $number) {
      commits(last: 1) {
        nodes {
          commit {
            oid
            checkSuites(first: 1, after: $cs_cursor) {
              nodes {
                checkRuns(first: 100, after: $cr_cursor) {
                  nodes {
                    name
                    conclusion
                    detailsUrl
                    databaseId
                    title
                    summary
                  }
                  pageInfo {
                    endCursor
                    hasNextPage
                  }
                }
              }
            }
          }
        }
      }
    }
  }
}
"""

GH_GET_PR_PREV_COMMENTS = """
query ($owner: String!, $name: String!, $number: Int!, $cursor: String!) {
  repository(name: $name, owner: $owner) {
    pullRequest(number: $number) {
      comments(last: 100, before: $cursor) {
        nodes {
          bodyText
          createdAt
          author {
            login
          }
          authorAssociation
          editor {
            login
          }
          databaseId
          url
        }
        pageInfo {
          startCursor
          hasPreviousPage
        }
      }
    }
  }
}
"""

# This query needs read-org permission
GH_GET_TEAM_MEMBERS_QUERY = """
query($org: String!, $name: String!, $cursor: String) {
  organization(login: $org) {
    team(slug: $name) {
      members(first: 100, after: $cursor) {
        nodes {
          login
        }
        pageInfo {
          hasNextPage
          endCursor
        }
      }
    }
  }
}
"""

GH_GET_PR_NEXT_AUTHORS_QUERY = (
    GH_COMMIT_AUTHORS_FRAGMENT
    + """
query ($owner: String!, $name: String!, $number: Int!, $cursor: String) {
  repository(name: $name, owner: $owner) {
    pullRequest(number: $number) {
      commits_with_authors: commits(first: 100, after: $cursor) {
        ...CommitAuthors
      }
    }
  }
}
"""
)

GH_GET_PR_PREV_REVIEWS_QUERY = (
    GH_PR_REVIEWS_FRAGMENT
    + """
query ($owner: String!, $name: String!, $number: Int!, $cursor: String!) {
  repository(name: $name, owner: $owner) {
    pullRequest(number: $number) {
      reviews(last: 100, before: $cursor) {
        ...PRReviews
      }
    }
  }
}
"""
)

GH_GET_REPO_SUBMODULES = """
query ($owner: String!, $name: String!) {
  repository(owner: $owner, name: $name) {
    submodules(first: 100) {
      nodes {
        path
      }
      pageInfo {
        endCursor
        hasNextPage
      }
    }
  }
}
"""

RE_GHSTACK_HEAD_REF = re.compile(r"^(gh/[^/]+/[0-9]+/)head$")
RE_GHSTACK_DESC = re.compile(r"Stack.*:\r?\n(\* [^\r\n]+\r?\n)+", re.MULTILINE)
RE_PULL_REQUEST_RESOLVED = re.compile(
    r"(Pull Request resolved|Pull-Request-resolved|Pull-Request): "
    r"https://github.com/(?P<owner>[^/]+)/(?P<repo>[^/]+)/pull/(?P<number>[0-9]+)",
    re.MULTILINE,
)
RE_PR_CC_LINE = re.compile(r"^cc:? @\w+.*\r?\n?$", re.MULTILINE)
RE_DIFF_REV = re.compile(r"^Differential Revision:.+?(D[0-9]+)", re.MULTILINE)
CIFLOW_LABEL = re.compile(r"^ciflow/.+")
CIFLOW_TRUNK_LABEL = re.compile(r"^ciflow/trunk")
MERGE_RULE_PATH = Path(".github") / "merge_rules.yaml"
REMOTE_MAIN_BRANCH = "origin/main"
DRCI_CHECKRUN_NAME = "Dr.CI"
INTERNAL_CHANGES_CHECKRUN_NAME = "Meta Internal-Only Changes Check"
HAS_NO_CONNECTED_DIFF_TITLE = (
    "There is no internal Diff connected, this can be merged now"
)
# This could be set to -1 to ignore all flaky and broken trunk failures. On the
# other hand, using a large value like 10 here might be useful in sev situation
IGNORABLE_FAILED_CHECKS_THESHOLD = 10


def iter_issue_timeline_until_comment(
    org: str, repo: str, issue_number: int, target_comment_id: int, max_pages: int = 200
) -> Any:
    """
    Yield timeline entries in order until (and including) the entry whose id == target_comment_id
    for a 'commented' event. Stops once the target comment is encountered.
    """
    page = 1

    while page <= max_pages:
        url = (
            f"https://api.github.com/repos/{org}/{repo}/issues/{issue_number}/timeline"
        )
        params = {"per_page": 100, "page": page}

        batch = gh_fetch_json_list(url, params)

        if not batch:
            return
        for ev in batch:
            # The target is the issue comment row with event == "commented" and id == issue_comment_id
            if ev.get("event") == "commented" and ev.get("id") == target_comment_id:
                yield ev  # nothing in the timeline after this matters, so stop early
                return
            yield ev
        if len(batch) < 100:
            return
        page += 1

    # If we got here without finding the comment, then we either hit a bug or some github PR has a _really_
    # long timeline.
    # The max # of pages on any PR on pytorch/pytorch that found at the time of this change was 41 pages.
    raise RuntimeError(
        f"Could not find a merge commit in the first {max_pages} pages of the timeline at url {url}."
        f"This is most likely a bug, please report it to the @pytorch/pytorch-dev-infra team."
    )


def sha_from_committed_event(ev: dict[str, Any]) -> Optional[str]:
    """Extract SHA from committed event in timeline"""
    return ev.get("sha")


def sha_from_force_push_after(ev: dict[str, Any]) -> Optional[str]:
    """Extract SHA from force push event in timeline"""
    # The current GitHub API format
    commit_id = ev.get("commit_id")
    if commit_id:
        return str(commit_id)

    # Legacy format
    after = ev.get("after") or ev.get("after_commit") or {}
    if isinstance(after, dict):
        return after.get("sha") or after.get("oid")
    return ev.get("after_sha") or ev.get("head_sha")


def gh_get_pr_info(org: str, proj: str, pr_no: int) -> Any:
    rc = gh_graphql(GH_GET_PR_INFO_QUERY, name=proj, owner=org, number=pr_no)
    return rc["data"]["repository"]["pullRequest"]


@cache
def gh_get_team_members(org: str, name: str) -> list[str]:
    rc: list[str] = []
    team_members: dict[str, Any] = {
        "pageInfo": {"hasNextPage": "true", "endCursor": None}
    }
    while bool(team_members["pageInfo"]["hasNextPage"]):
        query = gh_graphql(
            GH_GET_TEAM_MEMBERS_QUERY,
            org=org,
            name=name,
            cursor=team_members["pageInfo"]["endCursor"],
        )
        team = query["data"]["organization"]["team"]
        if team is None:
            warn(f"Requested non-existing team {org}/{name}")
            return []
        team_members = team["members"]
        rc += [member["login"] for member in team_members["nodes"]]
    return rc


def get_check_run_name_prefix(workflow_run: Any) -> str:
    if workflow_run is None:
        return ""
    else:
        return f"{workflow_run['workflow']['name']} / "


def is_passing_status(status: Optional[str]) -> bool:
    return status is not None and status.upper() in ["SUCCESS", "SKIPPED", "NEUTRAL"]


def add_workflow_conclusions(
    checksuites: Any,
    get_next_checkruns_page: Callable[[list[dict[str, dict[str, Any]]], int, Any], Any],
    get_next_checksuites: Callable[[Any], Any],
) -> JobNameToStateDict:
    # graphql seems to favor the most recent workflow run, so in theory we
    # shouldn't need to account for reruns, but do it just in case

    # workflow -> job -> job info
    workflows: dict[str, WorkflowCheckState] = {}

    # for the jobs that don't have a workflow
    no_workflow_obj: WorkflowCheckState = WorkflowCheckState("", "", 0, None)

    def add_conclusions(edges: Any) -> None:
        for edge_idx, edge in enumerate(edges):
            node = edge["node"]
            workflow_run = node["workflowRun"]
            checkruns = node["checkRuns"]

            workflow_obj: WorkflowCheckState = no_workflow_obj

            if workflow_run is not None:
                # This is the usual workflow run ID we see on GitHub
                workflow_run_id = workflow_run["databaseId"]
                # While this is the metadata name and ID of the workflow itself
                workflow_name = workflow_run["workflow"]["name"]
                workflow_id = workflow_run["workflow"]["databaseId"]

                workflow_conclusion = node["conclusion"]
                # Do not override existing status with cancelled
                if workflow_conclusion == "CANCELLED" and workflow_name in workflows:
                    continue

                # Only keep the latest workflow run for each workflow, heuristically,
                # it's the run with largest run ID
                if (
                    workflow_id not in workflows
                    or workflows[workflow_id].run_id < workflow_run_id
                ):
                    workflows[workflow_id] = WorkflowCheckState(
                        name=workflow_name,
                        status=workflow_conclusion,
                        url=workflow_run["url"],
                        run_id=workflow_run_id,
                    )
                workflow_obj = workflows[workflow_id]

            while checkruns is not None:
                for checkrun_node in checkruns["nodes"]:
                    if not isinstance(checkrun_node, dict):
                        warn(f"Expected dictionary, but got {type(checkrun_node)}")
                        continue
                    checkrun_name = f"{get_check_run_name_prefix(workflow_run)}{checkrun_node['name']}"
                    existing_checkrun = workflow_obj.jobs.get(checkrun_name)
                    if existing_checkrun is None or not is_passing_status(
                        existing_checkrun.status
                    ):
                        workflow_obj.jobs[checkrun_name] = JobCheckState(
                            checkrun_name,
                            checkrun_node["detailsUrl"],
                            checkrun_node["conclusion"],
                            classification=None,
                            job_id=checkrun_node["databaseId"],
                            title=checkrun_node["title"],
                            summary=checkrun_node["summary"],
                        )

                if bool(checkruns["pageInfo"]["hasNextPage"]):
                    checkruns = get_next_checkruns_page(edges, edge_idx, checkruns)
                else:
                    checkruns = None

    all_edges = checksuites["edges"].copy()
    while bool(checksuites["pageInfo"]["hasNextPage"]):
        checksuites = get_next_checksuites(checksuites)
        all_edges.extend(checksuites["edges"])

    add_conclusions(all_edges)

    # Flatten the dictionaries.  If there exists jobs in the workflow run, put
    # the jobs in but don't put the workflow in.  We care more about the jobs in
    # the workflow that ran than the container workflow.
    res: JobNameToStateDict = {}
    for workflow in workflows.values():
        if len(workflow.jobs) > 0:
            for job_name, job in workflow.jobs.items():
                res[job_name] = job
        else:
            res[workflow.name] = JobCheckState(
                workflow.name,
                workflow.url,
                workflow.status,
                classification=None,
                job_id=None,
                title=None,
                summary=None,
            )
    for job_name, job in no_workflow_obj.jobs.items():
        res[job_name] = job
    return res


def parse_args() -> Any:
    from argparse import ArgumentParser

    parser = ArgumentParser("Merge PR into default branch")
    parser.add_argument("--dry-run", action="store_true")
    parser.add_argument("--revert", action="store_true")
    parser.add_argument("--force", action="store_true")
    parser.add_argument("--ignore-current", action="store_true")
    parser.add_argument("--check-mergeability", action="store_true")
    parser.add_argument("--comment-id", type=int)
    parser.add_argument("--reason", type=str)
    parser.add_argument("pr_num", type=int)
    return parser.parse_args()


def can_skip_internal_checks(pr: "GitHubPR", comment_id: Optional[int] = None) -> bool:
    if comment_id is None:
        return False
    comment = pr.get_comment_by_id(comment_id)
    if comment.editor_login is not None:
        return False
    return comment.author_login == "facebook-github-bot"


def _revlist_to_prs(
    repo: GitRepo,
    pr: "GitHubPR",
    rev_list: Iterable[str],
    should_skip: Optional[Callable[[int, "GitHubPR"], bool]] = None,
) -> list[tuple["GitHubPR", str]]:
    rc: list[tuple[GitHubPR, str]] = []
    for idx, rev in enumerate(rev_list):
        msg = repo.commit_message(rev)
        # findall doesn't return named captures, so we need to use finditer
        all_matches = list(RE_PULL_REQUEST_RESOLVED.finditer(msg))
        if len(all_matches) != 1:
            raise RuntimeError(
                f"Found an unexpected number of PRs mentioned in commit {rev}: "
                f"{len(all_matches)}.  This is probably because you are using an "
                "old version of ghstack.  Please update ghstack and resubmit "
                "your PRs"
            )

        m = all_matches[0]
        if pr.org != m.group("owner") or pr.project != m.group("repo"):
            raise RuntimeError(
                f"PR {m.group('number')} resolved to wrong owner/repo pair"
            )
        pr_num = int(m.group("number"))
        candidate = GitHubPR(pr.org, pr.project, pr_num) if pr_num != pr.pr_num else pr
        if should_skip is not None and should_skip(idx, candidate):
            continue
        rc.append((candidate, rev))
    return rc


def get_ghstack_prs(
    repo: GitRepo, pr: "GitHubPR", open_only: bool = True
) -> list[tuple["GitHubPR", str]]:
    """
    Get the PRs in the stack that are below this PR (inclusive).  Throws error if any of the open PRs are out of sync.
    @:param open_only: Only return open PRs
    """
    # For ghstack, cherry-pick commits based from origin
    orig_ref = f"{repo.remote}/{pr.get_ghstack_orig_ref()}"
    rev_list = repo.revlist(f"{pr.default_branch()}..{orig_ref}")

    def skip_func(idx: int, candidate: "GitHubPR") -> bool:
        if not open_only or not candidate.is_closed():
            return False
        print(
            f"Skipping {idx + 1} of {len(rev_list)} PR (#{candidate.pr_num}) as its already been merged"
        )
        return True

    assert pr.is_ghstack_pr()
    entire_stack = _revlist_to_prs(repo, pr, reversed(rev_list), skip_func)
    print(
        f"Found {len(entire_stack)} PRs in the stack for {pr.pr_num}: {[x[0].pr_num for x in entire_stack]}"
    )

    for stacked_pr, rev in entire_stack:
        if stacked_pr.is_closed():
            continue
        base_ref = stacked_pr.base_ref()
        if base_ref == pr.default_branch():
            base_ref = repo.get_merge_base(
                f"{repo.remote}/{base_ref}", f"{repo.remote}/{stacked_pr.head_ref()}"
            )
        if not are_ghstack_branches_in_sync(repo, stacked_pr.head_ref(), base_ref):
            raise RuntimeError(
                f"PR {stacked_pr.pr_num} is out of sync with the corresponding revision {rev} on "
                + f"branch {stacked_pr.get_ghstack_orig_ref()} that would be merged into {stacked_pr.default_branch()}.  "
                + "This usually happens because there is a non ghstack change in the PR.  "
                + f"Please sync them and try again (ex. make the changes on {orig_ref} and run ghstack)."
            )
    return entire_stack


class GitHubPR:
    def __init__(self, org: str, project: str, pr_num: int) -> None:
        assert isinstance(pr_num, int)
        self.org = org
        self.project = project
        self.pr_num = pr_num
        self.info = gh_get_pr_info(org, project, pr_num)
        self.changed_files: Optional[list[str]] = None
        self.labels: Optional[list[str]] = None
        self.conclusions: Optional[JobNameToStateDict] = None
        self.comments: Optional[list[GitHubComment]] = None
        self._authors: Optional[list[tuple[str, str]]] = None
        self._reviews: Optional[list[tuple[str, str]]] = None
        self.merge_base: Optional[str] = None
        self.submodules: Optional[list[str]] = None

    def is_closed(self) -> bool:
        return bool(self.info["closed"])

    def is_cross_repo(self) -> bool:
        return bool(self.info["isCrossRepository"])

    def base_ref(self) -> str:
        return cast(str, self.info["baseRefName"])

    def default_branch(self) -> str:
        return cast(str, self.info["baseRepository"]["defaultBranchRef"]["name"])

    def head_ref(self) -> str:
        return cast(str, self.info["headRefName"])

    def is_ghstack_pr(self) -> bool:
        return RE_GHSTACK_HEAD_REF.match(self.head_ref()) is not None

    def get_ghstack_orig_ref(self) -> str:
        assert self.is_ghstack_pr()
        return re.sub(r"/head$", "/orig", self.head_ref())

    def is_base_repo_private(self) -> bool:
        return bool(self.info["baseRepository"]["isPrivate"])

    def get_changed_files_count(self) -> int:
        return int(self.info["changedFiles"])

    def last_commit(self) -> Any:
        return self.info["commits"]["nodes"][-1]["commit"]

    def last_commit_sha(self) -> str:
        # for commits, the oid is the sha
        return str(self.last_commit().get("oid", ""))

    def get_merge_base(self) -> str:
        if self.merge_base:
            return self.merge_base

        last_commit_oid = self.last_commit_sha()
        # NB: We could use self.base_ref() here for regular PR, however, that doesn't
        # work for ghstack where the base is the custom branch, i.e. gh/USER/ID/base,
        # so let's just use main instead
        self.merge_base = gh_fetch_merge_base(
            self.org, self.project, last_commit_oid, self.default_branch()
        )

        # Fallback to baseRefOid if the API call fails, i.e. rate limit. Note that baseRefOid
        # points to the base ref associated with the PR or, in other words, the head of main
        # when the PR is created or rebased. This is not necessarily the merge base commit,
        # but it could serve as a fallback in most cases and it's readily available as part
        # of the PR info
        if not self.merge_base:
            self.merge_base = cast(str, self.info["baseRefOid"])

        return self.merge_base

    def get_changed_files(self) -> list[str]:
        if self.changed_files is None:
            info = self.info
            unique_changed_files = set()
            # Do not try to fetch more than 10K files
            for _ in range(100):
                unique_changed_files.update([x["path"] for x in info["files"]["nodes"]])
                if not info["files"]["pageInfo"]["hasNextPage"]:
                    break
                rc = gh_graphql(
                    GH_GET_PR_NEXT_FILES_QUERY,
                    name=self.project,
                    owner=self.org,
                    number=self.pr_num,
                    cursor=info["files"]["pageInfo"]["endCursor"],
                )
                info = rc["data"]["repository"]["pullRequest"]
            self.changed_files = list(unique_changed_files)

        if len(self.changed_files) != self.get_changed_files_count():
            raise RuntimeError("Changed file count mismatch")
        return self.changed_files

    def get_submodules(self) -> list[str]:
        if self.submodules is None:
            rc = gh_graphql(GH_GET_REPO_SUBMODULES, name=self.project, owner=self.org)
            info = rc["data"]["repository"]["submodules"]
            self.submodules = [s["path"] for s in info["nodes"]]
        return self.submodules

    def get_changed_submodules(self) -> list[str]:
        submodules = self.get_submodules()
        return [f for f in self.get_changed_files() if f in submodules]

    def has_invalid_submodule_updates(self) -> bool:
        """Submodule updates in PR are invalid if submodule keyword
        is not mentioned in neither the title nor body/description
        nor in any of the labels.
        """
        return (
            len(self.get_changed_submodules()) > 0
            and "submodule" not in self.get_title().lower()
            and "submodule" not in self.get_body().lower()
            and all("submodule" not in label for label in self.get_labels())
        )

    def _get_reviews(self) -> list[tuple[str, str]]:
        if self._reviews is None:
            self._reviews = []
            info = self.info
            for _ in range(100):
                nodes = info["reviews"]["nodes"]
                self._reviews = [
                    (node["author"]["login"], node["state"]) for node in nodes
                ] + self._reviews
                if not info["reviews"]["pageInfo"]["hasPreviousPage"]:
                    break
                rc = gh_graphql(
                    GH_GET_PR_PREV_REVIEWS_QUERY,
                    name=self.project,
                    owner=self.org,
                    number=self.pr_num,
                    cursor=info["reviews"]["pageInfo"]["startCursor"],
                )
                info = rc["data"]["repository"]["pullRequest"]
        reviews = {
            author: state for author, state in self._reviews if state != "COMMENTED"
        }
        return list(reviews.items())

    def get_approved_by(self) -> list[str]:
        return [login for (login, state) in self._get_reviews() if state == "APPROVED"]

    def get_commit_count(self) -> int:
        return int(self.info["commits_with_authors"]["totalCount"])

    def get_commit_sha_at_comment(self, comment_id: int) -> Optional[str]:
        """
        Get the PR head commit SHA that was present when a specific comment was posted.
        This ensures we only merge the state of the PR at the time the merge command was issued,
        not any subsequent commits that may have been pushed after.

        Returns None if no head-changing events found before the comment or if the comment was not found.
        """
        head = None

        try:
            for event in iter_issue_timeline_until_comment(
                self.org, self.project, self.pr_num, comment_id
            ):
                etype = event.get("event")
                if etype == "committed":
                    sha = sha_from_committed_event(event)
                    if sha:
                        head = sha
                        print(f"Timeline: Found commit event for SHA {sha}")
                elif etype == "head_ref_force_pushed":
                    sha = sha_from_force_push_after(event)
                    if sha:
                        head = sha
                        print(f"Timeline: Found force push event for SHA {sha}")
                elif etype == "commented":
                    if event.get("id") == comment_id:
                        print(f"Timeline: Found final comment with sha {sha}")
                        return head
        except Exception as e:
            print(
                f"Warning: Failed to reconstruct timeline for comment {comment_id}: {e}"
            )
            return None

        print(f"Did not find comment with id {comment_id} in the PR timeline")
        return None

    def get_pr_creator_login(self) -> str:
        return cast(str, self.info["author"]["login"])

    def _fetch_authors(self) -> list[tuple[str, str]]:
        if self._authors is not None:
            return self._authors
        authors: list[tuple[str, str]] = []

        def add_authors(info: dict[str, Any]) -> None:
            for node in info["commits_with_authors"]["nodes"]:
                for author_node in node["commit"]["authors"]["nodes"]:
                    user_node = author_node["user"]
                    author = f"{author_node['name']} <{author_node['email']}>"
                    if user_node is None:
                        # If author is not github user, user node will be null
                        authors.append(("", author))
                    else:
                        authors.append((cast(str, user_node["login"]), author))

        info = self.info
        for _ in range(100):
            add_authors(info)
            if not info["commits_with_authors"]["pageInfo"]["hasNextPage"]:
                break
            rc = gh_graphql(
                GH_GET_PR_NEXT_AUTHORS_QUERY,
                name=self.project,
                owner=self.org,
                number=self.pr_num,
                cursor=info["commits_with_authors"]["pageInfo"]["endCursor"],
            )
            info = rc["data"]["repository"]["pullRequest"]
        self._authors = authors
        return authors

    def get_committer_login(self, num: int = 0) -> str:
        return self._fetch_authors()[num][0]

    def get_committer_author(self, num: int = 0) -> str:
        return self._fetch_authors()[num][1]

    def get_labels(self) -> list[str]:
        if self.labels is not None:
            return self.labels
        labels = (
            [node["node"]["name"] for node in self.info["labels"]["edges"]]
            if "labels" in self.info
            else []
        )
        self.labels = labels
        return self.labels

    def get_checkrun_conclusions(self) -> JobNameToStateDict:
        """Returns dict of checkrun -> [conclusion, url]"""
        if self.conclusions is not None:
            return self.conclusions
        orig_last_commit = self.last_commit()

        def get_pr_next_check_runs(
            edges: list[dict[str, dict[str, Any]]], edge_idx: int, checkruns: Any
        ) -> Any:
            rc = gh_graphql(
                GH_GET_PR_NEXT_CHECK_RUNS,
                name=self.project,
                owner=self.org,
                number=self.pr_num,
                cs_cursor=edges[edge_idx - 1]["cursor"] if edge_idx > 0 else None,
                cr_cursor=checkruns["pageInfo"]["endCursor"],
            )
            last_commit = rc["data"]["repository"]["pullRequest"]["commits"]["nodes"][
                -1
            ]["commit"]
            checkruns = last_commit["checkSuites"]["nodes"][-1]["checkRuns"]
            return checkruns

        def get_pr_next_checksuites(checksuites: Any) -> Any:
            rc = gh_graphql(
                GH_GET_PR_NEXT_CHECKSUITES,
                name=self.project,
                owner=self.org,
                number=self.pr_num,
                cursor=checksuites["edges"][-1]["cursor"],
            )
            info = rc["data"]["repository"]["pullRequest"]
            last_commit = info["commits"]["nodes"][-1]["commit"]
            if last_commit["oid"] != orig_last_commit["oid"]:
                raise RuntimeError("Last commit changed on PR")
            return last_commit["checkSuites"]

        checksuites = orig_last_commit["checkSuites"]

        self.conclusions = add_workflow_conclusions(
            checksuites, get_pr_next_check_runs, get_pr_next_checksuites
        )

        # Append old style statuses(like ones populated by CircleCI or EasyCLA) to conclusions
        if orig_last_commit["status"] and orig_last_commit["status"]["contexts"]:
            for status in orig_last_commit["status"]["contexts"]:
                name = status["context"]
                self.conclusions[name] = JobCheckState(
                    name,
                    status["targetUrl"],
                    status["state"],
                    classification=None,
                    job_id=None,
                    title=None,
                    summary=None,
                )

        # Making an exception for Apply lint auggestions/autoformat because the
        # bot adds a merged label -> triggers workflow -> sometimes needs
        # approval -> is read as failure, which results in a blocked merge, but
        # this workflow doesn't provide mergability info
        self.conclusions.pop("Apply lint suggestions", None)

        return self.conclusions

    def get_authors(self) -> dict[str, str]:
        rc = {}
        for idx in range(len(self._fetch_authors())):
            rc[self.get_committer_login(idx)] = self.get_committer_author(idx)

        return rc

    def get_author(self) -> str:
        authors = self.get_authors()
        if len(authors) == 1:
            return next(iter(authors.values()))
        creator = self.get_pr_creator_login()
        # If PR creator is not among authors
        # Assume it was authored by first commit author
        if creator not in authors:
            return self.get_committer_author(0)
        return authors[creator]

    def get_title(self) -> str:
        return cast(str, self.info["title"])

    def get_body(self) -> str:
        return cast(str, self.info["body"])

    def get_merge_commit(self) -> Optional[str]:
        mc = self.info["mergeCommit"]
        return mc["oid"] if mc is not None else None

    def get_pr_url(self) -> str:
        return f"https://github.com/{self.org}/{self.project}/pull/{self.pr_num}"

    @staticmethod
    def _comment_from_node(node: Any) -> GitHubComment:
        editor = node["editor"]
        return GitHubComment(
            body_text=node["bodyText"],
            created_at=node["createdAt"] if "createdAt" in node else "",
            author_login=node["author"]["login"],
            author_association=node["authorAssociation"],
            editor_login=editor["login"] if editor else None,
            database_id=node["databaseId"],
            url=node["url"],
        )

    def get_comments(self) -> list[GitHubComment]:
        if self.comments is not None:
            return self.comments
        self.comments = []
        info = self.info["comments"]
        # Do not try to fetch more than 10K comments
        for _ in range(100):
            self.comments = [
                self._comment_from_node(node) for node in info["nodes"]
            ] + self.comments
            if not info["pageInfo"]["hasPreviousPage"]:
                break
            rc = gh_graphql(
                GH_GET_PR_PREV_COMMENTS,
                name=self.project,
                owner=self.org,
                number=self.pr_num,
                cursor=info["pageInfo"]["startCursor"],
            )
            info = rc["data"]["repository"]["pullRequest"]["comments"]
        return self.comments

    def get_last_comment(self) -> GitHubComment:
        return self._comment_from_node(self.info["comments"]["nodes"][-1])

    def get_comment_by_id(self, database_id: int) -> GitHubComment:
        if self.comments is None:
            # Fastpath - try searching in partial prefetched comments
            for node in self.info["comments"]["nodes"]:
                comment = self._comment_from_node(node)
                if comment.database_id == database_id:
                    return comment

        for comment in self.get_comments():
            if comment.database_id == database_id:
                return comment

        # The comment could have actually been a review left on the PR (the message written alongside the review).
        # (This is generally done to trigger the merge right when a comment is left)
        # Check those review comments to see if one of those was the comment in question.
        for node in self.info["reviews"]["nodes"]:
            # These review comments contain all the fields regular comments need
            comment = self._comment_from_node(node)
            if comment.database_id == database_id:
                return comment

        raise RuntimeError(f"Comment with id {database_id} not found")

    def get_diff_revision(self) -> Optional[str]:
        rc = RE_DIFF_REV.search(self.get_body())
        return rc.group(1) if rc is not None else None

    def has_internal_changes(self) -> bool:
        checkrun_name = INTERNAL_CHANGES_CHECKRUN_NAME
        if self.get_diff_revision() is None:
            return False
        checks = self.get_checkrun_conclusions()
        if checks is None or checkrun_name not in checks:
            return False
        return checks[checkrun_name].status != "SUCCESS"

    def has_no_connected_diff(self) -> bool:
        checkrun_name = INTERNAL_CHANGES_CHECKRUN_NAME
        checks = self.get_checkrun_conclusions()
        if checks is None or checkrun_name not in checks:
            return False
        return checks[checkrun_name].title == HAS_NO_CONNECTED_DIFF_TITLE

    def merge_ghstack_into(
        self,
        repo: GitRepo,
        skip_mandatory_checks: bool,
        comment_id: Optional[int] = None,
        skip_all_rule_checks: bool = False,
    ) -> list["GitHubPR"]:
        assert self.is_ghstack_pr()
        ghstack_prs = get_ghstack_prs(
            repo, self, open_only=False
        )  # raises error if out of sync
        pr_dependencies = []
        for pr, rev in ghstack_prs:
            if pr.is_closed():
                pr_dependencies.append(pr)
                continue

            commit_msg = pr.gen_commit_message(
                filter_ghstack=True, ghstack_deps=pr_dependencies
            )
            if pr.pr_num != self.pr_num and not skip_all_rule_checks:
                # Raises exception if matching rule is not found
                find_matching_merge_rule(
                    pr,
                    repo,
                    skip_mandatory_checks=skip_mandatory_checks,
                    skip_internal_checks=can_skip_internal_checks(self, comment_id),
                )
            repo.cherry_pick(rev)
            repo.amend_commit_message(commit_msg)
            pr_dependencies.append(pr)
        return [x for x, _ in ghstack_prs if not x.is_closed()]

    def gen_commit_message(
        self,
        filter_ghstack: bool = False,
        ghstack_deps: Optional[list["GitHubPR"]] = None,
    ) -> str:
        """Fetches title and body from PR description
        adds reviewed by, pull request resolved and optionally
        filters out ghstack info"""
        # Adding the url here makes it clickable within the Github UI
        approved_by_urls = ", ".join(
            prefix_with_github_url(login) for login in self.get_approved_by()
        )
        # Remove "cc: " line from the message body
        msg_body = re.sub(RE_PR_CC_LINE, "", self.get_body())
        if filter_ghstack:
            msg_body = re.sub(RE_GHSTACK_DESC, "", msg_body)
        msg = self.get_title() + f" (#{self.pr_num})\n\n"
        msg += msg_body

        msg += f"\nPull Request resolved: {self.get_pr_url()}\n"
        msg += f"Approved by: {approved_by_urls}\n"
        if ghstack_deps:
            msg += f"ghstack dependencies: {', '.join([f'#{pr.pr_num}' for pr in ghstack_deps])}\n"

        # Mention PR co-authors, which should be at the end of the message
        # And separated from the body by two newlines
        first_coauthor = True
        for author_login, author_name in self.get_authors().items():
            if author_login != self.get_pr_creator_login():
                if first_coauthor:
                    msg, first_coauthor = (msg + "\n", False)
                msg += f"\nCo-authored-by: {author_name}"

        return msg

    def add_numbered_label(self, label_base: str, dry_run: bool) -> None:
        labels = self.get_labels() if self.labels is not None else []
        full_label = label_base
        count = 0
        for label in labels:
            if label_base in label:
                count += 1
                full_label = f"{label_base}X{count}"
        self.add_label(full_label, dry_run)

    def add_label(self, label: str, dry_run: bool) -> None:
        gh_add_labels(self.org, self.project, self.pr_num, [label], dry_run)

    def merge_into(
        self,
        repo: GitRepo,
        *,
        skip_mandatory_checks: bool = False,
        dry_run: bool = False,
        comment_id: int,
        ignore_current_checks: Optional[list[str]] = None,
    ) -> None:
        # Raises exception if matching rule is not found
        (
            merge_rule,
            pending_checks,
            failed_checks,
            ignorable_checks,
        ) = find_matching_merge_rule(
            self,
            repo,
            skip_mandatory_checks=skip_mandatory_checks,
            skip_internal_checks=can_skip_internal_checks(self, comment_id),
            ignore_current_checks=ignore_current_checks,
        )
        additional_merged_prs = self.merge_changes_locally(
            repo, skip_mandatory_checks, comment_id
        )

        repo.push(self.default_branch(), dry_run)
        if not dry_run:
            self.add_numbered_label(MERGE_COMPLETE_LABEL, dry_run)
            for pr in additional_merged_prs:
                pr.add_numbered_label(MERGE_COMPLETE_LABEL, dry_run)

        # When the merge process reaches this part, we can assume that the commit
        # has been successfully pushed to trunk
        merge_commit_sha = repo.rev_parse(name=self.default_branch())

        if comment_id and self.pr_num:
            # Finally, upload the record to s3. The list of pending and failed
            # checks are at the time of the merge
            save_merge_record(
                comment_id=comment_id,
                pr_num=self.pr_num,
                owner=self.org,
                project=self.project,
                author=self.get_author(),
                pending_checks=pending_checks,
                failed_checks=failed_checks,
                ignore_current_checks=ignorable_checks.get("IGNORE_CURRENT_CHECK", []),
                broken_trunk_checks=ignorable_checks.get("BROKEN_TRUNK", []),
                flaky_checks=ignorable_checks.get("FLAKY", []),
                unstable_checks=ignorable_checks.get("UNSTABLE", []),
                last_commit_sha=self.last_commit_sha(),
                merge_base_sha=self.get_merge_base(),
                merge_commit_sha=merge_commit_sha,
                is_failed=False,
                skip_mandatory_checks=skip_mandatory_checks,
                ignore_current=bool(ignore_current_checks),
            )
        else:
            print("Missing comment ID or PR number, couldn't upload to s3")

        # Usually Github will see that the commit has "resolves <pr_num>" in the
        # commit message and close the PR, but sometimes it doesn't, leading to
        # confusion.  When it doesn't, we close it manually.
        time.sleep(60)  # Give Github some time to close the PR
        manually_close_merged_pr(
            pr=self,
            additional_merged_prs=additional_merged_prs,
            merge_commit_sha=merge_commit_sha,
            dry_run=dry_run,
        )

    def merge_changes_locally(
        self,
        repo: GitRepo,
        skip_mandatory_checks: bool = False,
        comment_id: Optional[int] = None,
        branch: Optional[str] = None,
        skip_all_rule_checks: bool = False,
    ) -> list["GitHubPR"]:
        """
        :param skip_all_rule_checks: If true, skips all rule checks on ghstack PRs, useful for dry-running merge locally
        """
        branch_to_merge_into = self.default_branch() if branch is None else branch
        if repo.current_branch() != branch_to_merge_into:
            repo.checkout(branch_to_merge_into)

        # It's okay to skip the commit SHA check for ghstack PRs since
        # authoring requires write access to the repo.
        if self.is_ghstack_pr():
            return self.merge_ghstack_into(
                repo,
                skip_mandatory_checks,
                comment_id=comment_id,
                skip_all_rule_checks=skip_all_rule_checks,
            )

        msg = self.gen_commit_message()
        pr_branch_name = f"__pull-request-{self.pr_num}__init__"
<<<<<<< HEAD

        # Determine which commit SHA to merge
        commit_to_merge = None
        if not comment_id:
            raise ValueError("Must provide --comment-id when merging regular PRs")

        # Get the commit SHA that was present when the comment was made
        commit_to_merge = self.get_commit_sha_at_comment(comment_id)
        if not commit_to_merge:
            raise RuntimeError(
                f"Could not find commit that was pushed before comment {comment_id}"
            )

        # Validate that this commit is the latest commit on the PR
        latest_commit = self.last_commit_sha()
        if commit_to_merge != latest_commit:
            raise RuntimeError(
                f"Commit {commit_to_merge} was HEAD when comment {comment_id} was posted "
                f"but now the latest commit on the PR is {latest_commit}. "
                f"Please re-issue the merge command to merge the latest commit."
            )

        print(f"Merging commit {commit_to_merge} locally")

        repo.fetch(commit_to_merge, pr_branch_name)
=======
        repo.fetch(self.last_commit_sha(), pr_branch_name)
>>>>>>> ef74b807
        repo._run_git("merge", "--squash", pr_branch_name)
        repo._run_git("commit", f'--author="{self.get_author()}"', "-m", msg)

        # Did the PR change since we started the merge?
        latest_pr_status = GitHubPR(self.org, self.project, self.pr_num)
<<<<<<< HEAD
        if commit_to_merge != latest_pr_status.last_commit_sha():
=======
        if pulled_sha != latest_pr_status.last_commit_sha():
>>>>>>> ef74b807
            raise RuntimeError(
                "PR has been updated since CI checks last passed. Please rerun the merge command."
            )
        return []


class MergeRuleFailedError(RuntimeError):
    def __init__(self, message: str, rule: Optional["MergeRule"] = None) -> None:
        super().__init__(message)
        self.rule = rule


class MandatoryChecksMissingError(MergeRuleFailedError):
    pass


class PostCommentError(Exception):
    pass


@dataclass
class MergeRule:
    name: str
    patterns: list[str]
    approved_by: list[str]
    mandatory_checks_name: Optional[list[str]]
    ignore_flaky_failures: bool = True


def gen_new_issue_link(
    org: str, project: str, labels: list[str], template: str = "bug-report.yml"
) -> str:
    labels_str = ",".join(labels)
    return (
        f"https://github.com/{org}/{project}/issues/new?"
        f"labels={urllib.parse.quote(labels_str)}&"
        f"template={urllib.parse.quote(template)}"
    )


def read_merge_rules(
    repo: Optional[GitRepo], org: str, project: str
) -> list[MergeRule]:
    """Returns the list of all merge rules for the repo or project.

    NB: this function is used in Meta-internal workflows, see the comment
    at the top of this file for details.
    """
    repo_relative_rules_path = MERGE_RULE_PATH
    if repo is None:
        json_data = gh_fetch_url(
            f"https://api.github.com/repos/{org}/{project}/contents/{repo_relative_rules_path}",
            headers={"Accept": "application/vnd.github.v3+json"},
            reader=json.load,
        )
        content = base64.b64decode(json_data["content"])
        return [MergeRule(**x) for x in yaml.safe_load(content)]
    else:
        rules_path = Path(repo.repo_dir) / repo_relative_rules_path
        if not rules_path.exists():
            print(f"{rules_path} does not exist, returning empty rules")
            return []
        with open(rules_path) as fp:
            rc = yaml.safe_load(fp)
        return [MergeRule(**x) for x in rc]


def find_matching_merge_rule(
    pr: GitHubPR,
    repo: Optional[GitRepo] = None,
    skip_mandatory_checks: bool = False,
    skip_internal_checks: bool = False,
    ignore_current_checks: Optional[list[str]] = None,
) -> tuple[
    MergeRule,
    list[tuple[str, Optional[str], Optional[int]]],
    list[tuple[str, Optional[str], Optional[int]]],
    dict[str, list[Any]],
]:
    """
    Returns merge rule matching to this pr together with the list of associated pending
    and failing jobs OR raises an exception.

    NB: this function is used in Meta-internal workflows, see the comment at the top of
    this file for details.
    """
    changed_files = pr.get_changed_files()
    approved_by = set(pr.get_approved_by())

    issue_link = gen_new_issue_link(
        org=pr.org,
        project=pr.project,
        labels=["module: ci"],
    )
    reject_reason = f"No rule found to match PR. Please [report]{issue_link} this issue to DevX team."

    rules = read_merge_rules(repo, pr.org, pr.project)
    if not rules:
        reject_reason = f"Rejecting the merge as no rules are defined for the repository in {MERGE_RULE_PATH}"
        raise RuntimeError(reject_reason)

    checks = pr.get_checkrun_conclusions()
    checks = get_classifications(
        pr.pr_num,
        pr.project,
        checks,
        ignore_current_checks=ignore_current_checks,
    )

    # This keeps the list of all approvers that could stamp the change
    all_rule_approvers = {}

    # PRs can fail multiple merge rules, but it only needs to pass one rule to be approved.
    # If it fails all rules, we need to find the rule that it came closest to passing and report
    # that to the dev.
    #
    # reject_reason_score ranks rules by relevancy. The higher the score, the more relevant the
    # rule & rejection reason, and we only care about the most relevant rule/reason
    #
    # reject_reason_score intrepretation:
    # Score 0 to 10K - how many files rule matched
    # Score 10K - matched all files, but no overlapping approvers
    # Score 20K - matched all files and approvers, but mandatory checks are pending
    # Score 30k - Matched all files and approvers, but mandatory checks failed
    reject_reason_score = 0
    for rule in rules:
        rule_name = rule.name
        patterns_re = patterns_to_regex(rule.patterns)
        non_matching_files = []

        # Does this rule apply to all the files?
        for fname in changed_files:
            if not patterns_re.match(fname):
                non_matching_files.append(fname)
        if len(non_matching_files) > 0:
            num_matching_files = len(changed_files) - len(non_matching_files)
            if num_matching_files > reject_reason_score:
                reject_reason_score = num_matching_files
                reject_reason = "\n".join(
                    (
                        f"Not all files match rule `{rule_name}`.",
                        f"{num_matching_files} files matched, but there are still non-matching files:",
                        f"{','.join(non_matching_files[:5])}{', ...' if len(non_matching_files) > 5 else ''}",
                    )
                )
            continue

        # If rule needs approvers but PR has not been reviewed, skip it
        if len(rule.approved_by) > 0 and len(approved_by) == 0:
            if reject_reason_score < 10000:
                reject_reason_score = 10000
                reject_reason = f"PR #{pr.pr_num} has not been reviewed yet"
            continue

        # Does the PR have the required approvals for this rule?
        rule_approvers = set()
        for approver in rule.approved_by:
            if "/" in approver:
                org, name = approver.split("/")
                rule_approvers.update(gh_get_team_members(org, name))
            else:
                rule_approvers.add(approver)
        approvers_intersection = approved_by.intersection(rule_approvers)
        # If rule requires approvers but they aren't the ones that reviewed PR
        if len(approvers_intersection) == 0 and len(rule_approvers) > 0:
            # Less than or equal is intentionally used here to gather all potential
            # approvers
            if reject_reason_score <= 10000:
                reject_reason_score = 10000

                all_rule_approvers[rule.name] = rule.approved_by
                # Prepare the reject reason
                all_rule_approvers_msg = [
                    f"- {name} ({', '.join(approved_by[:5])}{', ...' if len(approved_by) > 5 else ''})"
                    for name, approved_by in all_rule_approvers.items()
                ]

                reject_reason = "Approvers from one of the following sets are needed:\n"
                reject_reason += "\n".join(all_rule_approvers_msg)

            continue

        # Does the PR pass the checks required by this rule?
        mandatory_checks = (
            rule.mandatory_checks_name if rule.mandatory_checks_name is not None else []
        )
        required_checks = list(
            filter(
                lambda x: ("EasyCLA" in x)
                or ("Facebook CLA Check" in x)
                or not skip_mandatory_checks,
                mandatory_checks,
            )
        )
        pending_checks, failed_checks, _ = categorize_checks(
            checks,
            required_checks,
            ok_failed_checks_threshold=IGNORABLE_FAILED_CHECKS_THESHOLD
            if rule.ignore_flaky_failures
            else 0,
        )

        # categorize_checks assumes all tests are required if required_checks is empty.
        # this is a workaround as we want to keep that behavior for categorize_checks
        # generally.
        if not required_checks:
            pending_checks = []
            failed_checks = []

        hud_link = f"https://hud.pytorch.org/{pr.org}/{pr.project}/commit/{pr.last_commit_sha()}"
        if len(failed_checks) > 0:
            if reject_reason_score < 30000:
                reject_reason_score = 30000
                reject_reason = "\n".join(
                    (
                        f"{len(failed_checks)} mandatory check(s) failed.  The first few are:",
                        *checks_to_markdown_bullets(failed_checks),
                        "",
                        f"Dig deeper by [viewing the failures on hud]({hud_link})",
                    )
                )
            continue
        elif len(pending_checks) > 0:
            if reject_reason_score < 20000:
                reject_reason_score = 20000
                reject_reason = "\n".join(
                    (
                        f"{len(pending_checks)} mandatory check(s) are pending/not yet run.  The first few are:",
                        *checks_to_markdown_bullets(pending_checks),
                        "",
                        f"Dig deeper by [viewing the pending checks on hud]({hud_link})",
                    )
                )
            continue

        if not skip_internal_checks and pr.has_internal_changes():
            raise RuntimeError(
                "This PR has internal changes and must be landed via Phabricator! Please try reimporting/rexporting the PR!"
            )

        # Categorize all checks when skip_mandatory_checks (force merge) is set. Do it here
        # where the list of checks is readily available. These records will be saved into
        # s3 merge records
        (
            pending_mandatory_checks,
            failed_mandatory_checks,
            ignorable_checks,
        ) = categorize_checks(
            checks,
            [],
            ok_failed_checks_threshold=IGNORABLE_FAILED_CHECKS_THESHOLD,
        )
        return (
            rule,
            pending_mandatory_checks,
            failed_mandatory_checks,
            ignorable_checks,
        )

    if reject_reason_score == 20000:
        raise MandatoryChecksMissingError(reject_reason, rule)
    raise MergeRuleFailedError(reject_reason, rule)


def checks_to_str(checks: list[tuple[str, Optional[str]]]) -> str:
    return ", ".join(f"[{c[0]}]({c[1]})" if c[1] is not None else c[0] for c in checks)


def checks_to_markdown_bullets(
    checks: list[tuple[str, Optional[str], Optional[int]]],
) -> list[str]:
    return [
        f"- [{c[0]}]({c[1]})" if c[1] is not None else f"- {c[0]}" for c in checks[:5]
    ]


def post_starting_merge_comment(
    repo: GitRepo,
    pr: GitHubPR,
    explainer: TryMergeExplainer,
    dry_run: bool,
    ignore_current_checks_info: Optional[
        list[tuple[str, Optional[str], Optional[int]]]
    ] = None,
) -> None:
    """Post the initial merge starting message on the PR. Also post a short
    message on all PRs in the stack."""
    gh_post_pr_comment(
        pr.org,
        pr.project,
        pr.pr_num,
        explainer.get_merge_message(ignore_current_checks_info),
        dry_run=dry_run,
    )
    if pr.is_ghstack_pr():
        for additional_prs, _ in get_ghstack_prs(repo, pr):
            if additional_prs.pr_num != pr.pr_num:
                gh_post_pr_comment(
                    additional_prs.org,
                    additional_prs.project,
                    additional_prs.pr_num,
                    f"Starting merge as part of PR stack under #{pr.pr_num}",
                    dry_run=dry_run,
                )


def manually_close_merged_pr(
    pr: GitHubPR,
    additional_merged_prs: list[GitHubPR],
    merge_commit_sha: str,
    dry_run: bool,
) -> None:
    def _comment_and_close(pr: GitHubPR, comment: str) -> None:
        pr = GitHubPR(pr.org, pr.project, pr.pr_num)  # Refresh the PR
        if not pr.is_closed():
            gh_post_pr_comment(pr.org, pr.project, pr.pr_num, comment, dry_run)
            gh_close_pr(pr.org, pr.project, pr.pr_num, dry_run)

    message = (
        f"This PR (#{pr.pr_num}) was merged in {merge_commit_sha} but it is still open, likely due to a Github bug, "
        "so mergebot is closing it manually.  If you think this is a mistake, please feel free to reopen and contact Dev Infra."
    )
    _comment_and_close(pr, message)
    for additional_pr in additional_merged_prs:
        message = (
            f"This PR (#{additional_pr.pr_num}) was merged as part of PR #{pr.pr_num} in the stack under {merge_commit_sha} "
            "but it is still open, likely due to a Github bug, so mergebot is closing it manually. "
            "If you think this is a mistake, please feel free to reopen and contact Dev Infra."
        )
        _comment_and_close(additional_pr, message)

    print(f"PR {pr.pr_num} and all additional PRs in the stack have been closed.")


@retries_decorator()
def save_merge_record(
    comment_id: int,
    pr_num: int,
    owner: str,
    project: str,
    author: str,
    pending_checks: list[tuple[str, Optional[str], Optional[int]]],
    failed_checks: list[tuple[str, Optional[str], Optional[int]]],
    ignore_current_checks: list[tuple[str, Optional[str], Optional[int]]],
    broken_trunk_checks: list[tuple[str, Optional[str], Optional[int]]],
    flaky_checks: list[tuple[str, Optional[str], Optional[int]]],
    unstable_checks: list[tuple[str, Optional[str], Optional[int]]],
    last_commit_sha: str,
    merge_base_sha: str,
    merge_commit_sha: str = "",
    is_failed: bool = False,
    skip_mandatory_checks: bool = False,
    ignore_current: bool = False,
    error: str = "",
) -> None:
    """
    This saves the merge records as a json, which can later be uploaded to s3
    """

    # Prepare the record to be written into s3
    data = [
        {
            "comment_id": comment_id,
            "pr_num": pr_num,
            "owner": owner,
            "project": project,
            "author": author,
            "pending_checks": pending_checks,
            "failed_checks": failed_checks,
            "ignore_current_checks": ignore_current_checks,
            "broken_trunk_checks": broken_trunk_checks,
            "flaky_checks": flaky_checks,
            "unstable_checks": unstable_checks,
            "last_commit_sha": last_commit_sha,
            "merge_base_sha": merge_base_sha,
            "merge_commit_sha": merge_commit_sha,
            "is_failed": is_failed,
            "skip_mandatory_checks": skip_mandatory_checks,
            "ignore_current": ignore_current,
            "error": error,
            # This is a unique identifier for the record for deduping purposes
            # in Rockset.  Any unique string would work.  This will not be used
            # after we migrate off Rockset
            "_id": f"{project}-{pr_num}-{comment_id}-{os.environ.get('GITHUB_RUN_ID')}",
        }
    ]
    repo_root = Path(__file__).resolve().parent.parent.parent

    with open(repo_root / "merge_record.json", "w") as f:
        json.dump(data, f)


@retries_decorator()
def get_drci_classifications(pr_num: int, project: str = "pytorch") -> Any:
    """
    Query HUD API to find similar failures to decide if they are flaky
    """
    # NB: This doesn't work internally atm because this requires making an
    # external API call to HUD
    failures = gh_fetch_url(
        f"https://hud.pytorch.org/api/drci/drci?prNumber={pr_num}",
        data=f"repo={project}",
        headers={
            "Authorization": os.getenv("DRCI_BOT_KEY", ""),
            "Accept": "application/vnd.github.v3+json",
        },
        method="POST",
        reader=json.load,
    )

    return failures.get(str(pr_num), {}) if failures else {}


REMOVE_JOB_NAME_SUFFIX_REGEX = re.compile(r", [0-9]+, [0-9]+, .+\)$")


def remove_job_name_suffix(name: str, replacement: str = ")") -> str:
    return re.sub(REMOVE_JOB_NAME_SUFFIX_REGEX, replacement, name)


def is_broken_trunk(
    check: JobCheckState,
    drci_classifications: Any,
) -> bool:
    if not check or not drci_classifications:
        return False

    name = check.name
    job_id = check.job_id

    # Consult the list of broken trunk failures from Dr.CI
    return any(
        (name == broken_trunk["name"]) or (job_id and job_id == broken_trunk["id"])
        for broken_trunk in drci_classifications.get("BROKEN_TRUNK", [])
    )


def is_unstable(
    check: JobCheckState,
    drci_classifications: Any,
) -> bool:
    if not check or not drci_classifications:
        return False

    name = check.name
    job_id = check.job_id

    # The job name has the unstable keyword. This is the original way to mark a job
    # as unstable on HUD, Dr.CI, and trymerge
    if "unstable" in name:
        return True

    # Consult the list of unstable failures from Dr.CI
    return any(
        (name == unstable["name"] or (job_id and job_id == unstable["id"]))
        for unstable in drci_classifications.get("UNSTABLE", [])
    )


def is_flaky(
    check: JobCheckState,
    drci_classifications: Any,
) -> bool:
    if not check or not drci_classifications:
        return False

    name = check.name
    job_id = check.job_id

    # Consult the list of flaky failures from Dr.CI
    return any(
        (name == flaky["name"] or (job_id and job_id == flaky["id"]))
        for flaky in drci_classifications.get("FLAKY", [])
    )


def is_invalid_cancel(
    name: str,
    conclusion: Optional[str],
    drci_classifications: Any,
) -> bool:
    """
    After https://github.com/pytorch/test-infra/pull/4579, invalid cancelled
    signals have been removed from HUD and Dr.CI. The same needs to be done
    here for consistency
    """
    if (
        not name
        or not drci_classifications
        or not conclusion
        or conclusion.upper() != "CANCELLED"
    ):
        return False

    # If a job is cancelled and not listed as a failure by Dr.CI, it's an
    # invalid signal and can be ignored
    return all(
        name != failure["name"] for failure in drci_classifications.get("FAILED", [])
    )


def get_classifications(
    pr_num: int,
    project: str,
    checks: dict[str, JobCheckState],
    ignore_current_checks: Optional[list[str]],
) -> dict[str, JobCheckState]:
    # Get the failure classification from Dr.CI, which is the source of truth
    # going forward. It's preferable to try calling Dr.CI API directly first
    # to get the latest results as well as update Dr.CI PR comment
    drci_classifications = get_drci_classifications(pr_num=pr_num, project=project)

    def get_readable_drci_results(drci_classifications: Any) -> str:
        try:
            s = f"From Dr.CI API ({pr_num}):\n"
            for classification, jobs in drci_classifications.items():
                s += f"  {classification}: \n"
                for job in jobs:
                    s += f"    {job['id']} {job['name']}\n"
            return s
        except Exception:
            return f"From Dr.CI API: {json.dumps(drci_classifications)}"

    print(get_readable_drci_results(drci_classifications))

    # NB: if the latest results from Dr.CI is not available, i.e. when calling from
    # SandCastle, we fallback to any results we can find on Dr.CI check run summary
    if (
        not drci_classifications
        and DRCI_CHECKRUN_NAME in checks
        and checks[DRCI_CHECKRUN_NAME]
        and checks[DRCI_CHECKRUN_NAME].summary
    ):
        drci_summary = checks[DRCI_CHECKRUN_NAME].summary
        try:
            print(f"From Dr.CI checkrun summary: {drci_summary}")
            drci_classifications = json.loads(str(drci_summary))
        except json.JSONDecodeError:
            warn("Invalid Dr.CI checkrun summary")
            drci_classifications = {}

    checks_with_classifications = checks.copy()
    for name, check in checks.items():
        if check.status == "SUCCESS" or check.status == "NEUTRAL":
            continue

        if is_unstable(check, drci_classifications):
            checks_with_classifications[name] = JobCheckState(
                check.name,
                check.url,
                check.status,
                "UNSTABLE",
                check.job_id,
                check.title,
                check.summary,
            )
            continue

        # NB: It's important to note that when it comes to ghstack and broken trunk classification,
        # Dr.CI uses the base of the whole stack
        if is_broken_trunk(check, drci_classifications):
            checks_with_classifications[name] = JobCheckState(
                check.name,
                check.url,
                check.status,
                "BROKEN_TRUNK",
                check.job_id,
                check.title,
                check.summary,
            )
            continue

        elif is_flaky(check, drci_classifications):
            checks_with_classifications[name] = JobCheckState(
                check.name,
                check.url,
                check.status,
                "FLAKY",
                check.job_id,
                check.title,
                check.summary,
            )
            continue

        elif is_invalid_cancel(name, check.status, drci_classifications):
            # NB: Create a new category here for invalid cancelled signals because
            # there are usually many of them when they happen. So, they shouldn't
            # be counted toward ignorable failures threshold
            checks_with_classifications[name] = JobCheckState(
                check.name,
                check.url,
                check.status,
                "INVALID_CANCEL",
                check.job_id,
                check.title,
                check.summary,
            )
            continue

        if ignore_current_checks is not None and name in ignore_current_checks:
            checks_with_classifications[name] = JobCheckState(
                check.name,
                check.url,
                check.status,
                "IGNORE_CURRENT_CHECK",
                check.job_id,
                check.title,
                check.summary,
            )

    return checks_with_classifications


def filter_checks_with_lambda(
    checks: JobNameToStateDict, status_filter: Callable[[Optional[str]], bool]
) -> list[JobCheckState]:
    return [check for check in checks.values() if status_filter(check.status)]


def get_pr_commit_sha(repo: GitRepo, pr: GitHubPR) -> str:
    commit_sha = pr.get_merge_commit()
    if commit_sha is not None:
        return commit_sha
    commits = repo.commits_resolving_gh_pr(pr.pr_num)
    if len(commits) == 0:
        raise PostCommentError("Can't find any commits resolving PR")
    return commits[0]


def validate_revert(
    repo: GitRepo, pr: GitHubPR, *, comment_id: Optional[int] = None
) -> tuple[str, str]:
    comment = (
        pr.get_last_comment()
        if comment_id is None
        else pr.get_comment_by_id(comment_id)
    )
    if comment.editor_login is not None:
        raise PostCommentError(
            "Halting the revert as the revert comment has been edited."
        )
    author_association = comment.author_association
    author_login = comment.author_login
    allowed_reverters = ["COLLABORATOR", "MEMBER", "OWNER"]
    # For some reason, one can not be a member of private repo, only CONTRIBUTOR
    if pr.is_base_repo_private():
        allowed_reverters.append("CONTRIBUTOR")
    if author_association not in allowed_reverters:
        raise PostCommentError(
            f"Will not revert as @{author_login} is not one of "
            f"[{', '.join(allowed_reverters)}], but instead is {author_association}."
        )

    # Raises exception if matching rule is not found, but ignores all status checks
    find_matching_merge_rule(
        pr, repo, skip_mandatory_checks=True, skip_internal_checks=True
    )
    commit_sha = get_pr_commit_sha(repo, pr)
    return (author_login, commit_sha)


def get_ghstack_dependent_prs(
    repo: GitRepo, pr: GitHubPR, only_closed: bool = True
) -> list[tuple[str, GitHubPR]]:
    """
    Get the PRs in the stack that are above this PR (inclusive).
    Throws error if stack have branched or original branches are gone
    """
    assert pr.is_ghstack_pr()
    orig_ref = f"{repo.remote}/{pr.get_ghstack_orig_ref()}"
    rev_list = repo.revlist(f"{pr.default_branch()}..{orig_ref}")
    if len(rev_list) == 0:
        raise RuntimeError(
            f"PR {pr.pr_num} does not have any revisions associated with it"
        )
    skip_len = len(rev_list) - 1
    for branch in repo.branches_containing_ref(orig_ref):
        candidate = repo.revlist(f"{pr.default_branch()}..{branch}")
        # Pick longest candidate
        if len(candidate) > len(rev_list):
            candidate, rev_list = rev_list, candidate
        # Validate that candidate always ends rev-list
        if rev_list[-len(candidate) :] != candidate:
            raise RuntimeError(
                f"Branch {branch} revlist {', '.join(candidate)} is not a subset of {', '.join(rev_list)}"
            )
    # Remove commits original PR depends on
    if skip_len > 0:
        rev_list = rev_list[:-skip_len]
    rc: list[tuple[str, GitHubPR]] = []
    for pr_, sha in _revlist_to_prs(repo, pr, rev_list):
        if not pr_.is_closed():
            if not only_closed:
                rc.append(("", pr_))
            continue
        commit_sha = get_pr_commit_sha(repo, pr_)
        rc.append((commit_sha, pr_))
    return rc


def do_revert_prs(
    repo: GitRepo,
    original_pr: GitHubPR,
    shas_and_prs: list[tuple[str, GitHubPR]],
    *,
    author_login: str,
    extra_msg: str = "",
    skip_internal_checks: bool = False,
    dry_run: bool = False,
) -> None:
    # Prepare and push revert commits
    for commit_sha, pr in shas_and_prs:
        revert_msg = f"\nReverted {pr.get_pr_url()} on behalf of {prefix_with_github_url(author_login)}"
        revert_msg += extra_msg
        repo.checkout(pr.default_branch())
        repo.revert(commit_sha)
        msg = repo.commit_message("HEAD")
        msg = re.sub(RE_PULL_REQUEST_RESOLVED, "", msg)
        msg += revert_msg
        repo.amend_commit_message(msg)
    repo.push(shas_and_prs[0][1].default_branch(), dry_run)

    # Comment/reopen PRs
    for commit_sha, pr in shas_and_prs:
        revert_message = ""
        if pr.pr_num == original_pr.pr_num:
            revert_message += (
                f"@{pr.get_pr_creator_login()} your PR has been successfully reverted."
            )
        else:
            revert_message += (
                f"@{pr.get_pr_creator_login()} your PR has been reverted as part of the stack under "
                f"#{original_pr.pr_num}.\n"
            )
        if (
            pr.has_internal_changes()
            and not pr.has_no_connected_diff()
            and not skip_internal_checks
        ):
            revert_message += "\n:warning: This PR might contain internal changes"
            revert_message += "\ncc: @pytorch/pytorch-dev-infra"
        gh_post_pr_comment(
            pr.org, pr.project, pr.pr_num, revert_message, dry_run=dry_run
        )

        pr.add_numbered_label("reverted", dry_run)
        pr.add_label("ci-no-td", dry_run)
        if not dry_run:
            gh_post_commit_comment(pr.org, pr.project, commit_sha, revert_msg)
            gh_update_pr_state(pr.org, pr.project, pr.pr_num)


def try_revert(
    repo: GitRepo,
    pr: GitHubPR,
    *,
    dry_run: bool = False,
    comment_id: Optional[int] = None,
    reason: Optional[str] = None,
) -> None:
    try:
        author_login, commit_sha = validate_revert(repo, pr, comment_id=comment_id)
    except PostCommentError as e:
        gh_post_pr_comment(pr.org, pr.project, pr.pr_num, str(e), dry_run=dry_run)
        return

    extra_msg = f" due to {reason}" if reason is not None else ""
    extra_msg += (
        f" ([comment]({pr.get_comment_by_id(comment_id).url}))\n"
        if comment_id is not None
        else "\n"
    )
    shas_and_prs = [(commit_sha, pr)]
    if pr.is_ghstack_pr():
        try:
            shas_and_prs = get_ghstack_dependent_prs(repo, pr)
            prs_to_revert = " ".join([t[1].get_pr_url() for t in shas_and_prs])
            print(f"About to stack of PRs: {prs_to_revert}")
        except Exception as e:
            print(
                f"Failed to fetch dependent PRs: {str(e)}, fall over to single revert"
            )

    do_revert_prs(
        repo,
        pr,
        shas_and_prs,
        author_login=author_login,
        extra_msg=extra_msg,
        dry_run=dry_run,
        skip_internal_checks=can_skip_internal_checks(pr, comment_id),
    )


def prefix_with_github_url(suffix_str: str) -> str:
    return f"https://github.com/{suffix_str}"


def check_for_sev(org: str, project: str, skip_mandatory_checks: bool) -> None:
    if skip_mandatory_checks:
        return
    response = cast(
        dict[str, Any],
        gh_fetch_json_list(
            "https://api.github.com/search/issues",  # @lint-ignore
            # Having two label: queries is an AND operation
            params={
                "q": f'repo:{org}/{project} is:open is:issue label:"ci: sev" label:"merge blocking"'
            },
        ),
    )
    if response["total_count"] != 0:
        raise RuntimeError(
            "Not merging any PRs at the moment because there is a "
            + "merge blocking https://github.com/pytorch/pytorch/labels/ci:%20sev issue open at: \n"
            + f"{response['items'][0]['html_url']}"
        )
    return


def has_label(labels: list[str], pattern: Pattern[str] = CIFLOW_LABEL) -> bool:
    return len(list(filter(pattern.match, labels))) > 0


def categorize_checks(
    check_runs: JobNameToStateDict,
    required_checks: list[str],
    ok_failed_checks_threshold: Optional[int] = None,
) -> tuple[
    list[tuple[str, Optional[str], Optional[int]]],
    list[tuple[str, Optional[str], Optional[int]]],
    dict[str, list[Any]],
]:
    """
    Categories all jobs into the list of pending and failing jobs. All known flaky
    failures and broken trunk are ignored by defaults when ok_failed_checks_threshold
    is not set (unlimited)
    """
    pending_checks: list[tuple[str, Optional[str], Optional[int]]] = []
    failed_checks: list[tuple[str, Optional[str], Optional[int]]] = []

    # failed_checks_categorization is used to keep track of all ignorable failures when saving the merge record on s3
    failed_checks_categorization: dict[str, list[Any]] = defaultdict(list)

    # If required_checks is not set or empty, consider all names are relevant
    relevant_checknames = [
        name
        for name in check_runs.keys()
        if not required_checks or any(x in name for x in required_checks)
    ]

    for checkname in required_checks:
        if all(checkname not in x for x in check_runs.keys()):
            pending_checks.append((checkname, None, None))

    for checkname in relevant_checknames:
        status = check_runs[checkname].status
        url = check_runs[checkname].url
        classification = check_runs[checkname].classification
        job_id = check_runs[checkname].job_id

        if status is None and classification != "UNSTABLE":
            # NB: No need to wait if the job classification is unstable as it would be
            # ignored anyway. This is useful to not need to wait for scarce resources
            # like ROCm, which is also frequently in unstable mode
            pending_checks.append((checkname, url, job_id))
        elif classification == "INVALID_CANCEL":
            continue
        elif not is_passing_status(check_runs[checkname].status):
            target = (
                failed_checks_categorization[classification]
                if classification
                in ("IGNORE_CURRENT_CHECK", "BROKEN_TRUNK", "FLAKY", "UNSTABLE")
                else failed_checks
            )
            target.append((checkname, url, job_id))

    flaky_or_broken_trunk = (
        failed_checks_categorization["BROKEN_TRUNK"]
        + failed_checks_categorization["FLAKY"]
    )

    if flaky_or_broken_trunk:
        warn(
            f"The following {len(flaky_or_broken_trunk)} checks failed but were likely due flakiness or broken trunk: "
            + ", ".join([x[0] for x in flaky_or_broken_trunk])
            + (
                f" but this is greater than the threshold of {ok_failed_checks_threshold} so merge will fail"
                if ok_failed_checks_threshold is not None
                and len(flaky_or_broken_trunk) > ok_failed_checks_threshold
                else ""
            )
        )

    if (
        ok_failed_checks_threshold is not None
        and len(flaky_or_broken_trunk) > ok_failed_checks_threshold
    ):
        failed_checks = failed_checks + flaky_or_broken_trunk

    # The list of failed_checks_categorization is returned so that it can be saved into the s3 merge record
    return (pending_checks, failed_checks, failed_checks_categorization)


def merge(
    pr: GitHubPR,
    repo: GitRepo,
    comment_id: int,
    dry_run: bool = False,
    skip_mandatory_checks: bool = False,
    timeout_minutes: int = 400,
    stale_pr_days: int = 3,
    ignore_current: bool = False,
) -> None:
    initial_commit_sha = pr.last_commit_sha()
    pr_link = f"https://github.com/{pr.org}/{pr.project}/pull/{pr.pr_num}"
    print(f"Attempting merge of {initial_commit_sha} ({pr_link})")

    if MERGE_IN_PROGRESS_LABEL not in pr.get_labels():
        gh_add_labels(pr.org, pr.project, pr.pr_num, [MERGE_IN_PROGRESS_LABEL], dry_run)

    explainer = TryMergeExplainer(
        skip_mandatory_checks,
        pr.get_labels(),
        pr.pr_num,
        pr.org,
        pr.project,
        ignore_current,
    )

    # probably a bad name, but this is a list of current checks that should be
    # ignored and is toggled by the --ignore-current flag
    ignore_current_checks_info = []

    if pr.is_ghstack_pr():
        get_ghstack_prs(repo, pr)  # raises error if out of sync

    check_for_sev(pr.org, pr.project, skip_mandatory_checks)

    if skip_mandatory_checks:
        post_starting_merge_comment(repo, pr, explainer, dry_run)
        return pr.merge_into(
            repo,
            dry_run=dry_run,
            skip_mandatory_checks=skip_mandatory_checks,
            comment_id=comment_id,
        )

    # Check for approvals
    find_matching_merge_rule(pr, repo, skip_mandatory_checks=True)

    if not has_required_labels(pr):
        raise RuntimeError(LABEL_ERR_MSG.lstrip(" #"))

    if ignore_current:
        checks = pr.get_checkrun_conclusions()
        _, failing, _ = categorize_checks(
            checks,
            list(checks.keys()),
            ok_failed_checks_threshold=IGNORABLE_FAILED_CHECKS_THESHOLD,
        )
        ignore_current_checks_info = failing

    post_starting_merge_comment(
        repo,
        pr,
        explainer,
        dry_run,
        ignore_current_checks_info=ignore_current_checks_info,
    )

    start_time = time.time()
    last_exception = ""
    elapsed_time = 0.0
    ignore_current_checks = [
        x[0] for x in ignore_current_checks_info
    ]  # convert to List[str] for convenience
    while elapsed_time < timeout_minutes * 60:
        check_for_sev(pr.org, pr.project, skip_mandatory_checks)
        current_time = time.time()
        elapsed_time = current_time - start_time
        print(
            f"Attempting merge of https://github.com/{pr.org}/{pr.project}/pull/{pr.pr_num} ({elapsed_time / 60} minutes elapsed)"
        )
        pr = GitHubPR(pr.org, pr.project, pr.pr_num)
        if initial_commit_sha != pr.last_commit_sha():
            raise RuntimeError(
                "New commits were pushed while merging. Please rerun the merge command."
            )
        try:
            required_checks = []
            failed_rule_message = None
            ignore_flaky_failures = True
            try:
                find_matching_merge_rule(
                    pr, repo, ignore_current_checks=ignore_current_checks
                )
            except MandatoryChecksMissingError as ex:
                if ex.rule is not None:
                    ignore_flaky_failures = ex.rule.ignore_flaky_failures
                    if ex.rule.mandatory_checks_name is not None:
                        required_checks = ex.rule.mandatory_checks_name
                failed_rule_message = ex

            checks = pr.get_checkrun_conclusions()
            checks = get_classifications(
                pr.pr_num,
                pr.project,
                checks,
                ignore_current_checks=ignore_current_checks,
            )
            pending, failing, _ = categorize_checks(
                checks,
                required_checks
                + [x for x in checks.keys() if x not in required_checks],
                ok_failed_checks_threshold=IGNORABLE_FAILED_CHECKS_THESHOLD
                if ignore_flaky_failures
                else 0,
            )
            # HACK until GitHub will be better about surfacing those
            startup_failures = filter_checks_with_lambda(
                checks, lambda status: status == "STARTUP_FAILURE"
            )
            if len(startup_failures) > 0:
                raise RuntimeError(
                    f"{len(startup_failures)} STARTUP failures reported, please check workflows syntax! "
                    + ", ".join(f"[{x.name}]({x.url})" for x in startup_failures[:5])
                )
            # END of HACK

            if len(failing) > 0:
                raise RuntimeError(
                    f"{len(failing)} jobs have failed, first few of them are: "
                    + ", ".join(f"[{x[0]}]({x[1]})" for x in failing[:5])
                )
            if len(pending) > 0:
                if failed_rule_message is not None:
                    raise failed_rule_message
                else:
                    raise MandatoryChecksMissingError(
                        f"Still waiting for {len(pending)} jobs to finish, "
                        + f"first few of them are: {', '.join(x[0] for x in pending[:5])}"
                    )

            return pr.merge_into(
                repo,
                dry_run=dry_run,
                skip_mandatory_checks=skip_mandatory_checks,
                comment_id=comment_id,
                ignore_current_checks=ignore_current_checks,
            )
        except MandatoryChecksMissingError as ex:
            last_exception = str(ex)
            print(
                f"Merge of https://github.com/{pr.org}/{pr.project}/pull/{pr.pr_num} failed due to: {ex}. Retrying in 5 min",
                flush=True,
            )
            time.sleep(5 * 60)
    # Finally report timeout back
    msg = f"Merged timed out after {timeout_minutes} minutes. Please contact the pytorch_dev_infra team."
    msg += f"The last exception was: {last_exception}"
    gh_add_labels(pr.org, pr.project, pr.pr_num, ["land-failed"], dry_run)
    raise RuntimeError(msg)


def main() -> None:
    args = parse_args()
    repo = GitRepo(get_git_repo_dir(), get_git_remote_name())
    org, project = repo.gh_owner_and_name()
    pr = GitHubPR(org, project, args.pr_num)

    def handle_exception(e: Exception, title: str = "Merge failed") -> None:
        exception = f"**Reason**: {e}"

        failing_rule = None
        if isinstance(e, MergeRuleFailedError):
            failing_rule = e.rule.name if e.rule else None

        internal_debugging = ""
        run_url = os.getenv("GH_RUN_URL")
        if run_url is not None:
            # Hide this behind a collapsed bullet since it's not helpful to most devs
            internal_debugging = "\n".join(
                line
                for line in (
                    "<details><summary>Details for Dev Infra team</summary>",
                    f'Raised by <a href="{run_url}">workflow job</a>\n',
                    f"Failing merge rule: {failing_rule}" if failing_rule else "",
                    "</details>",
                )
                if line
            )  # ignore empty lines during the join

        msg = "\n".join((f"## {title}", f"{exception}", "", f"{internal_debugging}"))

        gh_post_pr_comment(org, project, args.pr_num, msg, dry_run=args.dry_run)
        import traceback

        traceback.print_exc()

    if args.revert:
        try:
            gh_post_pr_comment(
                org,
                project,
                args.pr_num,
                get_revert_message(org, project, pr.pr_num),
                args.dry_run,
            )
            try_revert(
                repo,
                pr,
                dry_run=args.dry_run,
                comment_id=args.comment_id,
                reason=args.reason,
            )
        except Exception as e:
            handle_exception(e, f"Reverting PR {args.pr_num} failed")
        return

    if pr.is_closed():
        gh_post_pr_comment(
            org,
            project,
            args.pr_num,
            f"Can't merge closed PR #{args.pr_num}",
            dry_run=args.dry_run,
        )
        return

    if pr.is_cross_repo() and pr.is_ghstack_pr():
        gh_post_pr_comment(
            org,
            project,
            args.pr_num,
            "Cross-repo ghstack merges are not supported",
            dry_run=args.dry_run,
        )
        return
    if not pr.is_ghstack_pr() and pr.base_ref() != pr.default_branch():
        gh_post_pr_comment(
            org,
            project,
            args.pr_num,
            f"PR targets {pr.base_ref()} rather than {pr.default_branch()}, refusing merge request",
            dry_run=args.dry_run,
        )
        return

    if args.check_mergeability:
        if pr.is_ghstack_pr():
            get_ghstack_prs(repo, pr)  # raises error if out of sync
        pr.merge_changes_locally(
            repo,
            skip_mandatory_checks=True,
            skip_all_rule_checks=True,
        )
        return

    if not args.force and pr.has_invalid_submodule_updates():
        message = (
            f"This PR updates submodules {', '.join(pr.get_changed_submodules())}\n"
        )
        message += '\nIf those updates are intentional, please add "submodule" keyword to PR title/description.'
        gh_post_pr_comment(org, project, args.pr_num, message, dry_run=args.dry_run)
        return
    try:
        # Ensure comment id is set, else fail
        if not args.comment_id:
            raise ValueError(
                "Comment ID is required for merging PRs, please provide it using --comment-id"
            )

        merge(
            pr,
            repo,
            comment_id=args.comment_id,
            dry_run=args.dry_run,
            skip_mandatory_checks=args.force,
            ignore_current=args.ignore_current,
        )
    except Exception as e:
        handle_exception(e)

        if args.comment_id and args.pr_num:
            # Finally, upload the record to s3, we don't have access to the
            # list of pending and failed checks here, but they are not really
            # needed at the moment
            save_merge_record(
                comment_id=args.comment_id,
                pr_num=args.pr_num,
                owner=org,
                project=project,
                author=pr.get_author(),
                pending_checks=[],
                failed_checks=[],
                ignore_current_checks=[],
                broken_trunk_checks=[],
                flaky_checks=[],
                unstable_checks=[],
                last_commit_sha=pr.last_commit_sha(),
                merge_base_sha=pr.get_merge_base(),
                is_failed=True,
                skip_mandatory_checks=args.force,
                ignore_current=args.ignore_current,
                error=str(e),
            )
        else:
            print("Missing comment ID or PR number, couldn't upload to s3")
    finally:
        if not args.check_mergeability:
            gh_remove_label(
                org, project, args.pr_num, MERGE_IN_PROGRESS_LABEL, args.dry_run
            )


if __name__ == "__main__":
    main()<|MERGE_RESOLUTION|>--- conflicted
+++ resolved
@@ -479,9 +479,9 @@
             return
         page += 1
 
-    # If we got here without finding the comment, then we either hit a bug or some github PR has a _really_
-    # long timeline.
-    # The max # of pages on any PR on pytorch/pytorch that found at the time of this change was 41 pages.
+    # If we got here without finding the comment, then we either hit a bug or some github PR
+    # has a _really_ long timeline.
+    # The max # of pages found on any pytorch/pytorch PR at the time of this change was 41
     raise RuntimeError(
         f"Could not find a merge commit in the first {max_pages} pages of the timeline at url {url}."
         f"This is most likely a bug, please report it to the @pytorch/pytorch-dev-infra team."
@@ -1343,7 +1343,6 @@
 
         msg = self.gen_commit_message()
         pr_branch_name = f"__pull-request-{self.pr_num}__init__"
-<<<<<<< HEAD
 
         # Determine which commit SHA to merge
         commit_to_merge = None
@@ -1369,19 +1368,12 @@
         print(f"Merging commit {commit_to_merge} locally")
 
         repo.fetch(commit_to_merge, pr_branch_name)
-=======
-        repo.fetch(self.last_commit_sha(), pr_branch_name)
->>>>>>> ef74b807
         repo._run_git("merge", "--squash", pr_branch_name)
         repo._run_git("commit", f'--author="{self.get_author()}"', "-m", msg)
 
         # Did the PR change since we started the merge?
         latest_pr_status = GitHubPR(self.org, self.project, self.pr_num)
-<<<<<<< HEAD
         if commit_to_merge != latest_pr_status.last_commit_sha():
-=======
-        if pulled_sha != latest_pr_status.last_commit_sha():
->>>>>>> ef74b807
             raise RuntimeError(
                 "PR has been updated since CI checks last passed. Please rerun the merge command."
             )
