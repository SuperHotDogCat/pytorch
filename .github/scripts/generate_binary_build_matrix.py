#!/usr/bin/env python3

"""Generates a matrix to be utilized through github actions

Will output a condensed version of the matrix if on a pull request that only
includes the latest version of python we support built on three different
architectures:
    * CPU
    * Latest CUDA
    * Latest ROCM
    * Latest XPU
"""

import os
from typing import Optional


# NOTE: Please also update the CUDA sources in `PIP_SOURCES` in tools/nightly.py when changing this
CUDA_ARCHES = ["12.6", "12.8", "12.9", "13.0"]
CUDA_STABLE = "12.8"
CUDA_ARCHES_FULL_VERSION = {
    "12.6": "12.6.3",
    "12.8": "12.8.1",
    "12.9": "12.9.1",
    "13.0": "13.0.0",
}
CUDA_ARCHES_CUDNN_VERSION = {
    "12.6": "9",
    "12.8": "9",
    "12.9": "9",
    "13.0": "9",
}

# NOTE: Please also update the ROCm sources in `PIP_SOURCES` in tools/nightly.py when changing this
ROCM_ARCHES = ["6.3", "6.4"]

XPU_ARCHES = ["xpu"]

CPU_AARCH64_ARCH = ["cpu-aarch64"]

CPU_S390X_ARCH = ["cpu-s390x"]

CUDA_AARCH64_ARCHES = ["12.9-aarch64"]


PYTORCH_EXTRA_INSTALL_REQUIREMENTS = {
    "12.6": (
        "nvidia-cuda-nvrtc-cu12==12.6.77; platform_system == 'Linux' and platform_machine == 'x86_64' | "
        "nvidia-cuda-runtime-cu12==12.6.77; platform_system == 'Linux' and platform_machine == 'x86_64' | "
        "nvidia-cuda-cupti-cu12==12.6.80; platform_system == 'Linux' and platform_machine == 'x86_64' | "
        "nvidia-cudnn-cu12==9.10.2.21; platform_system == 'Linux' and platform_machine == 'x86_64' | "
        "nvidia-cublas-cu12==12.6.4.1; platform_system == 'Linux' and platform_machine == 'x86_64' | "
        "nvidia-cufft-cu12==11.3.0.4; platform_system == 'Linux' and platform_machine == 'x86_64' | "
        "nvidia-curand-cu12==10.3.7.77; platform_system == 'Linux' and platform_machine == 'x86_64' | "
        "nvidia-cusolver-cu12==11.7.1.2; platform_system == 'Linux' and platform_machine == 'x86_64' | "
        "nvidia-cusparse-cu12==12.5.4.2; platform_system == 'Linux' and platform_machine == 'x86_64' | "
        "nvidia-cusparselt-cu12==0.7.1; platform_system == 'Linux' and platform_machine == 'x86_64' | "
        "nvidia-nccl-cu12==2.27.5; platform_system == 'Linux' and platform_machine == 'x86_64' | "
        "nvidia-nvshmem-cu12==3.3.9; platform_system == 'Linux' and platform_machine == 'x86_64' | "
        "nvidia-nvtx-cu12==12.6.77; platform_system == 'Linux' and platform_machine == 'x86_64' | "
        "nvidia-nvjitlink-cu12==12.6.85; platform_system == 'Linux' and platform_machine == 'x86_64' | "
        "nvidia-cufile-cu12==1.11.1.6; platform_system == 'Linux' and platform_machine == 'x86_64'"
    ),
    "12.8": (
        "nvidia-cuda-nvrtc-cu12==12.8.93; platform_system == 'Linux' and platform_machine == 'x86_64' | "
        "nvidia-cuda-runtime-cu12==12.8.90; platform_system == 'Linux' and platform_machine == 'x86_64' | "
        "nvidia-cuda-cupti-cu12==12.8.90; platform_system == 'Linux' and platform_machine == 'x86_64' | "
        "nvidia-cudnn-cu12==9.10.2.21; platform_system == 'Linux' and platform_machine == 'x86_64' | "
        "nvidia-cublas-cu12==12.8.4.1; platform_system == 'Linux' and platform_machine == 'x86_64' | "
        "nvidia-cufft-cu12==11.3.3.83; platform_system == 'Linux' and platform_machine == 'x86_64' | "
        "nvidia-curand-cu12==10.3.9.90; platform_system == 'Linux' and platform_machine == 'x86_64' | "
        "nvidia-cusolver-cu12==11.7.3.90; platform_system == 'Linux' and platform_machine == 'x86_64' | "
        "nvidia-cusparse-cu12==12.5.8.93; platform_system == 'Linux' and platform_machine == 'x86_64' | "
        "nvidia-cusparselt-cu12==0.7.1; platform_system == 'Linux' and platform_machine == 'x86_64' | "
        "nvidia-nccl-cu12==2.27.5; platform_system == 'Linux' and platform_machine == 'x86_64' | "
        "nvidia-nvshmem-cu12==3.3.9; platform_system == 'Linux' and platform_machine == 'x86_64' | "
        "nvidia-nvtx-cu12==12.8.90; platform_system == 'Linux' and platform_machine == 'x86_64' | "
        "nvidia-nvjitlink-cu12==12.8.93; platform_system == 'Linux' and platform_machine == 'x86_64' | "
        "nvidia-cufile-cu12==1.13.1.3; platform_system == 'Linux' and platform_machine == 'x86_64'"
    ),
    "12.9": (
        "nvidia-cuda-nvrtc-cu12==12.9.86; platform_system == 'Linux' and platform_machine == 'x86_64' | "
        "nvidia-cuda-runtime-cu12==12.9.79; platform_system == 'Linux' and platform_machine == 'x86_64' | "
        "nvidia-cuda-cupti-cu12==12.9.79; platform_system == 'Linux' and platform_machine == 'x86_64' | "
        "nvidia-cudnn-cu12==9.10.2.21; platform_system == 'Linux' and platform_machine == 'x86_64' | "
        "nvidia-cublas-cu12==12.9.1.4; platform_system == 'Linux' and platform_machine == 'x86_64' | "
        "nvidia-cufft-cu12==11.4.1.4; platform_system == 'Linux' and platform_machine == 'x86_64' | "
        "nvidia-curand-cu12==10.3.10.19; platform_system == 'Linux' and platform_machine == 'x86_64' | "
        "nvidia-cusolver-cu12==11.7.5.82; platform_system == 'Linux' and platform_machine == 'x86_64' | "
        "nvidia-cusparse-cu12==12.5.10.65; platform_system == 'Linux' and platform_machine == 'x86_64' | "
        "nvidia-cusparselt-cu12==0.7.1; platform_system == 'Linux' and platform_machine == 'x86_64' | "
        "nvidia-nccl-cu12==2.27.5; platform_system == 'Linux' and platform_machine == 'x86_64' | "
        "nvidia-nvshmem-cu12==3.3.9; platform_system == 'Linux' and platform_machine == 'x86_64' | "
        "nvidia-nvtx-cu12==12.9.79; platform_system == 'Linux' and platform_machine == 'x86_64' | "
        "nvidia-nvjitlink-cu12==12.9.86; platform_system == 'Linux' and platform_machine == 'x86_64' | "
        "nvidia-cufile-cu12==1.14.1.1; platform_system == 'Linux' and platform_machine == 'x86_64'"
    ),
    "13.0": (
        "nvidia-cuda-nvrtc==13.0.48; platform_system == 'Linux' and platform_machine == 'x86_64' | "
        "nvidia-cuda-runtime==13.0.48; platform_system == 'Linux' and platform_machine == 'x86_64' | "
        "nvidia-cuda-cupti==13.0.48; platform_system == 'Linux' and platform_machine == 'x86_64' | "
        "nvidia-cudnn-cu13==9.12.0.46; platform_system == 'Linux' and platform_machine == 'x86_64' | "
        "nvidia-cublas==13.0.0.19; platform_system == 'Linux' and platform_machine == 'x86_64' | "
        "nvidia-cufft==12.0.0.15; platform_system == 'Linux' and platform_machine == 'x86_64' | "
        "nvidia-curand==10.4.0.35; platform_system == 'Linux' and platform_machine == 'x86_64' | "
        "nvidia-cusolver==12.0.3.29; platform_system == 'Linux' and platform_machine == 'x86_64' | "
        "nvidia-cusparse==12.6.2.49; platform_system == 'Linux' and platform_machine == 'x86_64' | "
        "nvidia-cusparselt-cu13==0.8.0; platform_system == 'Linux' and platform_machine == 'x86_64' | "
        "nvidia-nccl-cu13==2.27.7; platform_system == 'Linux' and platform_machine == 'x86_64' | "
        "nvidia-nvshmem-cu13==3.3.20; platform_system == 'Linux' and platform_machine == 'x86_64' | "
        "nvidia-nvtx==13.0.39; platform_system == 'Linux' and platform_machine == 'x86_64' | "
        "nvidia-nvjitlink==13.0.39; platform_system == 'Linux' and platform_machine == 'x86_64' | "
        "nvidia-cufile==1.15.0.42; platform_system == 'Linux' and platform_machine == 'x86_64'"
    ),
    "xpu": (
        "intel-cmplr-lib-rt==2025.1.1 | "
        "intel-cmplr-lib-ur==2025.1.1 | "
        "intel-cmplr-lic-rt==2025.1.1 | "
        "intel-sycl-rt==2025.1.1 | "
        "oneccl-devel==2021.15.2; platform_system == 'Linux' and platform_machine == 'x86_64' | "
        "oneccl==2021.15.2; platform_system == 'Linux' and platform_machine == 'x86_64' | "
        "impi-rt==2021.15.0; platform_system == 'Linux' and platform_machine == 'x86_64' | "
        "onemkl-sycl-blas==2025.1.0 | "
        "onemkl-sycl-dft==2025.1.0 | "
        "onemkl-sycl-lapack==2025.1.0 | "
        "onemkl-sycl-rng==2025.1.0 | "
        "onemkl-sycl-sparse==2025.1.0 | "
        "dpcpp-cpp-rt==2025.1.1 | "
        "intel-opencl-rt==2025.1.1 | "
        "mkl==2025.1.0 | "
        "intel-openmp==2025.1.1 | "
        "tbb==2022.1.0 | "
        "tcmlib==1.3.0 | "
        "umf==0.10.0 | "
        "intel-pti==0.12.3"
    ),
}


def get_nccl_wheel_version(arch_version: str) -> str:
    import re

    requirements = map(
        str.strip, re.split("[;|]", PYTORCH_EXTRA_INSTALL_REQUIREMENTS[arch_version])
    )
    return next(x for x in requirements if x.startswith("nvidia-nccl")).split("==")[1]


def read_nccl_pin(arch_version: str) -> str:
    from pathlib import Path

    nccl_pin_path = os.path.join(
        Path(__file__).absolute().parents[2],
        ".ci",
        "docker",
        "ci_commit_pins",
        f"nccl-cu{arch_version[:2]}.txt",
    )
    with open(nccl_pin_path) as f:
        return f.read().strip()


def validate_nccl_dep_consistency(arch_version: str) -> None:
    nccl_release_tag = read_nccl_pin(arch_version)
    wheel_ver = get_nccl_wheel_version(arch_version)
    if not nccl_release_tag.startswith(f"v{wheel_ver}"):
        raise RuntimeError(
            f"{arch_version} NCCL release tag version {nccl_release_tag} does not correspond to wheel version {wheel_ver}"
        )


def arch_type(arch_version: str) -> str:
    if arch_version in CUDA_ARCHES:
        return "cuda"
    elif arch_version in ROCM_ARCHES:
        return "rocm"
    elif arch_version in XPU_ARCHES:
        return "xpu"
    elif arch_version in CPU_AARCH64_ARCH:
        return "cpu-aarch64"
    elif arch_version in CPU_S390X_ARCH:
        return "cpu-s390x"
    elif arch_version in CUDA_AARCH64_ARCHES:
        return "cuda-aarch64"
    else:  # arch_version should always be "cpu" in this case
        return "cpu"


DEFAULT_TAG = os.getenv("RELEASE_VERSION_TAG", "main")

WHEEL_CONTAINER_IMAGES = {
    **{gpu_arch: f"manylinux2_28-builder:cuda{gpu_arch}" for gpu_arch in CUDA_ARCHES},
    **{
        gpu_arch: f"manylinuxaarch64-builder:cuda{gpu_arch.replace('-aarch64', '')}"
        for gpu_arch in CUDA_AARCH64_ARCHES
    },
    **{gpu_arch: f"manylinux2_28-builder:rocm{gpu_arch}" for gpu_arch in ROCM_ARCHES},
    "xpu": "manylinux2_28-builder:xpu",
    "cpu": "manylinux2_28-builder:cpu",
    "cpu-aarch64": "manylinux2_28_aarch64-builder:cpu-aarch64",
    "cpu-s390x": "pytorch/manylinuxs390x-builder:cpu-s390x",
}

RELEASE = "release"
DEBUG = "debug"

LIBTORCH_CONTAINER_IMAGES: dict[str, str] = {
    **{gpu_arch: f"libtorch-cxx11-builder:cuda{gpu_arch}" for gpu_arch in CUDA_ARCHES},
    **{gpu_arch: f"libtorch-cxx11-builder:rocm{gpu_arch}" for gpu_arch in ROCM_ARCHES},
    "cpu": "libtorch-cxx11-builder:cpu",
}

FULL_PYTHON_VERSIONS = ["3.10", "3.11", "3.12", "3.13", "3.13t", "3.14", "3.14t"]


def translate_desired_cuda(gpu_arch_type: str, gpu_arch_version: str) -> str:
    return {
        "cpu": "cpu",
        "cpu-aarch64": "cpu",
        "cpu-s390x": "cpu",
        "cuda": f"cu{gpu_arch_version.replace('.', '')}",
        "cuda-aarch64": f"cu{gpu_arch_version.replace('-aarch64', '').replace('.', '')}",
        "rocm": f"rocm{gpu_arch_version}",
        "xpu": "xpu",
    }.get(gpu_arch_type, gpu_arch_version)


def list_without(in_list: list[str], without: list[str]) -> list[str]:
    return [item for item in in_list if item not in without]


def generate_libtorch_matrix(
    os: str,
    release_type: str,
    arches: Optional[list[str]] = None,
    libtorch_variants: Optional[list[str]] = None,
) -> list[dict[str, str]]:
    if arches is None:
        arches = ["cpu"]
        if os == "linux":
            arches += CUDA_ARCHES
            arches += ROCM_ARCHES
            if "13.0" in arches:
                arches.remove("13.0")
        elif os == "windows":
            arches += CUDA_ARCHES
            if "13.0" in arches:
                arches.remove("13.0")
    if libtorch_variants is None:
        libtorch_variants = [
            "shared-with-deps",
            "shared-without-deps",
            "static-with-deps",
            "static-without-deps",
        ]

    ret: list[dict[str, str]] = []
    for arch_version in arches:
        for libtorch_variant in libtorch_variants:
            gpu_arch_type = arch_type(arch_version)
            gpu_arch_version = "" if arch_version == "cpu" else arch_version
            # ROCm builds without-deps failed even in ROCm runners; skip for now
            if gpu_arch_type == "rocm" and ("without-deps" in libtorch_variant):
                continue
            ret.append(
                {
                    "gpu_arch_type": gpu_arch_type,
                    "gpu_arch_version": gpu_arch_version,
                    "desired_cuda": translate_desired_cuda(
                        gpu_arch_type, gpu_arch_version
                    ),
                    "libtorch_config": release_type,
                    "libtorch_variant": libtorch_variant,
                    "container_image": (
                        LIBTORCH_CONTAINER_IMAGES[arch_version].split(":")[0]
                        if os not in ("windows", "windows-arm64")
                        else ""
                    ),
                    "container_image_tag_prefix": (
                        LIBTORCH_CONTAINER_IMAGES[arch_version].split(":")[1]
                        if os not in ("windows", "windows-arm64")
                        else ""
                    ),
                    "package_type": "libtorch",
                    "build_name": f"libtorch-{gpu_arch_type}{gpu_arch_version}-{libtorch_variant}-{release_type}".replace(
                        ".", "_"
                    ),
                }
            )
    return ret


def generate_wheels_matrix(
    os: str,
    arches: Optional[list[str]] = None,
    python_versions: Optional[list[str]] = None,
) -> list[dict[str, str]]:
    package_type = "wheel"
    if os == "linux" or os == "linux-aarch64" or os == "linux-s390x":
        # NOTE: We only build manywheel packages for x86_64 and aarch64 and s390x linux
        package_type = "manywheel"

    if python_versions is None:
        python_versions = FULL_PYTHON_VERSIONS

    if arches is None:
        # Define default compute archivectures
        arches = ["cpu"]
        if os == "linux":
            arches += CUDA_ARCHES + ROCM_ARCHES + XPU_ARCHES
        elif os == "windows":
            arches += CUDA_ARCHES + XPU_ARCHES
            if "13.0" in arches:
                arches.remove("13.0")
        elif os == "linux-aarch64":
            # Separate new if as the CPU type is different and
            # uses different build/test scripts
            arches = CPU_AARCH64_ARCH + CUDA_AARCH64_ARCHES
        elif os == "linux-s390x":
            # Only want the one arch as the CPU type is different and
            # uses different build/test scripts
            arches = ["cpu-s390x"]

    ret: list[dict[str, str]] = []
    for python_version in python_versions:
        for arch_version in arches:
            gpu_arch_type = arch_type(arch_version)
            gpu_arch_version = (
                ""
                if arch_version == "cpu"
                or arch_version == "cpu-aarch64"
                or arch_version == "cpu-s390x"
                or arch_version == "xpu"
                else arch_version
            )

            # TODO: Enable python 3.13t on cpu-s390x
            if gpu_arch_type == "cpu-s390x" and python_version == "3.13t":
                continue
<<<<<<< HEAD
            # TODO: Enable python 3.14 on non linux OSes
            if os != "linux" and (
=======
            # TODO: Enable python 3.14 for rest
            if os not in ["linux", "linux-aarch64", "macos-arm64", "windows"] and (
>>>>>>> 332fa5b3
                python_version == "3.14" or python_version == "3.14t"
            ):
                continue

            # cuda linux wheels require PYTORCH_EXTRA_INSTALL_REQUIREMENTS to install

            if (
                arch_version in ["13.0", "12.9", "12.8", "12.6"]
                and os == "linux"
                or arch_version in CUDA_AARCH64_ARCHES
            ):
                desired_cuda = translate_desired_cuda(gpu_arch_type, gpu_arch_version)
                ret.append(
                    {
                        "python_version": python_version,
                        "gpu_arch_type": gpu_arch_type,
                        "gpu_arch_version": gpu_arch_version,
                        "desired_cuda": desired_cuda,
                        "container_image": WHEEL_CONTAINER_IMAGES[arch_version].split(
                            ":"
                        )[0],
                        "container_image_tag_prefix": WHEEL_CONTAINER_IMAGES[
                            arch_version
                        ].split(":")[1],
                        "package_type": package_type,
                        "pytorch_extra_install_requirements": (
                            PYTORCH_EXTRA_INSTALL_REQUIREMENTS[
                                f"{desired_cuda[2:4]}.{desired_cuda[4:]}"  # for cuda-aarch64: cu126 -> 12.6
                            ]
                            if os == "linux-aarch64"
                            else PYTORCH_EXTRA_INSTALL_REQUIREMENTS[arch_version]
                        ),
                        "build_name": (
                            f"{package_type}-py{python_version}-{gpu_arch_type}"
                            f"{'-' if 'aarch64' in gpu_arch_type else ''}{gpu_arch_version.replace('-aarch64', '')}".replace(
                                ".", "_"
                            )
                        ),  # include special case for aarch64 build, remove the -aarch64 postfix
                    }
                )
            else:
                ret.append(
                    {
                        "python_version": python_version,
                        "gpu_arch_type": gpu_arch_type,
                        "gpu_arch_version": gpu_arch_version,
                        "desired_cuda": translate_desired_cuda(
                            gpu_arch_type, gpu_arch_version
                        ),
                        "container_image": WHEEL_CONTAINER_IMAGES[arch_version].split(
                            ":"
                        )[0],
                        "container_image_tag_prefix": WHEEL_CONTAINER_IMAGES[
                            arch_version
                        ].split(":")[1],
                        "package_type": package_type,
                        "build_name": f"{package_type}-py{python_version}-{gpu_arch_type}{gpu_arch_version}".replace(
                            ".", "_"
                        ),
                        "pytorch_extra_install_requirements": (
                            PYTORCH_EXTRA_INSTALL_REQUIREMENTS["xpu"]
                            if gpu_arch_type == "xpu"
                            else ""
                        ),
                    }
                )

    return ret


validate_nccl_dep_consistency("13.0")
validate_nccl_dep_consistency("12.9")
validate_nccl_dep_consistency("12.8")
validate_nccl_dep_consistency("12.6")<|MERGE_RESOLUTION|>--- conflicted
+++ resolved
@@ -56,7 +56,7 @@
         "nvidia-cusparse-cu12==12.5.4.2; platform_system == 'Linux' and platform_machine == 'x86_64' | "
         "nvidia-cusparselt-cu12==0.7.1; platform_system == 'Linux' and platform_machine == 'x86_64' | "
         "nvidia-nccl-cu12==2.27.5; platform_system == 'Linux' and platform_machine == 'x86_64' | "
-        "nvidia-nvshmem-cu12==3.3.9; platform_system == 'Linux' and platform_machine == 'x86_64' | "
+        "nvidia-nvshmem-cu12==3.3.20; platform_system == 'Linux' and platform_machine == 'x86_64' | "
         "nvidia-nvtx-cu12==12.6.77; platform_system == 'Linux' and platform_machine == 'x86_64' | "
         "nvidia-nvjitlink-cu12==12.6.85; platform_system == 'Linux' and platform_machine == 'x86_64' | "
         "nvidia-cufile-cu12==1.11.1.6; platform_system == 'Linux' and platform_machine == 'x86_64'"
@@ -73,7 +73,7 @@
         "nvidia-cusparse-cu12==12.5.8.93; platform_system == 'Linux' and platform_machine == 'x86_64' | "
         "nvidia-cusparselt-cu12==0.7.1; platform_system == 'Linux' and platform_machine == 'x86_64' | "
         "nvidia-nccl-cu12==2.27.5; platform_system == 'Linux' and platform_machine == 'x86_64' | "
-        "nvidia-nvshmem-cu12==3.3.9; platform_system == 'Linux' and platform_machine == 'x86_64' | "
+        "nvidia-nvshmem-cu12==3.3.20; platform_system == 'Linux' and platform_machine == 'x86_64' | "
         "nvidia-nvtx-cu12==12.8.90; platform_system == 'Linux' and platform_machine == 'x86_64' | "
         "nvidia-nvjitlink-cu12==12.8.93; platform_system == 'Linux' and platform_machine == 'x86_64' | "
         "nvidia-cufile-cu12==1.13.1.3; platform_system == 'Linux' and platform_machine == 'x86_64'"
@@ -90,7 +90,7 @@
         "nvidia-cusparse-cu12==12.5.10.65; platform_system == 'Linux' and platform_machine == 'x86_64' | "
         "nvidia-cusparselt-cu12==0.7.1; platform_system == 'Linux' and platform_machine == 'x86_64' | "
         "nvidia-nccl-cu12==2.27.5; platform_system == 'Linux' and platform_machine == 'x86_64' | "
-        "nvidia-nvshmem-cu12==3.3.9; platform_system == 'Linux' and platform_machine == 'x86_64' | "
+        "nvidia-nvshmem-cu12==3.3.20; platform_system == 'Linux' and platform_machine == 'x86_64' | "
         "nvidia-nvtx-cu12==12.9.79; platform_system == 'Linux' and platform_machine == 'x86_64' | "
         "nvidia-nvjitlink-cu12==12.9.86; platform_system == 'Linux' and platform_machine == 'x86_64' | "
         "nvidia-cufile-cu12==1.14.1.1; platform_system == 'Linux' and platform_machine == 'x86_64'"
@@ -337,13 +337,8 @@
             # TODO: Enable python 3.13t on cpu-s390x
             if gpu_arch_type == "cpu-s390x" and python_version == "3.13t":
                 continue
-<<<<<<< HEAD
-            # TODO: Enable python 3.14 on non linux OSes
-            if os != "linux" and (
-=======
             # TODO: Enable python 3.14 for rest
             if os not in ["linux", "linux-aarch64", "macos-arm64", "windows"] and (
->>>>>>> 332fa5b3
                 python_version == "3.14" or python_version == "3.14t"
             ):
                 continue
