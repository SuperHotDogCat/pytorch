[submodule "third_party/pybind11"]
    ignore = dirty
    path = third_party/pybind11
    url = https://github.com/pybind/pybind11.git
[submodule "third_party/eigen"]
    ignore = dirty
    path = third_party/eigen
    url = https://gitlab.com/libeigen/eigen.git
[submodule "third_party/googletest"]
    ignore = dirty
    path = third_party/googletest
    url = https://github.com/google/googletest.git
[submodule "third_party/benchmark"]
    ignore = dirty
    path = third_party/benchmark
    url = https://github.com/google/benchmark.git
[submodule "third_party/protobuf"]
    ignore = dirty
    path = third_party/protobuf
    url = https://github.com/protocolbuffers/protobuf.git
[submodule "third_party/NNPACK"]
    ignore = dirty
    path = third_party/NNPACK
    url = https://github.com/Maratyszcza/NNPACK.git
[submodule "third_party/gloo"]
    ignore = dirty
    path = third_party/gloo
    url = https://github.com/facebookincubator/gloo
[submodule "third_party/NNPACK_deps/pthreadpool"]
    ignore = dirty
    path = third_party/pthreadpool
    url = https://github.com/Maratyszcza/pthreadpool.git
[submodule "third_party/NNPACK_deps/FXdiv"]
    ignore = dirty
    path = third_party/FXdiv
    url = https://github.com/Maratyszcza/FXdiv.git
[submodule "third_party/NNPACK_deps/FP16"]
    ignore = dirty
    path = third_party/FP16
    url = https://github.com/Maratyszcza/FP16.git
[submodule "third_party/NNPACK_deps/psimd"]
    ignore = dirty
    path = third_party/psimd
    url = https://github.com/Maratyszcza/psimd.git
[submodule "third_party/cpuinfo"]
    ignore = dirty
    path = third_party/cpuinfo
    url = https://github.com/pytorch/cpuinfo.git
[submodule "third_party/python-peachpy"]
    ignore = dirty
    path = third_party/python-peachpy
    url = https://github.com/malfet/PeachPy.git
[submodule "third_party/onnx"]
    ignore = dirty
    path = third_party/onnx
    url = https://github.com/onnx/onnx.git
[submodule "third_party/sleef"]
    ignore = dirty
    path = third_party/sleef
    url = https://github.com/shibatch/sleef
[submodule "third_party/ideep"]
    ignore = dirty
    path = third_party/ideep
<<<<<<< HEAD
    url = https://github.com/jiayisunx/ideep
[submodule "third_party/nccl/nccl"]
    ignore = dirty
    path = third_party/nccl/nccl
    url = https://github.com/NVIDIA/nccl
=======
    url = https://github.com/intel/ideep
>>>>>>> a000c7e6
[submodule "third_party/gemmlowp/gemmlowp"]
    ignore = dirty
    path = third_party/gemmlowp/gemmlowp
    url = https://github.com/google/gemmlowp.git
[submodule "third_party/fbgemm"]
    ignore = dirty
    path = third_party/fbgemm
    url = https://github.com/pytorch/fbgemm
[submodule "android/libs/fbjni"]
    ignore = dirty
    path = android/libs/fbjni
    url = https://github.com/facebookincubator/fbjni.git
[submodule "third_party/XNNPACK"]
    ignore = dirty
    path = third_party/XNNPACK
    url = https://github.com/google/XNNPACK.git
[submodule "third_party/fmt"]
    ignore = dirty
    path = third_party/fmt
    url = https://github.com/fmtlib/fmt.git
[submodule "third_party/tensorpipe"]
    ignore = dirty
    path = third_party/tensorpipe
    url = https://github.com/pytorch/tensorpipe.git
[submodule "third_party/cudnn_frontend"]
	path = third_party/cudnn_frontend
	url = https://github.com/NVIDIA/cudnn-frontend.git
[submodule "third_party/kineto"]
    path = third_party/kineto
    url = https://github.com/pytorch/kineto
[submodule "third_party/pocketfft"]
	path = third_party/pocketfft
	url = https://github.com/mreineck/pocketfft
[submodule "third_party/ittapi"]
	path = third_party/ittapi
	url = https://github.com/intel/ittapi.git
[submodule "third_party/flatbuffers"]
	path = third_party/flatbuffers
	url = https://github.com/google/flatbuffers.git
[submodule "third_party/nlohmann"]
	path = third_party/nlohmann
	url = https://github.com/nlohmann/json.git
[submodule "third_party/VulkanMemoryAllocator"]
	path = third_party/VulkanMemoryAllocator
	url = https://github.com/GPUOpen-LibrariesAndSDKs/VulkanMemoryAllocator.git
[submodule "third_party/cutlass"]
	path = third_party/cutlass
	url = https://github.com/NVIDIA/cutlass.git
[submodule "third_party/mimalloc"]
	path = third_party/mimalloc
	url = https://github.com/microsoft/mimalloc.git
[submodule "third_party/opentelemetry-cpp"]
	path = third_party/opentelemetry-cpp
	url = https://github.com/open-telemetry/opentelemetry-cpp.git
[submodule "third_party/cpp-httplib"]
	path = third_party/cpp-httplib
	url = https://github.com/yhirose/cpp-httplib.git
	branch = v0.15.3
[submodule "third_party/NVTX"]
	path = third_party/NVTX
	url = https://github.com/NVIDIA/NVTX.git
[submodule "third_party/composable_kernel"]
	path = third_party/composable_kernel
	url = https://github.com/ROCm/composable_kernel.git
	branch = develop
[submodule "third_party/kleidiai"]
	path = third_party/kleidiai
	url = https://github.com/ARM-software/kleidiai.git
[submodule "third_party/flash-attention"]
	path = third_party/flash-attention
	url = https://github.com/Dao-AILab/flash-attention.git<|MERGE_RESOLUTION|>--- conflicted
+++ resolved
@@ -61,15 +61,7 @@
 [submodule "third_party/ideep"]
     ignore = dirty
     path = third_party/ideep
-<<<<<<< HEAD
     url = https://github.com/jiayisunx/ideep
-[submodule "third_party/nccl/nccl"]
-    ignore = dirty
-    path = third_party/nccl/nccl
-    url = https://github.com/NVIDIA/nccl
-=======
-    url = https://github.com/intel/ideep
->>>>>>> a000c7e6
 [submodule "third_party/gemmlowp/gemmlowp"]
     ignore = dirty
     path = third_party/gemmlowp/gemmlowp
