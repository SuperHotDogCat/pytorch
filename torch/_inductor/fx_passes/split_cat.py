--- conflicted
+++ resolved
@@ -63,6 +63,7 @@
     "split_stack_to_cats_pass",
     "unbind_stack_to_slices_pass",
     "move_reshape_out_of_split_stack_pass",
+    "einsum_to_pointwise_pass",
 ]
 
 post_grad_pass_names = [
@@ -250,7 +251,7 @@
         return
     # remove the dummy split whose split sections size is one
     # theoretically nodes with no users should be removed, but we have seen the corner case
-    # thus we add its uers check to walk around the StopIteration error.
+    # thus we add its users check to walk around the StopIteration error.
     if len(split_sections) == 1 and len(split_node.users.keys()) > 0:
         # find the grand children of the split_node
         next_users = find_next_users(split_node)
@@ -305,7 +306,7 @@
 
 
 @register_graph_pattern(
-    CallFunctionVarArgs(torch.cat, users=MULTIPLE),
+    CallFunctionVarArgs([torch.cat, torch.concat], users=MULTIPLE),
     pass_dict=construct_pattern_matcher_pass("normalization_pass"),
 )
 def normalize_cat_default(match: Match, *args, **kwargs):
@@ -350,6 +351,7 @@
         cat_node.args == new_args
         and cat_node.kwargs == new_kwargs
         and cat_node.op == "call_function"
+        and cat_node.target == torch.cat
     ):
         return
 
@@ -1528,7 +1530,7 @@
             # find the index of getitems to be cated/stacked
             # type: ignore[union-attr]
             indices = [arg.args[1] for arg in cat_user.args[0]]  # type: ignore[union-attr]
-            # the gettitems to be merged must be consecutive, otherwise
+            # the getitems to be merged must be consecutive, otherwise
             # returned sliced tensor could be wrong
             if not is_sorted_and_consecutive(indices):  # type: ignore[arg-type]
                 continue
@@ -1630,7 +1632,7 @@
             for getitem in cat_user.args[0]:  # type: ignore[union-attr]
                 indices.append(getitem.args[1])  # type: ignore[union-attr]
                 idx_to_getitem[getitem.args[1]] = getitem  # type: ignore[union-attr]
-            # the gettitems to be merged must be consecutive, otherwise
+            # the getitems to be merged must be consecutive, otherwise
             # returned sliced tensor could be wrong
             if not is_sorted_and_consecutive(indices):  # type: ignore[arg-type]
                 continue
@@ -1703,6 +1705,12 @@
         return
     if split_dim < 0:  # Normalize split dim
         split_dim += split_input.meta["val"].dim()
+    # we also need to check the input of the split_node
+    # primals =torch.randn(4096, 300)
+    # split = torch.ops.aten.split.Tensor(primals, 320, 1) -> truncate to 300 automatically
+    # split_2 = torch.ops.aten.split_with_sizes.default(primals, [320], dim = 1) -> runtime error
+    split_input_size = split_input.meta["val"].shape[split_dim]
+    split_size = min(split_size, split_input_size)
     split_section_list = [split_size] * (len(split_node.meta["val"]))
     new_args = (split_input, split_section_list)
     new_kwargs = {"dim": split_dim}
@@ -1786,7 +1794,11 @@
     for cat_node in list(getitem_nodes[0].users.keys()):
         cat_dim = get_arg_value(cat_node, 1, "dim")
         cat_inputs = get_arg_value(cat_node, 0, "tensors")
-        if len(cat_inputs) < threshold_to_cat:
+        try:
+            cat_input_len = len(cat_inputs)
+        except TypeError:
+            continue
+        if cat_input_len < threshold_to_cat:
             continue
         # check split node and cat node has same dim, and all getitem nodes have same parent node
         parent_to_indices = defaultdict(list)  # type: ignore[var-annotated]
@@ -2072,7 +2084,7 @@
     threshold_to_cat: int = 2,
 ):
     split_input, split_size, split_dim = _get_split_args_default(parents_seen[-1])
-    # case 1: the number of getitems is the same as the split size, elimiate the split
+    # case 1: the number of getitems is the same as the split size, eliminate the split
     if len(split_size) == len(getitem_indices) and is_sorted_and_consecutive(
         getitem_indices
     ):
@@ -2167,7 +2179,7 @@
     unbind_input = get_arg_value(parents_seen[-1], 0, "input")  # split or unbind input
     unbind_dim = get_arg_value(parents_seen[-1], 1, "dim")  # split or unbind dim
     cat_dim = get_arg_value(node, 1, "dim")  # cat or stack dim
-    # case 1: the number of getitems is the same as the split size, elimiate the split
+    # case 1: the number of getitems is the same as the split size, eliminate the split
     size = list(unbind_input.meta["example_value"].shape)[unbind_dim]
     if size == len(getitem_indices):
         cat_shape = torch.cat(
@@ -2960,9 +2972,6 @@
             cat_node.replace_all_uses_with(view_node)
             view_node.meta.update(cat_node.meta)
             graph.erase_node(cat_node)
-<<<<<<< HEAD
-        counters["inductor"]["move_view_after_cat_aten_pass"] += 1
-=======
         counters[backend]["move_view_after_cat_aten_pass"] += 1
 
 
@@ -3025,5 +3034,4 @@
     input, weights = get_arg_value(einsum_node, 1), get_arg_value(einsum_node, 2)
     if should_replace_einsum(einsum_node):
         match.replace_by_example(repl, [input, weights])
-        counters[backend]["einsum_to_pointwise_pass"] += 1
->>>>>>> eaa5d9d3
+        counters[backend]["einsum_to_pointwise_pass"] += 1