--- conflicted
+++ resolved
@@ -1517,18 +1517,6 @@
         start_cpp_str = self.val_to_arg_str_for_prim_type(node.start, int)
         end_cpp_str = self.val_to_arg_str_for_prim_type(node.end, int)
         size_cpp_str = self.val_to_arg_str_for_prim_type(node.size, int)
-<<<<<<< HEAD
-        sym = node.unbacked_size_symbol
-
-        def codegen_clamp(index_str, start=True):
-            suf = "start" if start else "end"
-            index_ = f"{sym}_{suf}_index"
-            self.writeline(
-                f"auto {index_} = {index_str} < 0 ? {index_str} + {size_cpp_str} : {index_str};"
-            )
-            self.writeline(
-                f"auto {sym}_{suf}_clamped = {index_} < 0 ? 0 : ({index_} > {size_cpp_str} ? {size_cpp_str} : {index_});"
-=======
         step_cpp_str = self.val_to_arg_str_for_prim_type(node.step, int)
         sym = node.unbacked_size_symbol
 
@@ -1540,22 +1528,16 @@
             )
             self.writeline(
                 f"int64_t {sym}_{suf}_cl = {index_} < 0 ? 0 : ({index_} > {size_cpp_str} ? {size_cpp_str} : {index_});"
->>>>>>> fa9e353e
             )
 
         codegen_clamp(start_cpp_str, start=True)
         codegen_clamp(end_cpp_str, start=False)
-<<<<<<< HEAD
-        self.writeline(f"auto {sym}_raw = {sym}_end_clamped - {sym}_start_clamped;")
-        self.writeline(f"auto {sym} = {sym}_raw < 0 ? 0 : {sym}_raw;")
-=======
         if node.step == 1:
             step_str = f"{sym}_en_cl - {sym}_st_cl"
         else:
             step_str = f"({sym}_en_cl - {sym}_st_cl + {step_cpp_str} + 1) / {step_cpp_str}"
         self.writeline(f"int64_t {sym}_with_step = {step_str};")
         self.writeline(f"int64_t {sym} = {sym}_with_step < 0 ? 0 : {sym}_with_step;")
->>>>>>> fa9e353e
         self.unbacked_symbol_decls.add(str(sym))
 
     def make_buffer_free(self, buffer):
