import dataclasses
import functools
import logging
import operator
import textwrap
from collections import Counter
from collections.abc import Sequence
from typing import Any, Callable, Optional, Union

import sympy

import torch
from torch._export.passes._node_metadata_hook import (
    _node_metadata_hook,
    _set_node_metadata_hook,
)
from torch._export.utils import _detect_fake_mode_from_gm
from torch._higher_order_ops.triton_kernel_wrap import (
    TraceableTritonKernelWrapper,
    tracing_triton_hopifier_singleton,
    triton_kernel_wrapper_mutation,
)
from torch._inductor.codecache import LambdaFuture, PyCodeCache
from torch._inductor.runtime.triton_heuristics import CachingAutotuner
from torch._inductor.select_algorithm import extern_kernels  # noqa: F401
from torch._inductor.utils import convert_shape_to_symint, sympy_product
from torch._inductor.virtualized import V
from torch._library.triton import wrap_triton
from torch.fx import GraphModule
from torch.utils import _pytree as pytree
from torch.utils._sympy.functions import FloorDiv
from torch.utils._sympy.interp import _run_sympy_handler, sympy_interp
from torch.utils._sympy.reference import OptimizedPythonReferenceAnalysis

from .. import config, ir
from ..runtime.triton_compat import Config
from ..utils import LineContext
from .common import (
    CodegenSymbol,
    FileBackedGraphModule,
    WorkspaceArg,
    WorkspaceZeroMode,
)
from .wrapper import (
    AllocateLine,
    BufferLike,
    CommBufferAllocateLine,
    CommBufferFreeLine,
    CommentLine,
    EnterDeviceContextManagerLine,
    EnterSubgraphLine,
    ExitDeviceContextManagerLine,
    ExitSubgraphLine,
    ExternKernelAllocLine,
    ExternKernelOutLine,
    FreeIfNotReusedLine,
    FreeLine,
    IndexPutFallbackLine,
    KernelCallLine,
    KernelDefinitionLine,
    Line,
    MultiOutputLine,
    NullLine,
    PythonWrapperCodegen,
    ReinterpretLine,
    ReuseLine,
    ScatterFallbackLine,
    SymbolicCallArg,
    SymbolicCallArgLine,
    WrapperLine,
)


aten = torch.ops.aten
log = logging.getLogger(__name__)


@dataclasses.dataclass
class SymbolBuffer(CodegenSymbol):
    """
    Represents a sympy.Symbol graph input.
    """

    symbol: sympy.Symbol

    def get_name(self) -> str:
        return str(self.symbol)

    def get_example(self) -> Union[torch.Tensor, sympy.Symbol]:
        return self.symbol


CodegenBuffer = Union[BufferLike, SymbolBuffer]


@dataclasses.dataclass
class TritonKernel:
    """
    Stores metadata about Triton kernels for use in FX.
    """

    tuner: CachingAutotuner
    wrapped: TraceableTritonKernelWrapper


def replace_floor_div(expr: sympy.Expr) -> sympy.Expr:
    """
    Replace sympy.floor with FloorDiv.
    """
    expr = sympy.together(expr)

    # Find division operations in the sympy.floor expression
    # Div is either represented as Mul with:
    # Rational denominator or Pow with negative exponent
    if not isinstance(expr, sympy.core.mul.Mul):
        return sympy.floor(expr)

    if isinstance(expr.args[0], sympy.Rational):
        frac = expr.args[0]
        numerator = sympy_product(expr.args[1:]) * frac.numerator
        denominator = frac.denominator

        return FloorDiv(numerator, denominator)
    elif isinstance(expr.args[0], sympy.Pow):
        base = expr.args[0].base
        exp = expr.args[0].exp
        numerator = sympy_product(expr.args[1:])
        if exp < 0:
            denominator = base ** (-exp)
        else:
            numerator = numerator * (base**exp)
            denominator = 1
        return FloorDiv(numerator, denominator)
    else:
        return sympy.floor(expr)


class WrapperFxCodegen(PythonWrapperCodegen):
    """
    Backend to generate wrapper code as an FX IR graph.
    """

    supports_caching = False

    def _generate(self, is_inference: bool) -> tuple[FileBackedGraphModule, None]:
        self.run_wrapper_ir_passes(is_inference)

        prologue = "\n".join(
            [
                self.imports.getvalue(),
                self.header.getvalue(),
            ]
        )
        gm = FxConverter(lines=self.lines, prologue=prologue).generate()
        compiled_fn = self.compile_graph(gm)

        return FileBackedGraphModule(gm, compiled_fn), None

    def compile_graph(self, gm: GraphModule) -> Callable[..., Any]:
        """
        Converts the graph module into a runnable function. The default implementation
        is simply an interpreter calling kernels in eager mode. Derived backends can
        override this to do further compilation.
        """
        return gm.forward

    @classmethod
    def create(
        cls,
        is_subgraph: bool,
        subgraph_name: Optional[str],
        parent_wrapper: Optional[PythonWrapperCodegen],
        partition_signatures: Optional[ir.GraphPartitionSignature] = None,
    ) -> "WrapperFxCodegen":
        if is_subgraph:
            raise NotImplementedError(
                "Subgraphs are not yet supported by FX conversion"
            )

        # For derived backends, this could be a subclass.
        return cls()


@dataclasses.dataclass
class FxConverter:
    """
    Generates FX IR from Wrapper IR. As each instance is only meant to be used once, the
    input and output code are stored as attributes.
    """

    lines: list[Line]
    prologue: str = ""

    def __post_init__(self) -> None:
        graph = torch.fx.Graph()
        self.gm = GraphModule({}, graph)  # Wrapper FX IR.
        self.buffer_to_node: dict[
            Optional[str], torch.fx.Node
        ] = {}  # Symbol table for codegen.
        self.kernels: dict[str, TritonKernel] = {}  # Table to store Triton kernels.
        self._unique_symbol_ids: Counter[str] = Counter()
        self.tracer = torch.fx.proxy.GraphAppendingTracer(graph)
        self.expr_to_proxy: dict[sympy.Expr, torch.fx.Proxy] = {}

    def _import_kernel(self, code: str, kernel_name: str) -> CachingAutotuner:
        """
        Imports a kernel from source, possibly autotuning block parameters.
        """
        module_code = "\n".join([self.prologue, code])
        mod = PyCodeCache.load(module_code)
        kernel = getattr(mod, kernel_name)

        if isinstance(kernel, LambdaFuture):
            kernel = kernel.result()

        if not isinstance(kernel, CachingAutotuner):
            raise NotImplementedError(
                textwrap.dedent(f"""
                Unsupported type for kernel {kernel_name}: {type(kernel)}.
                FX conversion only supports Triton kernels.
            """)
            )

        return kernel

    def _fake_tensor(
        self,
        size: tuple[Any, ...],
        stride: tuple[Any, ...],
        dtype: Optional[torch.dtype] = None,
        device: Optional[torch.device] = None,
    ) -> torch.Tensor:
        with V.fake_mode:
            return torch.empty_strided(
                convert_shape_to_symint(size),
                convert_shape_to_symint(stride),
                dtype=dtype,
                device=device,
            )

    def _create_as_strided(
        self,
        input_node: torch.fx.Node,
        size: tuple[Any, ...],
        stride: tuple[Any, ...],
        offset: Union[int, sympy.Expr],
    ) -> torch.fx.Node:
        return self.gm.graph.call_function(
            torch.as_strided,
            args=(
                input_node,
                self._generate_sym_nodes(size),
                self._generate_sym_nodes(stride),
                self._generate_sym_node(offset),
            ),
        )

    def _record_allocation(self, buffer: CodegenBuffer, node: torch.fx.Node) -> None:
        """
        Updates the symbol table to record that an Inductor buffer maps to the result of
        an FX node.
        """
        assert node not in self.buffer_to_node
        self.buffer_to_node[buffer.get_name()] = node

    def _free(self, buffer: Union[CodegenBuffer, ir.TorchBindObject]) -> None:
        """
        Removes the buffer from the symbol table.
        """
        name = buffer.get_name()
        del self.buffer_to_node[name]

    def _lookup_args(self, args: tuple[Any, ...]) -> tuple[Any, ...]:
        """
        Maps call args back to FX nodes.
        """
        return tuple(
            self.buffer_to_node[arg]
            if isinstance(arg, str)
            else arg.inner_expr
            if isinstance(arg, SymbolicCallArg)
            else arg
            for arg in args
        )

    def _get_buffer(self, node: ir.IRNode) -> CodegenBuffer:
        """
        Extract buffer data from an IR node.
        """
        if isinstance(node, (ir.Buffer, WorkspaceArg)):
            return node
        elif isinstance(node, (ir.BaseView, ir.MutableBox)):
            return self._get_buffer(node.data)
        elif isinstance(node, sympy.Symbol):
            return SymbolBuffer(node)
        else:
            raise NotImplementedError(f"Unable to extract buffer from node: {node}")

    def _generate_graph_inputs(self) -> None:
        """
        Converts graph inputs to FX placeholders.
        """

        for node in V.graph.module.graph.find_nodes(op="placeholder"):  # type: ignore[operator, union-attr]
            name = node.name
            if name in V.graph.graph_inputs:
                ir_node = V.graph.graph_inputs[name]

                # Introduce a new symbol for constant inputs.
                buffer = (
                    SymbolBuffer(sympy.Symbol(name, is_integer=True))
                    if isinstance(ir_node, (int, float, sympy.Integer, sympy.Float))
                    else self._get_buffer(ir_node)
                )
                placeholder_node = self.gm.graph.placeholder(buffer.get_name())
                placeholder_node.meta["val"] = buffer.get_example()
                self._record_allocation(buffer, placeholder_node)

            elif V.aot_compilation:
                # Create dummy input nodes to match the input signature
                self.gm.graph.placeholder(name)

    def _generate_graph_input_shapes(self) -> None:
        """
        Generate nodes creating symints that are part of graph input
        shape/strides.
        """

        def _codegen_symbol(
            sym_or_exp: Union[sympy.Symbol, sympy.Expr],
            base_node: torch.fx.Node,
            target: torch._ops.OpOverload,
            dim: int,
        ) -> None:
            if isinstance(sym_or_exp, sympy.Symbol):
                if sym_or_exp in self.expr_to_proxy:
                    return

                size_node = self.gm.graph.call_function(target, (base_node, dim))
                size_proxy = torch.fx.Proxy(size_node, tracer=self.tracer)

                self.expr_to_proxy[sym_or_exp] = size_proxy

            elif isinstance(sym_or_exp, sympy.Integer):
                return

            elif isinstance(sym_or_exp, sympy.Expr):
                self._sympy_interp(sym_or_exp)

        for node in V.graph.module.graph.find_nodes(op="placeholder"):  # type: ignore[operator, union-attr]
            name = node.name
            if name in V.graph.graph_inputs:
                ir_node = V.graph.graph_inputs[name]
                if isinstance(ir_node, ir.TensorBox):
                    buffer = self._get_buffer(ir_node)
                    placeholder_node = self.buffer_to_node[buffer.get_name()]

                    for dim, size in enumerate(ir_node.get_size()):
                        _codegen_symbol(
                            size, placeholder_node, torch.ops.aten.sym_size.int, dim
                        )
                    for dim, stride in enumerate(ir_node.get_stride()):
                        _codegen_symbol(
                            stride, placeholder_node, torch.ops.aten.sym_stride.int, dim
                        )

    def _generate_graph_constants(self) -> None:
        for name, value in V.graph.constants.items():
            node = self.gm.graph.get_attr(name)
            node.meta["val"] = value
            setattr(self.gm, name, value)
            self.buffer_to_node[name] = node

    def _generate_buffer(self, node: ir.IRNode) -> Optional[torch.fx.Node]:
        """
        Generates FX IR for transformations on a buffer, such as ReinterpretView.
        Does nothing if no such transformations are present.
        """

        def generate_to_buffer(node: ir.IRNode) -> Optional[BufferLike]:
            if isinstance(node, (ir.Buffer, WorkspaceArg)):
                return node
            elif isinstance(node, ir.NoneAsConstantBuffer):
                return None
            elif isinstance(node, ir.MutableBox):
                return generate_to_buffer(node.data)
            elif isinstance(node, ir.ReinterpretView):
                # We need to introduce a new symbol if the output is a ReinterpretView.
                # Use a WorkspaceArg for this.
                buffer = self._get_buffer(node.data)
                assert isinstance(buffer, (ir.Buffer, WorkspaceArg))
                unique_name = self.gm.graph._graph_namespace.create_name(
                    f"{buffer.get_name()}_view", None
                )
                device = buffer.get_device()
                assert device
                reused_as = WorkspaceArg(
                    count=buffer.get_size(),
                    zero_mode=WorkspaceZeroMode.UNINITIALIZED,
                    device=device,
                    outer_name=unique_name,
                    dtype=buffer.get_dtype(),
                )

                # Generate FX IR for the view.
                self._generate_reinterpret_helper(buffer, reused_as, node.layout)

                return reused_as
            else:
                raise NotImplementedError(f"Unrecognized buffer/view node: {node}")

        buffer = generate_to_buffer(node)
        return self.buffer_to_node[buffer.get_name()] if buffer is not None else None

    def _generate_output(self) -> None:
        """
        Generate FX IR for graph outputs.
        """
        output_nodes = [
            self._generate_buffer(node)
            for idx, node in enumerate(V.graph.graph_outputs)
        ]

        # Single return elements don't use a tuple.
        output_value = output_nodes[0] if len(output_nodes) == 1 else output_nodes

        self.gm.graph.output(output_value)

    def generate(self) -> torch.fx.GraphModule:
        """
        Main entrypoint for FX codegen.
        """
        self._generate_graph_inputs()
        self._generate_graph_constants()

        fake_mode = _detect_fake_mode_from_gm(self.gm)

        with _set_node_metadata_hook(
            self.gm,
            functools.partial(_node_metadata_hook, fake_mode=fake_mode),
        ):
            self._generate_graph_input_shapes()

            # Generate FX IR from Wrapper IR lines.
            for line in self.lines:
                if isinstance(line, WrapperLine):
                    line.codegen_fx(self)(line)
                elif isinstance(line, LineContext):
                    # Ignore line context in FX IR.
                    pass
                else:
                    raise NotImplementedError(
                        textwrap.dedent(
                            f"""
                        Found line of unrecognized type '{type(line)}':
                            '{line}'

                        FX conversion only supports Wrapper IR lines.
                        """
                        )
                    )

        self._generate_output()
        self.gm.recompile()
        return self.gm

    def _sympy_interp(self, expr: sympy.Expr) -> torch.fx.Proxy:
        # hash cons
        if expr in self.expr_to_proxy:
            return self.expr_to_proxy[expr]
        # base cases, don't cache
        if isinstance(
            expr,
            (
                sympy.Integer,
                sympy.Number,
                sympy.Symbol,
                sympy.logic.boolalg.BooleanAtom,
            ),
        ):
            return sympy_interp(
                OptimizedPythonReferenceAnalysis, self.expr_to_proxy, expr
            )

        # hash cons on arguments, run expr handler
        self.expr_to_proxy[expr] = _run_sympy_handler(
            OptimizedPythonReferenceAnalysis,
            [self._sympy_interp(arg) for arg in expr.args],
            expr,
        )
        return self.expr_to_proxy[expr]

    def _generate_sym_node(
        self, s: Union[int, sympy.Expr]
    ) -> Union[int, torch.fx.Node]:
        if isinstance(s, (int, sympy.Integer)):
            return int(s)
        elif isinstance(s, sympy.Symbol):
            assert s in self.expr_to_proxy, (
                f"Could not find a node corresponding to the symbol {s}"
            )
            return self.expr_to_proxy[s].node
        elif isinstance(s, sympy.Expr):
            return self._sympy_interp(s).node

        elif isinstance(s, torch.fx.Node):
            return s

        else:
            raise ValueError(f"{s} of type {type(s)} is not a valid input")

    def _generate_sym_nodes(
        self, shape: Sequence[sympy.Expr]
    ) -> list[Union[int, torch.fx.Node]]:
        return [self._generate_sym_node(s) for s in shape]

    def _generate_allocate(self, line: WrapperLine) -> None:
        assert isinstance(line, AllocateLine)
        buffer = line.node
        name = buffer.get_name()
        assert name not in V.graph.removed_buffers

        device = buffer.get_device()
        dtype = buffer.get_dtype()
        shape = self._generate_sym_nodes(buffer.get_size())
        stride = self._generate_sym_nodes(buffer.get_stride())

        node = self.gm.graph.call_function(
            torch.empty_strided,
            args=(shape, stride),
            kwargs={"dtype": dtype, "device": device},
        )
        assert name
        node.name = name
        self._record_allocation(buffer, node)

    def _generate_comment(self, line: WrapperLine) -> None:
        assert isinstance(line, CommentLine)
        # We ignore comments in FX IR.

    def _generate_enter_device_context_manager(self, line: WrapperLine) -> None:
        assert isinstance(line, EnterDeviceContextManagerLine)
        # We ignore the device context in FX IR.

    def _generate_exit_device_context_manager(self, line: WrapperLine) -> None:
        assert isinstance(line, ExitDeviceContextManagerLine)
        # We ignore the device context in FX IR.

    def _generate_enter_subgraph(self, line: WrapperLine) -> None:
        assert isinstance(line, EnterSubgraphLine)
        raise NotImplementedError("Subgraphs are not yet supported by FX conversion")

    def _generate_exit_subgraph(self, line: WrapperLine) -> None:
        assert isinstance(line, ExitSubgraphLine)
        raise NotImplementedError("Subgraphs are not yet supported by FX conversion")

    def _generate_free(self, line: WrapperLine) -> None:
        assert isinstance(line, FreeLine)

        buf = line.node

        # No need to free placeholders.
        if self.buffer_to_node[buf.get_name()].op == "placeholder":
            return

        self._free(buf)

    def _generate_free_if_not_reused(self, line: WrapperLine) -> None:
        assert isinstance(line, FreeIfNotReusedLine)
        buf = line.node
        assert buf.get_name() not in V.graph.removed_buffers
        if not line.is_reused:
            self._free(buf)

    def _generate_line_context(self, line: WrapperLine) -> None:
        assert isinstance(line, LineContext)
        # We ignore line context in FX IR.

    def _generate_reinterpret(self, line: WrapperLine) -> None:
        assert isinstance(line, ReinterpretLine)
        self._generate_reinterpret_helper(line.node, line.reused_as, line.layout)

    def _generate_reinterpret_helper(
        self, input_buffer: BufferLike, result_buffer: BufferLike, layout: ir.Layout
    ) -> None:
        input_node = self.buffer_to_node[input_buffer.get_name()]

        # Look up output metadata.
        name = result_buffer.get_name()
        assert name
        size = tuple(layout.size)
        stride = tuple(layout.stride)
        if isinstance(layout, ir.NonOwningLayout):
            # Look up the view's layout.
            view = layout.view
            assert isinstance(view, ir.ReinterpretView), (
                f"unexpected type: {type(view)}"
            )
            layout = view.layout
        offset = input_buffer.get_offset() + layout.offset

        # Map ReinterpretView to as_strided.
        result_node = self._create_as_strided(input_node, size, stride, offset)
        result_node.name = name
        self._record_allocation(result_buffer, result_node)

    def _generate_reuse(self, line: WrapperLine) -> None:
        assert isinstance(line, ReuseLine)
        old = line.node
        new = line.reused_as
        assert not any(buf.get_name() in V.graph.removed_buffers for buf in (old, new))
        assert old.get_dtype() == new.get_dtype()

        old_node = self.buffer_to_node[old.get_name()]
        result_node = old_node

        # Change shape and stride.
        size = tuple(new.get_size())
        stride = tuple(new.get_stride())
        offset = new.get_offset()
        if (
            tuple(old.get_size()) != size
            or tuple(old.get_stride()) != stride
            or old.get_offset() != offset
        ):
            result_node = self._create_as_strided(old_node, size, stride, offset)

        self._record_allocation(new, result_node)

        # Free the old buffer, if we allocated a new tensor.
        if (
            old.get_name() not in V.graph.get_output_names()
            and line.delete_old
            and result_node is not old_node
        ):
            self._free(old)

    def _generate_multi_output(self, line: WrapperLine) -> None:
        assert isinstance(line, MultiOutputLine)

        arg_node = self.buffer_to_node[line.arg_name]

        # For non-tuple / non-list outputs, map the
        # output to the same node as the input.
        if len(line.indices) == 0:
            self.buffer_to_node[line.result_name] = arg_node
            return

        # Extract the index for tuple access.
        inds = line.indices[0][1:]
        assert len(inds) == 1, f"Cannot convert {inds} to an index."
        idx = inds[0]

        node = self.gm.graph.call_function(operator.getitem, args=(arg_node, idx))
        node.name = line.result_name
        self.buffer_to_node[line.result_name] = node

<<<<<<< HEAD
    def _generate_fallback_call(
        self,
        ir_node: ir.ExternKernel,
        args: Optional[tuple[Any, ...]] = None,
        kwargs: Optional[dict[str, Any]] = None,
    ) -> None:
        fx_node = self.gm.graph.call_function(
            ir_node.op_overload,  # type: ignore[arg-type]
            args=args,
            kwargs=kwargs,
        )
        result_buffer = ir_node.codegen_reference()
        self.buffer_to_node[result_buffer] = fx_node

    def _generate_index_put_fallback(self, line: WrapperLine) -> None:
        assert isinstance(line, IndexPutFallbackLine)
        ir_node = line.node

        def gen_buffer(
            x: Union[ir.IRNode, Sequence[ir.IRNode], None],
        ) -> Optional[torch.fx.Node]:
            """
            Type-narrowing version of _generate_buffer.
            """
            if x is None:
                return None

            assert isinstance(x, ir.IRNode)
            return self._generate_buffer(x)

        (x, values) = [gen_buffer(t) for t in ir_node.inputs[:2]]
        indices = tuple(gen_buffer(t) for t in line.indices)
        accumulate = ir_node.constant_args[0]
        args = (x, indices, values, accumulate)
        self._generate_fallback_call(ir_node, args)

=======
>>>>>>> c9e57d7e
    def _generate_scatter_fallback(self, line: WrapperLine) -> None:
        assert isinstance(line, ScatterFallbackLine)
        ir_node = line.node
        assert ir.is_node_sequence(ir_node.inputs)
        (x, index, src) = [self._generate_buffer(t) for t in ir_node.inputs] + (
            [] if ir_node.src_is_tensor else [ir_node.constant_args[1]]
        )
        args = (x, ir_node.constant_args[0], index, src)
        kwargs = {}
        if reduce := ir_node.kwargs.get("reduce"):
            kwargs["reduce"] = reduce

<<<<<<< HEAD
        self._generate_fallback_call(ir_node, args, kwargs)
=======
        fx_node = self.gm.graph.call_function(
            ir_node.op_overload,  # type: ignore[arg-type]
            args=args,
            kwargs=kwargs,
        )
        result_buffer = ir_node.codegen_reference()
        self.buffer_to_node[result_buffer] = fx_node
>>>>>>> c9e57d7e

    def _generate_null(self, line: WrapperLine) -> None:
        assert isinstance(line, NullLine)
        # Does nothing.

    def _generate_comm_buffer_allocate(self, line: WrapperLine) -> None:
        assert isinstance(line, CommBufferAllocateLine)
        raise NotImplementedError("Comm buffer allocation is not yet supported")

    def _generate_comm_buffer_free(self, line: WrapperLine) -> None:
        assert isinstance(line, CommBufferFreeLine)
        self._free(line.node)

    def _generate_triton_call(self, line: WrapperLine) -> None:
        assert isinstance(line, KernelCallLine)

        # Collect all kwargs, including autotuned block sizes.
        call_args = self._lookup_args(line.call_args)
        kernel = self.kernels[line.kernel_name]
        tuner = kernel.tuner
        # Use python_slow mode instead of python mode to avoid
        # the round to neginf behaviour, which is not the convention
        # in other languages.
        tuner.grid_mode = "python_slow"

        # Optionally autotune the kernels.
        # The FX backend currently only supports compile-time tuning.
        kernel_name = tuner.fn.__name__
        if config.triton.autotune_at_compile_time:
            from triton.runtime import driver

            log.info("Autotuning Triton kernel %s at compile time.", kernel_name)
            device = driver.active.get_current_device()
            stream = driver.active.get_current_stream(device)

            def node_to_tuning_arg(arg: Any) -> Any:
                """
                Create real tensors for autotuning arguments, substituting size hints
                for dynamic shapes.
                """
                to_size_hint = functools.partial(
                    pytree.tree_map, V.graph.sizevars.size_hint
                )
                if not isinstance(arg, torch.fx.Node):
                    return to_size_hint(arg)

                fake = arg.meta["val"]
                return torch.empty_strided(
                    to_size_hint(fake.shape),
                    to_size_hint(fake.stride()),
                    device=device,
                ).zero_()

            arg_values = [node_to_tuning_arg(arg) for arg in call_args]
            tuner.run(*arg_values, stream=stream)
        else:
            log.info(
                "Skipping autotuning for kernel %s. Set config.triton.autotune_at_compile_time = True to enable.",
                kernel_name,
            )

        triton_meta = tuner.triton_meta
        signature = triton_meta["signature"]

        def add_constants_to_call_args(
            call_args: Sequence[Any], cfg: Config
        ) -> tuple[Any, ...]:
            """
            Add constant kwargs to the arg list.
            """
            # Add args from the proper Triton signature.
            new_call_args = []
            call_arg_idx = 0
            constants = triton_meta["constants"]
            for arg_name in signature:
                # Config kwargs are tracked separately.
                if arg_name in cfg.kwargs:
                    continue

                try:
                    new_arg = constants[arg_name]
                except KeyError:
                    new_arg = call_args[call_arg_idx]
                    call_arg_idx += 1
                new_call_args.append(new_arg)

            # Add Inductor's extra call args to the end.
            new_call_args.extend(call_args[call_arg_idx:])

            return tuple(new_call_args)

        kernel_config = tuner.compile_results[0].config
        call_args = add_constants_to_call_args(call_args, kernel_config)
        call_args, grid = tuner._interpret_args_grid(call_args, kernel_config)
        call_kwargs = dict(zip(signature, call_args))
        call_kwargs.update(kernel_config.kwargs)

        # Replace all sympy.floor with FloorDiv
        # _generate_sym_node does not support sympy.floor
        grid = [
            x.replace(sympy.floor, replace_floor_div)
            if isinstance(x, sympy.Expr)
            else x
            for x in grid
        ]
        wrapper_grid = [tuple(self._generate_sym_nodes(grid))]
        call_kwargs = {
            name: self._generate_sym_node(val) for name, val in call_kwargs.items()
        }

        # Store non-graphable kwargs in the side table.
        (
            call_kwargs,
            constant_args_idx,
        ) = tracing_triton_hopifier_singleton.store_non_graphable_args(call_kwargs)

        self.gm.graph.call_function(
            triton_kernel_wrapper_mutation,
            kwargs={
                "kernel_idx": kernel.wrapped.kernel_idx,
                "constant_args_idx": constant_args_idx,
                "grid": wrapper_grid,
                "tma_descriptor_metadata": {},
                "kwargs": call_kwargs,
            },
        )

    def _generate_extern_kernel_alloc(self, line: WrapperLine) -> None:
        assert isinstance(line, ExternKernelAllocLine)
        node = line.node
        self._generate_extern_kernel_common(node, node)

    def _generate_extern_kernel_out(
        self,
        line: WrapperLine,
    ) -> None:
        assert isinstance(line, ExternKernelOutLine)
        node = line.node
        out_node = node.output_view if node.output_view else node
        self._generate_extern_kernel_common(node, out_node)

    def _generate_extern_kernel_common(
        self, kernel: ir.ExternKernel, out_ir_node: ir.IRNode
    ) -> None:
        """
        Generates FX IR from either ExternKernelAlloc or ExternKernelOut.
        """

        # Get FX nodes corresponding to the call args.
        assert ir.is_node_sequence(kernel.inputs)
        tensor_nodes = tuple(self._generate_buffer(arg) for arg in kernel.inputs)
        args = tensor_nodes + tuple(kernel.constant_args)

        # Get the result buffer.
        # Some kernels write to a pre-existing output tensor via the "out" kwarg.
        kwargs = kernel.kwargs.copy()
        result_buffer: Optional[str] = None
        if isinstance(kernel, ir.ExternKernelOut):
            kwargs["out"] = self.buffer_to_node[out_ir_node.codegen_reference()]
        elif isinstance(kernel.layout, (ir.Layout, ir.MultiOutputLayout)):
            result_buffer = kernel.get_name()
        elif isinstance(kernel.layout, ir.NoneLayout):
            pass
        else:
            raise NotImplementedError(f"Unrecognized output layout: {kernel.layout}")

        fx_node = self.gm.graph.call_function(
            kernel.op_overload,  # type: ignore[arg-type]
            args=args,
            kwargs=kwargs,
        )

        # Assign the result to the given name.
        if result_buffer:
            assert "out" not in kwargs, (
                f"Extern kernel '{kernel}' has both result and out kwarg. Expected only one."
            )
            fx_node.name = result_buffer
            self.buffer_to_node[result_buffer] = fx_node

    def _generate_kernel_call(self, line: WrapperLine) -> None:
        assert isinstance(line, KernelCallLine)
        if not line.triton:
            raise NotImplementedError("FX conversion only supports Triton kernels.")

        self._generate_triton_call(line)

    def _generate_kernel_definition(self, line: WrapperLine) -> None:
        assert isinstance(line, KernelDefinitionLine)

        # Generate code for the kernel.
        kernel_code = PythonWrapperCodegen._format_kernel_definition(
            line.kernel_name, line.kernel_body, metadata=line.metadata
        )

        # Import the module and store the JIT kernel.
        tuner = self._import_kernel(kernel_code, line.kernel_name)
        wrapped = wrap_triton(tuner.fn)
        self.kernels[line.kernel_name] = TritonKernel(tuner, wrapped)

    def _generate_symbolic_call_arg(self, line: WrapperLine) -> None:
        assert isinstance(line, SymbolicCallArgLine)
        # Store the arg: expr mapping for later use.
        arg = line.arg

        inner_expr_proxy = self._sympy_interp(arg.inner_expr)
        self.expr_to_proxy[arg.inner] = inner_expr_proxy<|MERGE_RESOLUTION|>--- conflicted
+++ resolved
@@ -655,7 +655,6 @@
         node.name = line.result_name
         self.buffer_to_node[line.result_name] = node
 
-<<<<<<< HEAD
     def _generate_fallback_call(
         self,
         ir_node: ir.ExternKernel,
@@ -674,11 +673,11 @@
         assert isinstance(line, IndexPutFallbackLine)
         ir_node = line.node
 
-        def gen_buffer(
+        def generate_buffer_or_none(
             x: Union[ir.IRNode, Sequence[ir.IRNode], None],
         ) -> Optional[torch.fx.Node]:
             """
-            Type-narrowing version of _generate_buffer.
+            Handles None before calling _generate_buffer.
             """
             if x is None:
                 return None
@@ -686,14 +685,12 @@
             assert isinstance(x, ir.IRNode)
             return self._generate_buffer(x)
 
-        (x, values) = [gen_buffer(t) for t in ir_node.inputs[:2]]
-        indices = tuple(gen_buffer(t) for t in line.indices)
+        (x, values) = [generate_buffer_or_none(t) for t in ir_node.inputs[:2]]
+        indices = tuple(generate_buffer_or_none(t) for t in line.indices)
         accumulate = ir_node.constant_args[0]
         args = (x, indices, values, accumulate)
         self._generate_fallback_call(ir_node, args)
 
-=======
->>>>>>> c9e57d7e
     def _generate_scatter_fallback(self, line: WrapperLine) -> None:
         assert isinstance(line, ScatterFallbackLine)
         ir_node = line.node
@@ -706,17 +703,7 @@
         if reduce := ir_node.kwargs.get("reduce"):
             kwargs["reduce"] = reduce
 
-<<<<<<< HEAD
         self._generate_fallback_call(ir_node, args, kwargs)
-=======
-        fx_node = self.gm.graph.call_function(
-            ir_node.op_overload,  # type: ignore[arg-type]
-            args=args,
-            kwargs=kwargs,
-        )
-        result_buffer = ir_node.codegen_reference()
-        self.buffer_to_node[result_buffer] = fx_node
->>>>>>> c9e57d7e
 
     def _generate_null(self, line: WrapperLine) -> None:
         assert isinstance(line, NullLine)
