--- conflicted
+++ resolved
@@ -25,10 +25,7 @@
         self,
         input_nodes: list[Any],
         scalars: Optional[dict[str, Union[float, int]]] = None,
-<<<<<<< HEAD
         views: Optional[dict[str, Any]] = None,
-=======
->>>>>>> 9458d1ac
     ):
         """
         Initialize with a tuple of input nodes.
@@ -48,10 +45,7 @@
         """
         self._input_nodes = input_nodes
         self._device_name: Optional[str] = None
-<<<<<<< HEAD
         self._views = views if views is not None else {}
-=======
->>>>>>> 9458d1ac
         self._scalars = scalars if scalars is not None else {}
         assert len(input_nodes) > 0, "Expected at least one input node"
 
@@ -93,35 +87,26 @@
         return len(self._input_nodes)
 
     @property
-    def count(self) -> int:
-        """
-        Get the number of input nodes.
-
-        Returns:
-            The number of input nodes
-        """
-        return len(self._input_nodes)
+    def device_type(self) -> Optional[str]:
+        """
+        Get the device type of the first node.
+
+        Returns:
+            The device type (e.g., 'cuda', 'cpu')
+        """
+
+        return ir.get_device_type(self._input_nodes[0])
+
+    def device(self) -> torch.device:
+        """
+        Get the device of the first node.
+
+        Returns:
+            The device of the first node
+        """
+        return self._input_nodes[0].get_device()
 
     @property
-    def device_type(self) -> Optional[str]:
-        """
-        Get the device type of the first node.
-
-        Returns:
-            The device type (e.g., 'cuda', 'cpu')
-        """
-
-        return ir.get_device_type(self._input_nodes[0])
-
-    def device(self) -> torch.device:
-        """
-        Get the device of the first node.
-
-        Returns:
-            The device of the first node
-        """
-        return self._input_nodes[0].get_device()
-
     def device_name(self) -> Optional[str]:
         """
         Get the device name information.
@@ -205,7 +190,6 @@
         """
         return self._input_nodes[idx].get_dtype()
 
-<<<<<<< HEAD
     def scalars(self) -> dict[str, Union[float, int]]:
         """
         Get the scalar values for all input nodes.
@@ -215,8 +199,6 @@
         """
         return self._scalars
 
-=======
->>>>>>> 9458d1ac
     def get_scalar(self, name: str) -> Union[float, int]:
         """
         Get the scalar value for a given name.
@@ -241,10 +223,7 @@
         self,
         input_nodes: list[Any],
         scalars: Optional[dict[str, Union[float, int]]] = None,
-<<<<<<< HEAD
         views: Optional[dict[str, Any]] = None,
-=======
->>>>>>> 9458d1ac
         mat1_idx: int = -2,
         mat2_idx: int = -1,
     ):
@@ -254,11 +233,7 @@
         By default, we assume the last 2 input nodes are mat1 and mat2, but
         the caller can adjust when necessary
         """
-<<<<<<< HEAD
         super().__init__(input_nodes, scalars, views)
-=======
-        super().__init__(input_nodes, scalars)
->>>>>>> 9458d1ac
         # for mm, we need at least 2 nodes, and we need to know which nodes
         # are the main matrixes e.g. addmm is (bias, mat1, mat2) whereas others
         # might be (mat1, mat2, scale), etc.
