from __future__ import annotations

import contextlib
import dataclasses
import functools
import itertools
import logging
import operator
import os
import textwrap
import traceback
from collections.abc import Container, Generator, Iterable, Iterator, Sequence
from contextlib import AbstractContextManager, nullcontext
from enum import Enum
from functools import partial
from typing import (
    Any,
    Callable,
    cast,
    ClassVar,
    Literal,
    Optional,
    overload,
    SupportsFloat,
    SupportsInt,
    TYPE_CHECKING,
    TypeVar,
    Union,
)
from typing_extensions import (
    assert_never,
    Never,
    override,
    ParamSpec,
    Self,
    TypeAlias,
    TypeIs,
)
from unittest.mock import patch

import sympy
from sympy import Expr, Integer, Symbol

import torch._export.serde.schema as export_schema
import torch._library.utils as library_utils
import torch._logging
import torch.fx
import torch.utils._pytree as pytree
from torch._dynamo.utils import identity
from torch._export.serde.serialize import GraphModuleSerializer
from torch._higher_order_ops.auto_functionalize import can_auto_functionalize
from torch._inductor import metrics
from torch._inductor.utils import get_free_symbols
from torch._prims_common import (
    compute_required_storage_length,
    is_boolean_dtype,
    is_float_dtype,
    make_channels_last_strides_for,
    StrideType,
)
from torch._subclasses.fake_tensor import get_schema_info
from torch.fx.experimental.symbolic_shapes import (
    _remove_effect_token_unbacked_bindings,
    compute_unbacked_bindings,
    free_symbols,
    free_unbacked_symbols,
    rebind_unbacked,
    resolve_unbacked_bindings,
    ShapeEnv,
    SymTypes,
)
from torch.fx.node import Node
from torch.utils._ordered_set import OrderedSet
from torch.utils._sympy.functions import CleanDiv, FloorDiv, ModularIndexing
from torch.utils._sympy.symbol import SymT

from . import config, dependencies
from .codegen.common import (
    BackendFeature,
    CodegenSymbol,
    get_scheduling_for_device,
    index_prevent_reordering,
    Kernel,
)
from .dependencies import (
    Dep,
    extract_free_symbols,
    extract_input_node_reduction_ranges,
    extract_read_writes,
    var_builder,
)
from .loop_body import LoopBody
from .ops_handler import OpCounterCSE, OpCountResult, ReductionType, StoreMode
from .runtime.benchmarking import benchmarker
from .runtime.hints import DeviceProperties, ReductionHint
from .utils import (
    argsort,
    argsort_sym,
    cache_on_self,
    ceildiv,
    convert_shape_to_inductor,
    convert_shape_to_symint,
    developer_warning,
    do_bench_using_profiling,
    dtype_from_size,
    get_dtype_size,
    get_kernel_metadata,
    GPU_ALIGN_BYTES,
    ir_dataclass,
    is_dynamic,
    is_gpu,
    sympy_dot,
    sympy_index_symbol,
    sympy_index_symbol_with_prefix,
    sympy_product,
    sympy_subs,
    tensor_is_aligned,
)
from .virtualized import ops, OpsValue, V


if TYPE_CHECKING:
    from torch._library.fake_class_registry import FakeScriptObject
    from torch.fx.experimental.symbolic_shapes import SympyBoolean
    from torch.fx.node import Argument

    from .codegen.cuda.cuda_template import CUDATemplate
    from .codegen.wrapper import PythonWrapperCodegen
    from .graph import GraphLowering
    from .utils import IndentedBuffer

else:
    CUDATemplate: TypeAlias = object


try:
    import triton

    triton_version = triton.__version__
    has_triton = True
except ImportError:
    triton_version = None
    has_triton = False


_P = ParamSpec("_P")
_T = TypeVar("_T")
_U = TypeVar("_U")
_V = TypeVar("_V")

_IntLike: TypeAlias = Union[int, Expr]
_NumLike: TypeAlias = Union[int, float, Expr]

_OpOverloads: TypeAlias = Union[torch._ops.OpOverload, torch._ops.HigherOrderOperator]

log = logging.getLogger(__name__)
indent = functools.partial(textwrap.indent, prefix="  ")
aten = torch.ops.aten

autotune_warmup = int(os.getenv("TORCH_AUTOTUNE_WARMUP", 25))
autotune_rep = int(os.getenv("TORCH_AUTOTUNE_REP", 100))

""" [Note: Inductor IR]

Inductor's IR is produced by executing 'lowering' code (see lowering.py).  Each
lowering is registered to a particular aten operator, and expects inputs that
correspond to the aten schema.  However, in place of torch Tensor inputs, lowerings
expect Inductor TensorBox inputs.

TensorBox IR represents torch tensors.  Tensors are sometimes single objects owning
storage, and sometimes views of another Tensor's storage.  Mutating tensor operations
(such as add_()) affect the underlying storage and any associated views.  Other operations
(such as .t_()) update metadata about the current view but don't modify the underlying storage.

To model this in Inductor, the IR distinguishes between TensorBox, View, StorageBox and Buffer.

TensorBox is the top level IR construct that any lowering should produce and maps to a torch.Tensor
output from an operation.  But just as torch.Tensors take different forms, TensorBox IR can
reference View IR or directly reference StorageBox IRs.

Some Inductor lowerings produce new sets of 'Box'es, while others (such as .t() or other view ops)
may take an existing TensorBox and point it to a new underlying View IR.

Tensors that directly own storage are represented as a chain of:
TensorBox -> StorageBox -> Buffer
where Buffer is a simple (1D) allocation, and StorageBox introduces the concept of a Layout.

If you mutate the data of such a tensor, we swing the StorageBox pointer to point to a new buffer
(leaving the old buffer unmodified and functionalizing the operation).

Tensors backed by views add one more indirection to the IR.
TensorBox -> View -> StorageBox -> Buffer
In these cases, the underlying StorageBox/Buffer will be shared with the pre-view TensorBox.

Computation is represented by Operation nodes, with each operation producing 1
or more output Buffers. In the case of mutations, these will be new Buffers that have the
mutated buffer listed in its get_mutation_names().

It is also possible to have an InputBuffer for which there is no corresponding Operation,
e.g. it may be a graph input or compile time constant.

"""


_NodeOrNodes: TypeAlias = Union[
    int,
    "TensorBox",
    dict[str, "TensorBox"],
    "Symbol",
    "IRNode",
    Sequence[
        Optional[Union[int, dict[str, "TensorBox"], "TensorBox", "Symbol", "IRNode"]]
    ],
]


def _is_static(x: object) -> bool:
    return isinstance(x, (int, Integer))


@dataclasses.dataclass(frozen=True)
class GraphPartitionSignature:
    # symbol inputs that are necessary for codegen
    symbol_inputs: OrderedSet[sympy.Symbol]

    # mapping from partition input name to IRNode or Expr. Need the name str since
    # we cannot get name from Expr.
    input_nodes: dict[str, Union[IRNode, sympy.Expr, TorchBindObject]]
    output_nodes: list[IRNode]

    # mapping from partition input name to a boolean for whether deallocating it
    # in the partition function
    input_deallocation: dict[str, bool]
    skip_cudagraph: bool

    # name of constants read/written by the graph partition
    constant_names: list[str]


def validate_ir(node_or_nodes: Optional[_NodeOrNodes]) -> None:
    def _check_tensorbox(nodes: Optional[_NodeOrNodes]) -> None:
        # Could expand this to check deeper properties
        # (e.g. TensorBox points to View or StorageBox)
        if nodes is None:
            pass
        elif isinstance(nodes, (list, tuple)):
            for node in nodes:
                _check_tensorbox(node)
        elif isinstance(nodes, dict):
            for node in nodes.values():
                _check_tensorbox(node)
        else:
            assert isinstance(
                nodes,
                (
                    ExpandView,
                    DynamicScalar,
                    AssertScalar,
                    TensorBox,
                    sympy.logic.boolalg.Boolean,
                    Expr,
                    int,
                    EffectfulKernel,
                    ShapeAsConstantBuffer,
                ),
            ), (
                f"Found {type(nodes)}, which is not a supported top level IR node. See [Note: Inductor IR]"
            )

    # Be picky about the accepted data structure (don't use pytree here)
    _check_tensorbox(node_or_nodes)


def ops_wrapper(name: str) -> Callable[..., OpsValue]:
    assert isinstance(name, str), type(name)

    def fn(*args: object, **kwargs: object) -> OpsValue:
        return getattr(ops, name)(*args, **kwargs)

    return fn


def inverse_reorder(order: Sequence[int]) -> Callable[[Sequence[_T]], Sequence[_T]]:
    inv_order = dict(zip(order, range(len(order))))

    def reindex(index: Sequence[_T]) -> Sequence[_T]:
        assert len(index) == len(inv_order)
        return [index[inv_order[i]] for i in range(len(index))]

    return reindex


def same_reorder(order: Sequence[int]) -> Callable[[Sequence[_T]], Sequence[_T]]:
    def reindex(index: Sequence[_T]) -> Sequence[_T]:
        assert len(index) == len(order)
        return [index[order[i]] for i in range(len(index))]

    return reindex


def fuse_reindexing(
    reindex1: Callable[[Sequence[_U]], Sequence[_V]],
    reindex2: Callable[[Sequence[_T]], Sequence[_U]],
) -> Callable[[Sequence[_T]], Sequence[_V]]:
    def reindex(index: Sequence[_T]) -> Sequence[_V]:
        return reindex1(reindex2(index))

    return reindex


NHWC_STRIDE_ORDER = [3, 0, 2, 1]
NHWDC_STRIDE_ORDER = [4, 0, 3, 2, 1]


def get_fill_order(
    seq: Sequence[Union[int, torch.SymInt, Expr]], shape_env: Optional[ShapeEnv] = None
) -> Sequence[int]:
    """
    Convert strides to fill order (argsort)
    """
    if shape_env is None or all(isinstance(s, (int, sympy.Integer)) for s in seq):
        sorted_idx: Sequence[int] = argsort(seq)
    else:
        # argsort_sym handles unbacked symints (with the help of the shape_env)
        sorted_idx = argsort_sym(shape_env, seq)
    return sorted_idx


def stride_order2fill_order(order: Sequence[Union[int, Integer]]) -> Sequence[int]:
    """
    Convert stride order to fill order
    For channel last format,

    stride order = [3, 0, 2, 1] and fill order = [1, 3, 2, 0]
    """
    lookup = {pos: idx for idx, pos in enumerate(order)}
    fill_order = [lookup[i] for i in range(len(order))]
    return fill_order


def get_stride_order(
    seq: Sequence[Union[int, torch.SymInt, Expr]], shape_env: Optional[ShapeEnv] = None
) -> Sequence[int]:
    """
    Convert strides to stride order
    """
    sorted_idx: Sequence[int] = get_fill_order(seq, shape_env)
    out = [0 for _ in range(len(seq))]
    for i, elem in enumerate(sorted_idx):
        out[elem] = i
    return out


@overload
def ir_node_to_tensor(x: Literal[None], guard_shape: bool = True) -> None: ...


@overload
def ir_node_to_tensor(x: IRNode, guard_shape: bool = True) -> torch.Tensor: ...


def ir_node_to_tensor(
    x: Optional[IRNode], guard_shape: bool = True
) -> Optional[torch.Tensor]:
    if x is None:
        return None

    shape_fn: Callable[[Union[int, Expr]], Union[int, Expr]]
    if not guard_shape:
        shape_fn = V.graph.sizevars.size_hint
    else:
        shape_fn = identity
    size = [shape_fn(s) for s in x.get_size()]
    stride: StrideType
    if is_storage_and_layout(x):
        stride = [shape_fn(s) for s in x.get_layout().stride]
    else:
        stride = FlexibleLayout.contiguous_strides(size)
    dtype = x.get_dtype()
    device = x.get_device()
    size = convert_shape_to_symint(size)
    stride = convert_shape_to_symint(stride)
    with V.graph.sizevars.shape_env.suppress_guards():
        t = torch.empty_strided(
            size=size, stride=stride, dtype=dtype, device=device
        ).zero_()
    return t


def may_convert_to_optional(
    value: Optional[Sequence[_T]],
) -> Optional[Sequence[Optional[_T]]]:
    if isinstance(value, list) and not value:
        # [None] makes sure the cpp wrapper codegen will generate something like
        # {std::nullopt} instead of {}
        return [None]
    return value


def get_device_type(
    x: Union[IRNode, OutputSpec, torch.device, None, str],
) -> Optional[str]:
    if isinstance(x, str) or x is None:
        return x
    elif isinstance(x, torch.device):
        return x.type
    elif isinstance(x, (IRNode, OutputSpec)):
        return get_device_type(x.get_device())
    assert_never(f"get_device_type({x}: {type(x).__name__})")


def is_triton(x: Union[IRNode, torch.device, None, str]) -> bool:
    device = get_device_type(x)
    # Special case cpu and cuda as using the method below
    # to determine if the scheduler is a triton scheduler subclass
    # requires instantiating a scheduler for them
    if device in ["cpu", "cuda"]:
        if getattr(config, f"{device}_backend") == "triton":
            return True
        return False
    if (
        device is None
        or (device_scheduling := get_scheduling_for_device(device)) is None
    ):
        return False
    from .codegen.triton import TritonScheduling

    assert isinstance(device_scheduling, type), type(device_scheduling)
    return issubclass(device_scheduling, TritonScheduling)


def is_cpu(x: Union[IRNode, torch.device, None, str]) -> bool:
    return get_device_type(x) == "cpu"


def is_aligned_realized_tensor_hint(
    x: Union[Buffer, TensorBox], alignment: int
) -> bool:
    # Use this as a hint. This won't guard since size_hint doesn't guard.
    if (
        not isinstance(x, IRNode)
        or x.maybe_get_stride() is None
        or free_unbacked_symbols(x.get_stride())
        or free_unbacked_symbols(x.get_size())
    ):
        return False

    aligned_strides = all(
        (V.graph.sizevars.size_hint_or_throw(x.get_stride()[i]) % alignment) == 0
        for i in range(len(x.get_stride()) - 1)
    )
    # if the last dim size is <= 1, stride doesn't matter
    aligned_last_dim = (
        V.graph.sizevars.size_hint_or_throw(x.get_stride()[-1]) == 1
        or V.graph.sizevars.size_hint_or_throw(x.get_size()[-1]) <= 1
    )
    return aligned_last_dim and aligned_strides


def significant_strides_equal(
    strides1: Sequence[_IntLike],
    strides2: Sequence[_IntLike],
    shape: Sequence[_IntLike],
) -> bool:
    """
    Returns true if the strides are equal, ignoring dimensions of size 1 .
    """
    assert len(shape) == len(strides1) and len(strides1) == len(strides2)
    for dim, s1, s2 in zip(shape, strides1, strides2):
        if V.graph.sizevars.statically_known_leq(dim, 1):
            continue

        if not V.graph.sizevars.statically_known_equals(
            s1, s2
        ) and not V.graph.sizevars.symbolic_hint(s1) == V.graph.sizevars.symbolic_hint(
            s2
        ):
            return False

    return True


def try_match_insignificant_strides(
    tensor: IRNode,
    strides: Sequence[Union[int, torch.SymInt]],
) -> IRNode:
    """
    Tries to match the strides of the tensor to those in the meta_strides. Strides of insignificant
    dimensions - size 0 or 1 - will be updated.

    If there are real stride differences (NHWC vs NCHW), or the tensor is not realized, then the input will be returned
    """
    if not is_storage_and_layout(tensor):
        return tensor

    if all(
        V.graph.sizevars.statically_known_equals(s1, s2)
        for s1, s2 in zip(strides, tensor.get_stride())
    ):
        return tensor

    if not significant_strides_equal(strides, tensor.get_stride(), tensor.get_size()):
        return tensor

    storage, old_layout = as_storage_and_layout(tensor)
    new_stride = [*old_layout.stride]
    for i, s in enumerate(tensor.get_size()):
        if V.graph.sizevars.statically_known_leq(s, 1):
            new_stride[i] = strides[i]

    new_layout = FixedLayout(
        old_layout.device,
        old_layout.dtype,
        old_layout.size,
        new_stride,
        old_layout.offset,
        old_layout.is_pinned,
    )
    return TensorBox(ReinterpretView(data=storage, layout=new_layout))


def gm_original_output_strides(gm: torch.fx.GraphModule) -> None:
    output_node = gm.graph.find_nodes(op="output")[0]
    output_node.meta["user_visible_output_idxs"] = [
        idx for idx, _ in enumerate(output_node.args)
    ]
    from torch._inductor.compile_fx import record_original_output_strides

    record_original_output_strides(gm)


def get_symbolic_inputs(inputs: Sequence[IRNode]) -> list[Expr]:
    sym_vars: OrderedSet[Expr] = OrderedSet()
    for inp in inputs:
        sym_vars |= get_free_symbols(inp.get_size(), unbacked_only=False)
        sym_vars |= get_free_symbols(inp.get_stride(), unbacked_only=False)

    return list(sym_vars)


class IRNode:
    """Base class for all intermediate representation (IR) nodes in TorchInductor.

    Note:
        This is an abstract base class. Most methods raise NotImplementedError
        and must be overridden by concrete subclasses.
    """

    _current_origins: ClassVar[OrderedSet[Any]] = OrderedSet()

    # NB: These are kinda weird,
    origins: OrderedSet[Any] = dataclasses.field(init=False)
    # traces back to where the IRNode is created in Inductor
    traceback: Optional[list[str]] = dataclasses.field(init=False)
    origin_node: Optional[torch.fx.Node] = dataclasses.field(init=False)

    @staticmethod
    @contextlib.contextmanager
    def current_origins(origins: OrderedSet[Node]) -> Generator[None, None, None]:
        old = IRNode._current_origins
        IRNode._current_origins = old | origins
        try:
            yield
        finally:
            IRNode._current_origins = old

    @staticmethod
    def is_realized_node(node: IRNode) -> bool:
        return isinstance(
            node,
            (
                ComputedBuffer,
                InputsKernel,
                InputBuffer,
                ReinterpretView,
                TemplateBuffer,
            ),
        )

    def _post_init_setattr(self, attr: str, value: Any) -> None:
        # Intended for use in __post_init__ for enforcing an invariant on a dataclass
        # If you must, can also be used for setting provenance info
        # We would like to try and minimize these usages though
        object.__setattr__(self, attr, value)

    def __post_init__(self) -> None:
        origins = OrderedSet(self._current_origins)
        self._post_init_setattr("origins", origins)
        self._post_init_setattr(
            "traceback", traceback.format_stack() if config.debug_ir_traceback else None
        )
        self._post_init_setattr("origin_node", None)

    def get_read_names(self) -> OrderedSet[str]:
        return OrderedSet(dep.name for dep in self.get_reads())

    def get_traceback(self) -> Optional[list[str]]:
        return self.traceback

    def get_origin_node(self) -> Optional[torch.fx.Node]:
        return self.origin_node

    def get_defining_op(self) -> Optional[Operation]:
        return None

    def get_stack_traces(self) -> OrderedSet[str]:
        # Return stack traces to user model code
        # A single IRNode could correspond to multiple lines of code
        stack_traces: OrderedSet[str] = OrderedSet()
        origins = self.origins
        if isinstance(self, ExternKernel):
            origin_node = self.get_origin_node()
            if self.origin_node:
                origins = OrderedSet([origin_node])
        for node in origins:
            if hasattr(node, "stack_trace") and node.stack_trace:
                # nodes in the backward graph don't have mapping to pre_grad_graph
                stack_traces.add(node.stack_trace)
            else:
                pre_grad_nodes = (
                    torch._inductor.debug._inductor_post_to_pre_grad_nodes.get(
                        "postToPre", {}
                    ).get(node.name, [])
                )
                if not isinstance(pre_grad_nodes, list):
                    continue
                for node_name in pre_grad_nodes:
                    stack_trace = (
                        torch._inductor.debug._inductor_pre_grad_node_stack_trace.get(
                            node_name, None
                        )
                    )
                    if stack_trace:
                        stack_traces.add(stack_trace)
        return stack_traces

    def common_repr(self, shorten: bool = True) -> Sequence[str]:
        origins = f"origins={getattr(self, 'origins', '')}"
        if shorten and len(origins) > 64:
            # this can get *very* long
            origins = f"{origins[:61]}..."
        if not self.get_stack_traces():
            return [origins]

        stack_trace_str = []
        for stack_trace in self.get_stack_traces():
            stack_trace_str.append("stack_traces = {")
            stack_trace_str += stack_trace.split("\n")
            stack_trace_str.append("}")
        return [origins] + stack_trace_str

    def str_helper(
        self, lines: Sequence[object], shorten: bool = True, multiline: bool = True
    ) -> str:
        lines = list(lines) + list(self.common_repr(shorten))
        lines = list(map(str, lines))
        if multiline:
            new_lines = indent(",\n".join(lines))
            return f"{type(self).__name__}(\n{new_lines}\n)"
        else:
            return f"{type(self).__name__}({lines})"

    def get_dtype(self) -> torch.dtype:
        return self.dtype

    def maybe_get_dtype(self) -> Optional[torch.dtype]:
        try:
            return self.get_dtype()
        except NotImplementedError:
            return None

    def get_layout(self) -> Layout:
        raise NotImplementedError(f"get_layout() is not implemented by {type(self)}!")

    def maybe_get_layout(self) -> Optional[Layout]:
        try:
            return self.get_layout()
        except NotImplementedError:
            return None

    def get_output_spec(self) -> OutputSpec:
        return self.get_layout()

    def maybe_get_output_spec(self) -> Optional[OutputSpec]:
        try:
            return self.get_output_spec()
        except NotImplementedError:
            return None

    def has_tensor_output(self) -> bool:
        """True for single tensor output (excludes MultiOutput)"""
        return isinstance(self.maybe_get_output_spec(), Layout)

    def get_size(self) -> Sequence[Expr]:
        raise NotImplementedError(f"get_size() is not implemented by {type(self)}!")

    def maybe_get_size(self) -> Optional[Sequence[_IntLike]]:
        try:
            return self.get_size()
        except NotImplementedError:
            return None

    @property
    def shape(self) -> Union[_IntLike, sympy.Rel, Sequence[_IntLike]]:
        return self.get_size()

    def get_numel(self) -> Expr:
        return sympy_product(self.get_size())

    def is_zero_elements(self) -> bool:
        return V.graph.sizevars.statically_known_true(sympy.Eq(self.get_numel(), 0))

    def realize(self) -> Optional[str]:
        """
        If the IRNode refers to data which has not been materialized (e.g.,
        it is a Pointwise/Reduction that could potentially have more
        compute fused into it), realize the IRNode into physical memory,
        ending the possibility of fusing into it, but allowing, e.g., multiple
        users to access the data without having to recompute.

        Check StorageBox.realize for a particularly notable implementation.

        TODO(ezyang): I think, in principle, every IRNode should have an
        implementation of this, and most of the time no-op is OK, but you
        really do have to audit each IRNode for this, so for now, raise
        an error if it's not implemented.  Note that some code in graph.py
        will catch this thrown error and suppress it with a warning.
        """
        raise NotImplementedError(f"realize NYI on {type(self)}")

    def codegen_reference(self, writer: Optional[IndentedBuffer] = None) -> str:
        raise NotImplementedError(f"codegen_reference NYI on {type(self)}")

    def get_device(self) -> Optional[torch.device]:
        return None

    def get_device_or_error(self) -> torch.device:
        device = self.get_device()
        assert device is not None
        return device

    def has_exceeded_max_reads(self) -> bool:
        return False

    def make_loader(self) -> Callable[[Sequence[Expr]], OpsValue]:
        raise NotImplementedError(type(self).__name__)

    def make_indexer(self) -> Callable[[Sequence[Expr]], Expr]:
        raise NotImplementedError(type(self).__name__)

    def get_stride(self) -> Sequence[_IntLike]:
        raise NotImplementedError(type(self).__name__)

    def maybe_get_stride(self) -> Optional[Sequence[_IntLike]]:
        try:
            return self.get_stride()
        except NotImplementedError:
            return None

    def get_name(self) -> str:
        raise NotImplementedError(type(self).__name__)

    def maybe_get_name(self) -> Optional[str]:
        try:
            return self.get_name()
        except NotImplementedError:
            return None

    def is_input_buffer(self) -> bool:
        try:
            return self.get_name() in V.graph.graph_inputs
        except NotImplementedError:
            return False

    def has_large_inner_fn(self, threshold: Optional[int] = None) -> bool:
        return False

    def mark_reuse(self, users: int) -> None:
        pass

    def realize_hint(self) -> None:
        pass

    def unwrap_view(self) -> IRNode:
        raise NotImplementedError(type(self).__name__)

    def freeze_layout(self) -> None:
        raise NotImplementedError(type(self).__name__)

    def freeze_layout_with_stride_order(
        self, order: Sequence[int], allow_padding: bool = False
    ) -> None:
        raise NotImplementedError(type(self).__name__)

    def freeze_layout_with_fill_order(self, order: Sequence[int]) -> None:
        raise NotImplementedError(type(self).__name__)

    def freeze_layout_with_same_order(self, stride: Sequence[_IntLike]) -> None:
        raise NotImplementedError(type(self).__name__)

    def freeze_layout_with_exact_strides(
        self, exact_strides: Sequence[_IntLike], allow_padding: bool = False
    ) -> None:
        raise NotImplementedError(type(self).__name__)

    def get_read_writes(self) -> dependencies.ReadWrites:
        raise NotImplementedError(type(self).__name__)

    def get_reads(self) -> OrderedSet[Dep]:
        return self.get_read_writes().reads

    def num_reads(self) -> int:
        return len(self.get_reads())

    def get_storage_numel(self) -> _IntLike:
        raise NotImplementedError(type(self).__name__)

    def get_free_symbol_uses(
        self, unbacked_only: bool = False
    ) -> OrderedSet[sympy.Symbol]:
        raise NotImplementedError(type(self).__name__)

    def get_reduction_type(self) -> Optional[str]:
        raise NotImplementedError(type(self).__name__)

    def get_reduction_size(self) -> Sequence[Expr]:
        raise NotImplementedError(type(self).__name__)

    def is_extern(self) -> bool:
        return False

    def is_no_op(self) -> bool:
        return False

    def constant_to_device(self, device: torch.device) -> IRNode:
        raise NotImplementedError(type(self).__name__)

    def get_mutation_names(self) -> Sequence[str]:
        raise NotImplementedError(type(self).__name__)

    def get_operation_name(self) -> str:
        raise NotImplementedError(type(self).__name__)

    def get_inputs_that_alias_output(self) -> Sequence[str]:
        raise NotImplementedError(type(self).__name__)

    if TYPE_CHECKING:

        @property
        def dtype(self) -> torch.dtype: ...


@ir_dataclass(frozen=False)
class Operation:
    def __post_init__(self) -> None:
        self.operation_name: Optional[str] = None

    def get_device(self) -> Optional[torch.device]:
        raise NotImplementedError

    def get_origin_node(self) -> Optional[torch.fx.Node]:
        assert hasattr(self, "origin_node")
        return self.origin_node

    def get_origins(self) -> OrderedSet[Any]:
        assert hasattr(self, "origins")
        return self.origins

    def get_operation_name(self) -> str:
        assert self.operation_name is not None
        return self.operation_name

    def is_extern(self) -> bool:
        return False

    def is_no_op(self) -> bool:
        return False

    def get_read_writes(self) -> dependencies.ReadWrites:
        raise NotImplementedError

    def is_user_of(self, name: str) -> bool:
        return name in self.get_read_names()

    def get_read_names(self) -> OrderedSet[str]:
        return OrderedSet(dep.name for dep in self.get_reads())

    def get_reads(self) -> OrderedSet[Dep]:
        return self.get_read_writes().reads

    def get_outputs(self) -> list[Buffer]:
        raise NotImplementedError

    def get_unbacked_symbol_defs(self) -> OrderedSet[sympy.Symbol]:
        return OrderedSet()

    def get_free_symbol_uses(
        self, unbacked_only: bool = False
    ) -> OrderedSet[sympy.Symbol]:
        """
        When unbacked_only=True:
        Returns the unbacked symbols which are required to be in scope in
        order to successfully perform codegen for this buffer.  For example,
        a buffer that corresponds to an extern kernel call that takes i0 as
        an argument would return {i0} here.  This is used to generate necessary
        dependencies that ensure we actually bind i0 in codegen before you
        try to use it.

        Note that this is NOT transitive; in particular, if this buffer takes
        in as input another buffer with dynamic shape (e.g., (i0,)), we will
        not report it here, because you will already have a dependency
        on that buffer, which will eventually have a dependency on i0 if
        necessary.

        When unbacked_only=False:
        Similar to `unbacked_only=True` but including all free symbols
        instead of only free unbacked symbols.
        """
        return OrderedSet()

    def get_workspace_size(self) -> int:
        """
        Gets extra global memory size needed by this buffer.
        Some algorithms (e.g. group gemm) may require extra global memory in the generated code.
        """
        return 0


@ir_dataclass
class Loops(IRNode):
    device: torch.device
    dtype: torch.dtype
    inner_fn: Callable[..., Any]
    ranges: Sequence[_IntLike]

    def get_free_symbol_uses(
        self, unbacked_only: bool = False
    ) -> OrderedSet[sympy.Symbol]:
        return OrderedSet().union(
            *(get_free_symbols(e, unbacked_only) for e in self.ranges),
            self.inner_fn_free_symbols(unbacked_only),
        )

    def _to_str(self, names: Sequence[str]) -> str:
        return self.str_helper(
            [
                f"'{self.device.type}'",
                str(self.dtype),
                self.inner_fn_str(),
            ]
            + [f"{name}={getattr(self, name)}" for name in names]
            + [f"origin_node={self.origin_node!r}"]
        )

    def __post_init__(self) -> None:
        super().__post_init__()

    def __str__(self) -> str:
        return self._to_str(("ranges",))

    __repr__ = __str__

    def get_device(self) -> Optional[torch.device]:
        return self.device

    def get_origin_node(self) -> Optional[torch.fx.Node]:
        return self.origin_node

    def get_size(self) -> Sequence[Expr]:
        return self.ranges

    def get_pointwise_size(self) -> Sequence[Expr]:
        return self.ranges

    @classmethod
    def create(
        cls, *args: Any, **kwargs: Any
    ) -> Union[TensorBox, ShapeAsConstantBuffer]:
        origin_node = kwargs.pop("origin_node", None)
        tb = kwargs.pop("traceback", None)
        r = cls(*args, **kwargs)
        # Need to explicitly set origin_node here to propagate it down.
        # todo(chilli): I think it would be better for IRNode to directly set
        # origin_node
        r._post_init_setattr("origin_node", origin_node)
        r._post_init_setattr("traceback", tb or r.traceback)
        return TensorBox.create(r)

    @staticmethod
    def _index(ranges: Sequence[_IntLike], prefix: SymT = SymT.INDEX) -> Sequence[Expr]:
        return [
            sympy.S.Zero if s == 1 else sympy_index_symbol_with_prefix(prefix, n)
            for n, s in enumerate(ranges)
        ]

    @cache_on_self
    def inner_fn_opcount(self) -> OpCountResult:
        opcounter = OpCounterCSE(V.MockHandler())
        with (
            V.set_ops_handler(opcounter),
            patch.object(FlexibleLayout, "allow_indexing", True),
        ):
            self.inner_fn(*self.inner_fn_args())
            return opcounter.getvalue()

    def inner_fn_args(self) -> Sequence[Sequence[_IntLike]]:
        return (self._index(self.ranges),)

    @cache_on_self
    def inner_fn_str(self) -> str:
        return V.KernelFormatterHandler.ir_to_string(
            self.inner_fn, *self.inner_fn_args()
        )

    def has_large_inner_fn(self, threshold: Optional[int] = None) -> bool:
        if threshold is None:
            threshold = 0
        threshold = max(threshold, config.realize_opcount_threshold)
        return self.inner_fn_opcount().num_ops > threshold

    def inner_fn_free_symbols(self, unbacked_only: bool = False) -> OrderedSet[Symbol]:
        index = self._index(self.ranges)
        return extract_free_symbols(self.inner_fn, index, unbacked_only=unbacked_only)

    def get_reads(self) -> OrderedSet[Dep]:
        with patch.object(FlexibleLayout, "allow_indexing", True):
            if self.get_reduction_type():
                return extract_read_writes(
                    self.make_loader(),
                    self.get_size(),
                    self.get_reduction_size(),
                ).reads
            else:
                return extract_read_writes(
                    self.make_loader(),
                    self.get_size(),
                ).reads

    def get_read_names(self) -> OrderedSet[str]:
        return OrderedSet(self.inner_fn_opcount().read_buffers)

    def num_reads(self) -> int:
        return len(self.inner_fn_opcount().read_buffers)

    def get_reduction_size(self) -> Sequence[Expr]:
        raise NotImplementedError(
            f"get_reduction_size() is not implemented by {type(self)}!"
        )

    def get_reduction_type(self) -> Optional[str]:
        raise NotImplementedError(
            f"get_reduction_type() is not implemented by {type(self)}!"
        )

    def constant_to_device(self, device: torch.device) -> IRNode:
        raise NotImplementedError(
            f"constant_to_device() is not implemented by {type(self)}!"
        )


def nop_loader_fn(idx: Union[Expr, Sequence[Expr]], *, dtype: torch.dtype) -> OpsValue:
    if dtype.is_floating_point:
        return ops.constant(float("nan"), dtype)
    else:
        return ops.constant(0, dtype)


@ir_dataclass
class Pointwise(Loops):
    def make_loader(self) -> Callable[[Sequence[Expr]], OpsValue]:
        # Make zero-element loops into a no-op
        if self.is_zero_elements():
            return partial(nop_loader_fn, dtype=self.dtype)

        return self.inner_fn

    def get_reduction_size(self) -> Sequence[sympy.Expr]:
        return []

    def get_reduction_type(self) -> Optional[str]:
        return None

    def store_output(
        self,
        output_name: Optional[str],
        indexer: Callable[[Sequence[Expr]], Never],
        vars: Sequence[Expr],
    ) -> None:
        loader = self.make_loader()
        return ops.store(output_name or "unnamed", indexer(vars), loader(vars))

    def constant_to_device(self, device: torch.device) -> IRNode:
        """Move this to a given device. Requires that all reads are to constants."""
        loader = self.make_loader()
        loader = patch.object(ConstantBuffer, "override_device", device)(loader)
        return Pointwise(
            device=device,
            dtype=self.dtype,
            inner_fn=loader,
            ranges=self.ranges,
        )


@ir_dataclass
class Scatter(Pointwise):
    output_indexer: Callable[[Sequence[Expr]], Expr]
    scatter_mode: StoreMode = None

    def constant_to_device(self, device: torch.device) -> IRNode:
        """Move this to a given device. Requires that all reads are to constants."""
        loader = self.make_loader()
        loader = patch.object(ConstantBuffer, "override_device", device)(loader)
        return Scatter(
            device=device,
            dtype=self.dtype,
            inner_fn=loader,
            ranges=self.ranges,
            output_indexer=self.output_indexer,
            scatter_mode=self.scatter_mode,
        )

    def store_output(
        self,
        output_name: Optional[str],
        indexer: Callable[[Sequence[Expr]], Never],
        vars: Sequence[Expr],
    ) -> Any:
        loader = self.make_loader()
        if output_name is None:
            output_name = "unnamed"
        return ops.store(
            output_name,
            indexer(self.output_indexer(vars)),
            loader(vars),
            mode=self.scatter_mode,
        )


REDUCTION_COMBINE_FN: dict[str, Callable[..., OpsValue]] = {
    "any": ops_wrapper("logical_or"),
    "max": ops_wrapper("maximum"),
    "min": ops_wrapper("minimum"),
    "prod": ops_wrapper("mul"),
    "sum": ops_wrapper("add"),
    "xor_sum": ops_wrapper("bitwise_xor"),
}


def get_reduction_combine_fn(
    reduction_type: str, dtype: torch.dtype, arg_break_ties_left: bool = True
) -> Callable[..., object]:
    if reduction_type in REDUCTION_COMBINE_FN:
        return REDUCTION_COMBINE_FN[reduction_type]

    elif reduction_type in ("argmax", "argmin"):

        def argmax_combine_fn(
            a: tuple[object, object], b: tuple[object, object]
        ) -> tuple[OpsValue, OpsValue]:
            a_value, a_index = a
            b_value, b_index = b

            if reduction_type == "argmin":
                mask = ops.lt(a_value, b_value)
            else:
                mask = ops.gt(a_value, b_value)

            equal = ops.eq(a_value, b_value)
            if is_float_dtype(dtype):
                a_isnan = ops.ne(a_value, a_value)
                b_isnan = ops.ne(b_value, b_value)
                mask = ops.logical_or(mask, ops.gt(a_isnan, b_isnan))
                equal = ops.logical_or(equal, ops.logical_and(a_isnan, b_isnan))

            tie = (
                ops.lt(a_index, b_index)
                if arg_break_ties_left
                else ops.gt(a_index, b_index)
            )
            mask = ops.logical_or(mask, ops.logical_and(equal, tie))
            return (
                ops.where(mask, a_value, b_value),
                ops.where(mask, a_index, b_index),
            )

        return argmax_combine_fn

    elif reduction_type == "welford_combine":

        def welford_combine_fn(
            a: tuple[OpsValue, OpsValue, OpsValue],
            b: tuple[OpsValue, OpsValue, OpsValue],
        ) -> tuple[OpsValue, OpsValue, OpsValue]:
            a_mean, a_m2, a_weight = a
            b_mean, b_m2, b_weight = b

            delta = b_mean - a_mean
            new_weight = a_weight + b_weight
            w2_over_w = b_weight / new_weight
            return (
                a_mean + delta * w2_over_w,
                a_m2 + b_m2 + delta * delta * a_weight * w2_over_w,
                new_weight,
            )

        return welford_combine_fn

    else:
        raise NotImplementedError(f"unknown reduction_type={reduction_type}")


@ir_dataclass
class Reduction(Loops):
    reduction_ranges: Sequence[_IntLike]
    reduction_type: ReductionType
    # self.dtype represents the dst dtype
    src_dtype: torch.dtype
    reduction_hint: ReductionHint

    def __str__(self) -> str:
        return self._to_str(("ranges", "reduction_ranges", "reduction_type"))

    __repr__ = __str__

    def get_free_symbol_uses(self, unbacked_only: bool = False) -> OrderedSet[Symbol]:
        return super().get_free_symbol_uses(unbacked_only) | OrderedSet().union(
            *(get_free_symbols(e, unbacked_only) for e in self.reduction_ranges)
        )

    def get_reduction_size(self) -> Sequence[Expr]:
        return self.reduction_ranges

    def get_reduction_type(self) -> Optional[str]:
        return self.reduction_type

    def store_reduction(
        self,
        output_name: Optional[str],
        indexer: Callable[[Sequence[Expr]], Never],
        vars: Sequence[Expr],
        reduction_vars: Sequence[Symbol],
    ) -> None:
        value = ops.reduction(
            self.dtype,
            self.src_dtype,
            self.reduction_type,
            self.inner_fn(vars, reduction_vars),
        )
        ops.store_reduction(output_name or "unnamed", indexer(vars), value)

    def index_length(self) -> int:
        return len(self.ranges) + len(self.reduction_ranges)

    def inner_fn_args(self) -> Sequence[Sequence[Expr]]:
        index = self._index(self.ranges)
        rindex = self._index(self.reduction_ranges, SymT.R0_INDEX)
        return (index, rindex)

    def inner_fn_free_symbols(self, unbacked_only: bool = False) -> OrderedSet[Symbol]:
        index = self._index(self.ranges)
        rindex = self._index(self.reduction_ranges, SymT.R0_INDEX)
        return extract_free_symbols(
            self.inner_fn, index, rindex, unbacked_only=unbacked_only
        )

    def constant_to_device(self, device: torch.device) -> IRNode:
        """Move this to a given device. Requires that all reads are to constants."""
        loader = self.make_loader()
        loader = patch.object(ConstantBuffer, "override_device", device)(loader)
        return Reduction(
            device=device,
            dtype=self.dtype,
            inner_fn=loader,
            ranges=self.ranges,
            reduction_ranges=self.reduction_ranges,
            reduction_type=self.reduction_type,
            src_dtype=self.src_dtype,
            reduction_hint=ReductionHint.DEFAULT,
        )

    @staticmethod
    def num_splits(
        device: torch.device,
        dst_dtype: torch.dtype,
        src_dtype: torch.dtype,
        inner_fn: Callable[_P, OpsValue],
        ranges: Sequence[_IntLike],
        reduction_ranges: Sequence[_IntLike],
        reduction_type: Union[ReductionType, Literal["scan"]],
        reduction_numel: Expr,
        input_node: Optional[IRNode] = None,
    ) -> tuple[ReductionHint, _IntLike]:
        reduction_numel_hint = V.graph.sizevars.symbolic_hint(reduction_numel)
        numel_hint = V.graph.sizevars.symbolic_hint(sympy_product(ranges))

        should_split = reduction_type == "scan" or (
            not V.graph.has_feature(device, BackendFeature.REDUCE_TO_SINGLE_ELEMENT)
            and reduction_type
            not in (
                "argmax",
                "argmin",
            )
            and config.split_reductions
        )
        if not (_is_static(reduction_numel_hint) and _is_static(numel_hint)):
            # We don't support unbacked symints
            return ReductionHint.DEFAULT, 1

        props = DeviceProperties.create(device)
        num_sm = props.multi_processor_count
        min_elements_per_thread = 32
        if should_split:
            inner_reduction_splits: Callable[[int, int], int] = functools.partial(
                V.choices.reduction_split_factor, device, inner_reduction=True
            )
            outer_reduction_splits: Callable[[int, int], int] = functools.partial(
                V.choices.reduction_split_factor, device, inner_reduction=False
            )
        else:

            def inner_reduction_splits(
                reduction_numel_hint: int,
                numel_hint: int,
            ) -> int:
                return 1

            outer_reduction_splits = inner_reduction_splits

        # easy cases
        if numel_hint == 1:
            split = inner_reduction_splits(reduction_numel_hint, numel_hint)
            if split == 1:
                # No need to split.
                return ReductionHint.INNER, split
            if input_node is not None and isinstance(input_node, TensorBox):
                with patch.object(FlexibleLayout, "allow_indexing", True):
                    (
                        new_ranges,
                        new_reduction_ranges,
                    ) = extract_input_node_reduction_ranges(input_node)
                if new_ranges is not None and new_reduction_ranges is not None:
                    extracted_numel_hint = V.graph.sizevars.symbolic_hint(
                        sympy_product(new_ranges + new_reduction_ranges)
                    )
                    if reduction_numel_hint == extracted_numel_hint:
                        log.debug(
                            "Use previous IRNode's range and reduction_ranges instead of split. "
                            "current ranges: %s, current reduction ranges: %s, current split: %d, "
                            "new ranges: %s, new reduction ranges: %s",
                            ranges,
                            reduction_ranges,
                            split,
                            new_ranges,
                            new_reduction_ranges,
                        )
                        # If the input_node or its dependent nodes are also Reduction nodes,
                        # use reduction_sizes of this node or its dependent nodes directly.
                        return ReductionHint.INNER, -1
            return ReductionHint.INNER, split
        if (
            reduction_numel_hint <= min_elements_per_thread
            or numel_hint >= num_sm * 2 * 32
        ):
            return ReductionHint.DEFAULT, 1

        r = Reduction(
            device=device,
            dtype=dst_dtype,
            inner_fn=inner_fn,
            ranges=ranges,
            reduction_ranges=reduction_ranges,
            reduction_type=reduction_type if reduction_type != "scan" else "sum",
            src_dtype=src_dtype,
            reduction_hint=ReductionHint.DEFAULT,
        )

        def get_read_indices(r: Reduction) -> tuple[Sequence[Expr], bool]:
            device = r.get_device()
            assert device is not None
            cb = ComputedBuffer(
                name=None,
                layout=FlexibleLayout(
                    device=device,
                    dtype=r.get_dtype(),
                    size=r.get_size(),
                ),
                data=r,
            )
            read_writes = cb.get_read_writes()
            # try finding the full size producer
            # TODO this will fail for something like ((1, N) * (N, 1)).sum()
            # this would also possibly be wrong for producers with the different contiguity but we hope those cases are rare
            assert read_writes.range_vars is not None
            range_vars = [
                r
                for r in read_writes.range_vars
                if isinstance(r, Expr) and not isinstance(r, sympy.Number)
            ]
            indices = []
            changed = False
            for md in sorted(read_writes.reads, key=lambda x: x.name):
                if all(r in md.index.free_symbols for r in range_vars):
                    indices.append(md.index)
                    if md.name in V.graph.name_to_buffer:
                        buf = V.graph.name_to_buffer[md.name]
                        original_stride = getattr(buf.layout, "stride", None)
                        buf.decide_layout()
                        if getattr(buf.layout, "stride", None) != original_stride:
                            changed = True
            return indices, changed

        indices, changed = get_read_indices(r)
        if changed:
            indices, _ = get_read_indices(r)

        if len(indices) == 0:
            # TODO determine splits when all inputs are broadcast
            return ReductionHint.DEFAULT, 1

        (_, reduction_vars), ranges1 = dependencies.index_vars_squeeze(
            r.get_size(), r.get_reduction_size()
        )
        num_outer = 0
        num_inner = 0
        for i in indices:
            j = V.graph.sizevars.simplify_with_ranges(i, ranges1)
            strides = V.graph.sizevars.stride_hints(
                j, reduction_vars, list(ranges1.keys())
            )
            outer = all(s > 1 for s in strides)
            if outer:
                num_outer += 1
            else:
                num_inner += 1
        if num_inner > num_outer:
            return ReductionHint.INNER, inner_reduction_splits(
                reduction_numel_hint, numel_hint
            )
        else:
            return ReductionHint.OUTER, outer_reduction_splits(
                reduction_numel_hint, numel_hint
            )

    @staticmethod
    def _unroll_reduction_fn(
        inner_fn: Callable[[Sequence[_IntLike], Sequence[_IntLike]], OpsValue],
        reduction_ranges: Sequence[_IntLike],
        reduction_type: str,
        src_dtype: torch.dtype,
    ) -> Callable[[Sequence[_IntLike]], OpsValue]:
        """Convert inner_fn from a reduction to an pointwise"""
        reduction_ranges = V.graph.sizevars.guard_int_seq(reduction_ranges)

        combine_fn = get_reduction_combine_fn(reduction_type, src_dtype)

        def fn(index: Sequence[_IntLike]) -> Any:
            return functools.reduce(
                combine_fn,
                (
                    value_fn(index, rindex)
                    for rindex in itertools.product(
                        *[range(x) for x in reduction_ranges]
                    )
                ),
            )

        value_fn: Callable[[Sequence[_IntLike], Sequence[_IntLike]], Any]
        if reduction_type in ("argmin", "argmax"):
            flatten_index = _fixed_indexer(
                reduction_ranges,
                FlexibleLayout.contiguous_strides(reduction_ranges),
            )

            def value_fn(
                index: Sequence[_IntLike], rindex: Sequence[_IntLike]
            ) -> tuple[OpsValue, OpsValue]:
                rindex = [sympy.expand(i) for i in rindex]
                return (
                    inner_fn(index, rindex),
                    ops.index_expr(flatten_index(rindex), torch.int64),
                )

            return lambda index: fn(index)[1]
        else:
            value_fn = inner_fn
            return fn

    @classmethod
    def create(
        cls,
        device: torch.device,
        dst_dtype: torch.dtype,
        src_dtype: torch.dtype,
        inner_fn: Callable[..., Any],
        ranges: Sequence[Expr],
        reduction_ranges: Sequence[Expr],
        reduction_type: ReductionType,
        reduction_hint: ReductionHint = ReductionHint.DEFAULT,
        input_node: Optional[IRNode] = None,
    ) -> Union[TensorBox, ShapeAsConstantBuffer]:
        reduction_numel = V.graph.sizevars.simplify(sympy_product(reduction_ranges))

        if reduction_numel == 0:
            # N.B. This is a hack to generate the literal of the given type
            # Ideally, we should be fixing `def constant` in triton.py
            # but it breaks due to hardcoded dtypes in other places
            def py_cnst(val: object) -> Union[bool, float, int]:
                if dst_dtype == torch.bool:
                    return bool(val)
                elif dst_dtype.is_floating_point:
                    assert isinstance(val, SupportsFloat), type(val)
                    return float(val)
                else:
                    assert isinstance(val, SupportsInt), type(val)
                    return int(val)

            rtypes_to_inits = {
                "sum": py_cnst(0),
                "xor_sum": py_cnst(0),
                "prod": py_cnst(1),
                "any": py_cnst(0),
                # "all" is desugared to `!any(!val)`
            }

            assert reduction_type in rtypes_to_inits.keys(), (
                f"{reduction_type} not supported for zero-dimension tensors!"
            )

            def const_fn(index: int) -> OpsValue:
                return ops.constant(rtypes_to_inits[reduction_type], dst_dtype)

            return Pointwise.create(
                device=device,
                dtype=src_dtype,
                inner_fn=const_fn,
                ranges=list(ranges),
            )

        if reduction_numel == 1:
            # this reduction is actually a pointwise op
            if reduction_type in ("argmin", "argmax"):

                def fn(index: int) -> OpsValue:
                    return ops.constant(0, dst_dtype)

            else:

                def fn(index: int) -> OpsValue:
                    reduction_index = [sympy.S.Zero for _ in reduction_ranges]
                    return inner_fn(index, reduction_index)

            return Pointwise.create(
                device=device, dtype=dst_dtype, inner_fn=fn, ranges=ranges
            )

        if (
            isinstance(reduction_numel, Integer)
            and V.graph.sizevars.size_hint_or_throw(reduction_numel)
            < config.unroll_reductions_threshold
            and (sympy_product(ranges) != 1 or is_gpu(device.type))
        ):
            # NB: This works around https://github.com/pytorch/pytorch/issues/140457
            # since turning reductions into pointwise ops can exacerbate this problem
            return Pointwise.create(
                device=device,
                dtype=dst_dtype,
                inner_fn=cls._unroll_reduction_fn(
                    inner_fn, reduction_ranges, reduction_type, src_dtype
                ),
                ranges=ranges,
            )

        # triton doesn't support reduce to single element well, so break it up
        hint, split = cls.num_splits(
            device,
            dst_dtype,
            src_dtype,
            inner_fn,
            ranges,
            reduction_ranges,
            reduction_type,
            reduction_numel,
            input_node,
        )

        def _maybe_increase_split(split: int) -> int:
            # don't apply min_num_split constraint for static shape case.
            if _is_static(reduction_numel):
                return split
            if split > 1:
                return max(split, config.min_num_split)
            else:
                return split

        split = _maybe_increase_split(split)

        # intermediate reduction in split can contain complex indexing,
        # and num_splits will fail to correctly set the hint
        # reuse the passed hint if available
        if reduction_hint == ReductionHint.DEFAULT:
            reduction_hint = hint
        if split == -1:
            assert input_node is not None
            with patch.object(FlexibleLayout, "allow_indexing", True):
                new_ranges, new_reduction_ranges = extract_input_node_reduction_ranges(
                    input_node
                )
            assert new_ranges is not None
            assert new_reduction_ranges is not None
            return cls.create_multilayer_existing_ranges(
                device,
                dst_dtype,
                src_dtype,
                inner_fn,
                ranges,
                reduction_ranges,
                new_ranges,
                new_reduction_ranges,
                reduction_type,
                reduction_hint,
            )
        elif split > 1:
            # triton doesn't support reduce to single element well, so break it up
            return cls.create_multilayer(
                device,
                dst_dtype,
                src_dtype,
                inner_fn,
                ranges,
                reduction_ranges,
                reduction_type,
                split,
                reduction_hint,
                input_node,
            )

        return TensorBox.create(
            Reduction(
                device=device,
                dtype=dst_dtype,
                inner_fn=inner_fn,
                ranges=ranges,
                reduction_ranges=reduction_ranges,
                reduction_type=reduction_type,
                src_dtype=src_dtype,
                reduction_hint=reduction_hint,
            )
        )

    @staticmethod
    def default_accumulator(
        reduction_type: str, dtype: torch.dtype
    ) -> Union[_NumLike, Sequence[_NumLike]]:
        if reduction_type in ("max", "argmax"):
            if is_float_dtype(dtype):
                return float("-inf")
            elif is_boolean_dtype(dtype):
                return False
            else:
                return torch.iinfo(dtype).min
        if reduction_type in ("min", "argmin"):
            if is_float_dtype(dtype):
                return float("inf")
            elif is_boolean_dtype(dtype):
                return True
            else:
                return torch.iinfo(dtype).max

        zero = False if is_boolean_dtype(dtype) else 0
        one = True if is_boolean_dtype(dtype) else 1
        return {
            "sum": zero,
            "prod": one,
            "xor_sum": zero,
            "any": zero,
            "welford_reduce": (zero, zero, zero),
            "welford_combine": (zero, zero, zero),
            "online_softmax_reduce": (float("-inf"), zero),
        }[reduction_type]

    @staticmethod
    def default_value(
        reduction_type: str, dtype: torch.dtype
    ) -> Union[_NumLike, Sequence[_NumLike]]:
        if reduction_type == "welford_reduce":
            return 0
        return Reduction.default_accumulator(reduction_type, dtype)

    @staticmethod
    def _multilayer_second_step_hint(
        split: _IntLike, numel_hint: int, reduction_hint: ReductionHint
    ) -> ReductionHint:
        if split == -1:
            return reduction_hint
        if split <= 512 and numel_hint <= 512 and reduction_hint == ReductionHint.OUTER:
            return ReductionHint.OUTER_TINY
        if (
            split <= 1024
            and numel_hint <= 256
            and reduction_hint == ReductionHint.OUTER
        ):
            return ReductionHint.OUTER_TINY

        return reduction_hint

    @classmethod
    def check_for_split_dense_dim_reindexing(
        cls, reduction_numel: _IntLike, input_node: Optional[IRNode]
    ) -> Optional[int]:
        """
        If we are reducing over the full tensor, and it is non-dense in the last dimension,
        reindex so we reduce over the dense dimension. initially just handle complete
        reduction case
        """
        if input_node is None:
            return None

        if not V.graph.sizevars.statically_known_equals(
            input_node.get_numel(), reduction_numel
        ):
            return None

        input_node.realize()
        try:
            # finalize layout
            as_storage_and_layout(input_node)
        except NotImplementedError:
            return None

        strides = input_node.get_stride()

        for i, s in enumerate(strides[:-1]):
            if V.graph.sizevars.statically_known_equals(s, 1):
                return i

        return None

    @classmethod
    def _multilayer_wrap_loader(
        cls,
        loader: Callable[..., OpsValue],
        reduction_ranges: Sequence[_IntLike],
        reduction_numel: _IntLike,
        split: _IntLike,
        block_size: _IntLike,
        default: Union[_NumLike, Sequence[_NumLike]],
        input_node: Optional[IRNode] = None,
    ) -> Callable[..., object]:
        dense_index = cls.check_for_split_dense_dim_reindexing(
            reduction_numel, input_node
        )
        reindex = View.dynamic_reshape_indexer(
            reduction_ranges, [reduction_numel], dense_index
        )
        need_mask = not V.graph.sizevars.statically_known_true(
            sympy.Eq(reduction_numel % split, 0)
        )

        def wrapper_fn(
            index: Sequence[Symbol], reduction_index: Sequence[Symbol]
        ) -> OpsValue:
            (reduction_index,) = reduction_index
            *new_index, reduction_block = index
            indices = block_size * reduction_block + reduction_index

            def body() -> OpsValue:
                return loader(new_index, reindex([indices]))

            if need_mask:
                index_dtype = dtype_from_size(reduction_numel)
                mask = ops.lt(
                    ops.index_expr(indices, index_dtype),
                    ops.index_expr(reduction_numel, index_dtype),
                )
                return ops.masked(mask, body, default)
            else:
                return body()

        return wrapper_fn

    @classmethod
    def _multilayer_wrap_loader_existing_ranges(
        cls,
        loader: Callable[[Sequence[Expr], Sequence[Expr]], OpsValue],
        original_ranges: Sequence[Expr],
        original_reduction_ranges: Sequence[Expr],
        new_ranges: Sequence[Integer],
        new_reduction_ranges: Sequence[Integer],
    ) -> Callable[[Sequence[sympy.Expr], Sequence[sympy.Expr]], OpsValue]:
        assert all(r == 1 for r in original_ranges), (
            f"Only enabled for numel_hint == 1, found {original_ranges=}"
        )
        reindex = View.dynamic_reshape_indexer(
            original_reduction_ranges, tuple(new_ranges) + tuple(new_reduction_ranges)
        )

        def wrapper_fn(
            merged_index: Sequence[Expr],
            new_reduction_index: Sequence[Expr],
        ) -> OpsValue:
            original_idx = merged_index[: len(original_ranges)]
            new_index = merged_index[len(original_ranges) :]
            return loader(
                original_idx,
                reindex(tuple(new_index) + tuple(new_reduction_index)),
            )

        return wrapper_fn

    @classmethod
    def create_multilayer_helper(
        cls,
        device: torch.device,
        dst_dtype: torch.dtype,
        src_dtype: torch.dtype,
        wrapper_fn: Callable[..., Any],
        original_ranges: Sequence[Expr],
        original_reduction_ranges: Sequence[Expr],
        new_ranges: list[Expr],
        new_reduction_ranges: list[Integer],
        reduction_type: ReductionType,
        split: _IntLike,
        reduction_hint: ReductionHint,
    ) -> Union[TensorBox, ShapeAsConstantBuffer]:
        """
        Break a large reduction up into multiple smaller reductions
        recursively
        """
        # triton will automatically compute reductions in fp32 if reducing over fp16/bf16
        # within the kernel. keep the intermediate in fp32 so as to keep the whole reduction
        # in fp32 and not reduce precision by breaking up the kernel into multiple layers
        intermediate_dtype = (
            dst_dtype
            if dst_dtype not in (torch.float16, torch.bfloat16)
            else torch.float
        )
        intermediate = Reduction.create(
            device,
            intermediate_dtype,
            src_dtype,
            wrapper_fn,
            new_ranges,
            new_reduction_ranges,
            reduction_type,
            reduction_hint,
        )
        intermediate.realize()
        intermediate_loader = intermediate.make_loader()

        def intermediate_fn(
            index: Sequence[_IntLike], reduction_index: Sequence[_IntLike]
        ) -> OpsValue:
            return intermediate_loader([*index, *reduction_index])

        numel_hint = V.graph.sizevars.size_hint(sympy_product(original_ranges))
        reduction_hint = cls._multilayer_second_step_hint(
            split, numel_hint, reduction_hint
        )

        assert original_ranges == new_ranges[: len(original_ranges)]
        return TensorBox.create(
            Reduction(
                device=device,
                dtype=dst_dtype,
                inner_fn=intermediate_fn,
                ranges=original_ranges,
                reduction_ranges=new_ranges[len(original_ranges) :],
                reduction_type=reduction_type,
                src_dtype=src_dtype,
                reduction_hint=reduction_hint,
            )
        )

    @classmethod
    def create_multilayer(
        cls,
        device: torch.device,
        dst_dtype: torch.dtype,
        src_dtype: torch.dtype,
        inner_fn: Callable[..., Any],
        ranges: Sequence[Expr],
        reduction_ranges: Sequence[Expr],
        reduction_type: ReductionType,
        split: _IntLike,
        reduction_hint: ReductionHint,
        input_node: Optional[IRNode] = None,
    ) -> Union[TensorBox, ShapeAsConstantBuffer]:
        """
        Break a large reduction up into multiple smaller reductions
        recursively
        """
        # TODO(jansel): realize the reduction so we can do dynamic indexing
        reduction_numel = sympy_product(reduction_ranges)
        block_size = FloorDiv(reduction_numel + (split - 1), split)
        default = cls.default_value(reduction_type, dst_dtype)
        wrapper_fn = cls._multilayer_wrap_loader(
            inner_fn,
            reduction_ranges,
            reduction_numel,
            split,
            block_size,
            default,
            input_node,
        )

        return cls.create_multilayer_helper(
            device,
            dst_dtype,
            src_dtype,
            wrapper_fn,
            ranges,
            reduction_ranges,
            [*ranges, split],
            [block_size],
            reduction_type,
            split,
            reduction_hint,
        )

    @classmethod
    def create_multilayer_existing_ranges(
        cls,
        device: torch.device,
        dst_dtype: torch.dtype,
        src_dtype: torch.dtype,
        inner_fn: Callable[..., Any],
        original_ranges: Sequence[Expr],
        original_reduction_ranges: Sequence[Expr],
        new_ranges: list[Integer],
        new_reduction_ranges: list[Integer],
        reduction_type: ReductionType,
        reduction_hint: ReductionHint,
    ) -> Union[TensorBox, ShapeAsConstantBuffer]:
        """
        Break a large reduction up into multiple smaller reductions
        recursively
        """
        wrapper_fn = cls._multilayer_wrap_loader_existing_ranges(
            inner_fn,
            original_ranges,
            original_reduction_ranges,
            new_ranges,
            new_reduction_ranges,
        )
        return cls.create_multilayer_helper(
            device,
            dst_dtype,
            src_dtype,
            wrapper_fn,
            original_ranges,
            original_reduction_ranges,
            [*original_ranges, *new_ranges],
            new_reduction_ranges,
            reduction_type,
            -1,
            reduction_hint,
        )


def _fixed_indexer(
    size: Sequence[int],
    stride: Optional[Sequence[int]] = None,
    offset: Expr = Integer(0),
) -> Callable[[Sequence[Expr]], Expr]:
    """A closure containing math to read a given element"""

    def indexer(index: Sequence[int]) -> int:
        assert stride is not None and len(index) == len(stride)
        assert len(index) == len(size)
        result = offset
        for idx, st, sz in zip(index, stride, size):
            if sz != 1:
                result = result + idx * st
        return result

    return indexer


INNER_FN_TY: TypeAlias = Callable[[Sequence[Expr], Sequence[Expr]], OpsValue]


class MultiOutputReduction(Reduction):
    output_index: int

    def __init__(
        self,
        device: torch.device,
        dst_dtype: torch.dtype,
        inner_fns: Union[INNER_FN_TY, Sequence[INNER_FN_TY]],
        ranges: Sequence[Integer],
        reduction_ranges: Sequence[Integer],
        reduction_type: ReductionType,
        src_dtype: torch.dtype,
        reduction_hint: ReductionHint,
        output_index: int,
    ):
        if callable(inner_fns):
            inner_fns = (inner_fns,)

        loader: Callable[[Sequence[Expr], Sequence[Expr]], Any]
        if len(inner_fns) == 1:
            loader = inner_fns[0]
        else:

            def loader(
                idx: Sequence[Expr], reduction_idx: Sequence[Expr]
            ) -> tuple[OpsValue, ...]:
                return tuple(fn(idx, reduction_idx) for fn in inner_fns)

        super().__init__(
            device=device,
            dtype=dst_dtype,
            inner_fn=loader,
            ranges=ranges,
            reduction_ranges=reduction_ranges,
            reduction_type=reduction_type,
            src_dtype=src_dtype,
            reduction_hint=reduction_hint,
        )
        self.output_index = output_index

    def store_reduction(
        self,
        output_name: Optional[str],
        indexer: Callable[[Sequence[Expr]], Never],
        vars: Sequence[Expr],
        reduction_vars: Sequence[Symbol],
    ) -> Any:
        values = ops.reduction(
            self.dtype,
            self.src_dtype,
            self.reduction_type,
            self.inner_fn(vars, reduction_vars),
        )
        assert isinstance(values, (tuple, list)), type(values)
        value = values[self.output_index]
        return ops.store_reduction(output_name or "unnamed", indexer(vars), value)


class OnlineSoftmaxReduction(MultiOutputReduction):
    @classmethod
    def create(  # type: ignore[override]
        cls,
        device: torch.device,
        dst_dtype: torch.dtype,
        src_dtype: torch.dtype,
        inner_fn: Callable[..., Any],
        ranges: Sequence[Expr],
        reduction_ranges: Sequence[Expr],
        num_output: int,
        reduction_hint: ReductionHint = ReductionHint.DEFAULT,
        input_node: Optional[IRNode] = None,
    ) -> Sequence[Union[TensorBox, ShapeAsConstantBuffer]]:
        """
        Create the reduction disregarding splitting.
        """
        results = tuple(
            TensorBox.create(
                MultiOutputReduction(
                    device,
                    dst_dtype,
                    inner_fn,
                    ranges,
                    reduction_ranges,
                    "online_softmax_reduce",
                    src_dtype,
                    reduction_hint,
                    output_idx,
                )
            )
            for output_idx in range(num_output)
        )
        for t in results:
            t.realize()
        return results


class WelfordReduction(MultiOutputReduction):
    @classmethod
    def create(  # type: ignore[override]
        cls,
        device: torch.device,
        dtype: torch.dtype,
        inner_fns: Sequence[Callable[..., Any]],
        ranges: list[Integer],
        reduction_ranges: list[Integer],
        reduction_type: ReductionType,
        reduction_hint: ReductionHint = ReductionHint.DEFAULT,
    ) -> Sequence[Union[TensorBox, ShapeAsConstantBuffer]]:
        assert reduction_type in ("welford_reduce", "welford_combine")

        reduction_numel = V.graph.sizevars.simplify(sympy_product(reduction_ranges))

        def const(val: int) -> Union[TensorBox, ShapeAsConstantBuffer]:
            def inner_fn(idx: Sequence[Expr]) -> OpsValue:
                return ops.constant(
                    val,
                    dtype,
                )

            return Pointwise.create(
                device=device,
                dtype=dtype,
                inner_fn=inner_fn,
                ranges=list(ranges),
            )

        if reduction_numel == 0:
            mean = const(0)
            m2 = const(0)
            weight = const(0)
            return mean, m2, weight

        if reduction_numel == 1:

            def copy(
                loader: Callable[[Sequence[Expr], Sequence[Expr]], OpsValue],
            ) -> Union[TensorBox, ShapeAsConstantBuffer]:
                def inner_fn(idx: Sequence[Expr]) -> OpsValue:
                    reduction_index = [sympy.S.Zero for _ in reduction_ranges]
                    return loader(idx, reduction_index)

                return Pointwise.create(
                    device=device,
                    dtype=dtype,
                    inner_fn=inner_fn,
                    ranges=list(ranges),
                )

            if reduction_type == "welford_reduce":
                return copy(inner_fns[0]), const(0), const(1)
            else:
                return tuple(copy(fn) for fn in inner_fns)

        # TODO: Unrolled reduction
        # if (
        #     isinstance(reduction_numel, Integer)
        #     and V.graph.sizevars.size_hint(reduction_numel)
        #     < config.unroll_reductions_threshold
        #     and sympy_product(ranges) != 1
        # ):
        #     return Pointwise.create(
        #         device,
        #         dst_dtype,
        #         cls._unroll_reduction_fn(
        #             inner_fn, reduction_ranges, reduction_type, src_dtype,
        #         ),
        #         ranges,
        #     )

        # triton doesn't support reduce to single element well, so break it up
        hint, split = Reduction.num_splits(
            device,
            dtype,
            dtype,
            inner_fns[0],
            ranges,
            reduction_ranges,
            reduction_type=reduction_type,
            reduction_numel=reduction_numel,
        )
        # intermediate reduction in split can contain complex indexing,
        # and num_splits will fail to correctly set the hint
        # reuse the passed hint if available
        if reduction_hint == ReductionHint.DEFAULT:
            reduction_hint = hint
        if split > 1:
            # triton doesn't support reduce to single element well, so break it up
            return cls.create_multilayer(
                device,
                dtype,
                inner_fns,
                ranges,
                reduction_ranges,
                reduction_type,
                split,
                reduction_hint,
            )

        results = [
            TensorBox.create(
                WelfordReduction(
                    device,
                    dtype,
                    inner_fns,
                    ranges,
                    reduction_ranges,
                    reduction_type,
                    dtype,
                    reduction_hint,
                    output_idx,
                )
            )
            for output_idx in range(3)
        ]
        for t in results:
            t.realize()
        return results

    @staticmethod
    def default_value(
        reduction_type: str, dtype: torch.dtype
    ) -> Union[_NumLike, Sequence[_NumLike]]:
        return (0, 0, 0)

    @classmethod
    def create_multilayer(  # type: ignore[override]
        cls,
        device: torch.device,
        dtype: torch.dtype,
        inner_fns: Sequence[Callable[..., Any]],
        ranges: list[Integer],
        reduction_ranges: list[Integer],
        reduction_type: ReductionType,
        split: _IntLike,
        reduction_hint: ReductionHint,
    ) -> Sequence[Union[TensorBox, ShapeAsConstantBuffer]]:
        """
        Break a large reduction up into multiple smaller reductions
        recursively
        """
        reduction_numel = sympy_product(reduction_ranges)
        need_mask = not V.graph.sizevars.statically_known_true(
            sympy.Eq(reduction_numel % split, 0)
        )

        if need_mask and reduction_type != "welford_combine":
            # If we need mask, then "welford_reduce" doesn't work because
            # masked inputs shouldn't count towards the welford weight

            def constant(
                idx: Sequence[Expr], reduction_idx: Sequence[Expr], value: int
            ) -> OpsValue:
                return ops.constant(value, dtype)

            return cls.create_multilayer(
                device=device,
                dtype=dtype,
                inner_fns=(
                    inner_fns[0],
                    partial(constant, value=0),
                    partial(constant, value=1),
                ),
                ranges=ranges,
                reduction_ranges=reduction_ranges,
                reduction_type="welford_combine",
                split=split,
                reduction_hint=reduction_hint,
            )

        block_size = FloorDiv(reduction_numel + (split - 1), split)
        intermediates = WelfordReduction.create(
            device,
            dtype,
            tuple(
                cls._multilayer_wrap_loader(
                    loader,
                    reduction_ranges,
                    reduction_numel,
                    split,
                    block_size,
                    default=0,
                )
                for loader in inner_fns
            ),
            [*ranges, split],
            [block_size],
            reduction_type,
            reduction_hint,
        )
        for i in intermediates:
            i.realize()

        def intermediate_loader_fn(
            index: Sequence[Expr],
            reduction_index: Sequence[Expr],
            loader: Callable[[Sequence[Expr]], OpsValue],
        ) -> OpsValue:
            return loader([*index, *reduction_index])

        numel_hint = V.graph.sizevars.size_hint(sympy_product(ranges))
        reduction_hint = cls._multilayer_second_step_hint(
            split, numel_hint, reduction_hint
        )
        return WelfordReduction.create(
            device,
            dtype,
            tuple(
                partial(intermediate_loader_fn, loader=i.make_loader())
                for i in intermediates
            ),
            ranges,
            [split],
            # welford_reduce turns one input into three outputs, which are combined with welford_combine
            "welford_combine",
            reduction_hint,
        )


@ir_dataclass
class Scan(Loops):
    scan_ranges: list[Integer]
    size: list[Integer]
    combine_fn: Callable[[tuple[Any, ...], tuple[Any, ...]], tuple[Any, ...]]
    reindex: Callable[[Sequence[_IntLike], Sequence[_IntLike]], Sequence[_IntLike]]
    reduction_hint: ReductionHint
    output_index: int
    # output_index indexes the following tuples
    dtypes: tuple[torch.dtype, ...]
    inner_fns: tuple[Callable[..., Any], ...]

    # HACK we mimic reduction

    def get_free_symbol_uses(self, unbacked_only: bool = False) -> OrderedSet[Symbol]:
        # TODO: Can combine_fn/reindex close over unbacked symbols? If so, we
        # need to explicitly represent the closure so we can pull out unbacked
        # symbols here
        return (
            super().get_free_symbol_uses(unbacked_only)
            | OrderedSet().union(
                *(get_free_symbols(e, unbacked_only) for e in self.scan_ranges)
            )
            | OrderedSet().union(
                *(get_free_symbols(e, unbacked_only) for e in self.size)
            )
        )

    def __post_init__(self) -> None:
        assert len(self.ranges) + len(self.scan_ranges) == len(self.size)
        super().__post_init__()

    def store_reduction(
        self,
        output_name: Optional[str],
        indexer: Callable[[Sequence[_IntLike]], Never],
        vars: Sequence[Expr],
        scan_vars: Sequence[Symbol],
    ) -> Any:
        idx = self.reindex(vars, scan_vars)
        values = tuple(inner_fn(idx) for inner_fn in self.inner_fns)
        result = ops.scan(self.dtypes, self.combine_fn, values)
        return ops.store(
            output_name or "unnamed", indexer(idx), result[self.output_index]
        )

    def get_reduction_type(self) -> Optional[str]:
        # return self.scan_op
        return "custom"

    def get_reduction_size(self) -> Sequence[Expr]:
        return self.scan_ranges

    def get_size(self) -> Sequence[Expr]:
        return self.size

    def get_pointwise_size(self) -> Sequence[Expr]:
        return self.ranges

    def index_length(self) -> int:
        return len(self.ranges) + len(self.scan_ranges)

    def inner_fn_args(self) -> Sequence[Sequence[_IntLike]]:
        index = self._index(self.ranges)
        rindex = self._index(self.scan_ranges, SymT.R0_INDEX)
        idx = self.reindex(index, rindex)
        return (idx,)

    def inner_fn_free_symbols(self, unbacked_only: bool = False) -> OrderedSet[Symbol]:
        index = self._index(self.ranges)
        rindex = self._index(self.scan_ranges, SymT.R0_INDEX)
        idx = self.reindex(index, rindex)
        return extract_free_symbols(self.inner_fn, idx, unbacked_only=unbacked_only)

    @classmethod
    def create(  # type: ignore[override]
        cls,
        device: torch.device,
        dtypes: tuple[torch.dtype, ...],
        inner_fns: tuple[Callable[[Sequence[Expr]], Any], ...],
        size: list[Integer],
        axis: int,
        combine_fn: Callable[[tuple[Any, ...], tuple[Any, ...]], tuple[Any, ...]],
        reduction_hint: ReductionHint = ReductionHint.DEFAULT,
        *,
        # Whether we have the option to fallback to aten
        can_fallback_to_aten: bool = True,
        **kwargs: Any,
    ) -> Sequence[Optional[Union[TensorBox, ShapeAsConstantBuffer]]]:
        pointwise_ranges = [*size[:axis], *size[axis + 1 :]]
        scan_ranges = [size[axis]]

        if not V.graph.has_feature(device, BackendFeature.SCAN):
            return [None] * len(dtypes)

        if len(dtypes) > 1 and not V.graph.has_feature(
            device, BackendFeature.TUPLE_REDUCTION
        ):
            return [None] * len(dtypes)

        sizevars = V.graph.sizevars
        scan_numel = sizevars.simplify(sympy_product(scan_ranges))

        assert len(dtypes) == len(inner_fns)

        # Scan with a single element is just a copy
        if sizevars.statically_known_true(sympy.Le(scan_numel, 1)):
            return [
                Pointwise.create(
                    device=device,
                    dtype=dtypes[output_index],
                    inner_fn=inner_fns[output_index],
                    ranges=size,
                )
                for output_index in range(len(dtypes))
            ]

        reduction_hint, num_splits = cls.num_splits(
            device=device,
            dtype=dtypes[0],
            inner_fn=inner_fns[0],
            axis=axis,
            pointwise_ranges=pointwise_ranges,
            scan_ranges=scan_ranges,
            combine_fn=combine_fn,
            scan_numel=scan_numel,
        )
        scan_type = Scan
        if num_splits > 1:
            supports_split = (
                torch.version.hip is None or (has_triton and triton_version >= "3.3.0")
            ) and (len(dtypes) == 1)
            if not supports_split:
                if can_fallback_to_aten:
                    # Fallback to ATen
                    return [None] * len(dtypes)
                else:
                    num_splits = 1
            else:
                scan_type = SplitScan

        def reindex(index: Sequence[Expr], scan_index: Sequence[Expr]) -> list[Expr]:
            assert len(scan_index) == len(scan_ranges)
            assert len(index) == len(pointwise_ranges)
            return [*index[:axis], *scan_index, *index[axis:]]

        results = [
            TensorBox.create(
                scan_type(
                    device=device,
                    dtype=dtypes[output_index],
                    dtypes=dtypes,
                    inner_fn=inner_fns[output_index],
                    inner_fns=inner_fns,
                    size=size,
                    ranges=pointwise_ranges,
                    scan_ranges=scan_ranges,
                    combine_fn=combine_fn,
                    reindex=reindex,
                    reduction_hint=reduction_hint,
                    output_index=output_index,
                    **kwargs,
                )
            )
            for output_index in range(len(dtypes))
        ]

        for result in results:
            result.realize()

        return results

    @classmethod
    def num_splits(
        cls,
        device: torch.device,
        dtype: torch.dtype,
        inner_fn: Callable[[Sequence[Expr]], OpsValue],
        axis: int,
        pointwise_ranges: list[Integer],
        scan_ranges: list[Integer],
        combine_fn: Callable[[tuple[Any, ...], tuple[Any, ...]], tuple[Any, ...]],
        scan_numel: Expr,
    ) -> tuple[ReductionHint, _IntLike]:
        # TODO: custom splitting heuristic for scan
        def wrapper_fn(idx: Sequence[Expr], reduction_idx: Sequence[Expr]) -> OpsValue:
            return inner_fn([*idx[:axis], *reduction_idx, *idx[axis:]])

        return Reduction.num_splits(
            device=device,
            dst_dtype=dtype,
            src_dtype=dtype,
            inner_fn=wrapper_fn,
            ranges=pointwise_ranges,
            reduction_ranges=scan_ranges,
            reduction_type="scan",
            reduction_numel=scan_numel,
        )


# This signifies a scan op that should go through TritonSplitScanKernel codegen on CUDA.
@ir_dataclass
class SplitScan(Scan):
    pass


@ir_dataclass
class Sort(Loops):
    # Sorts a tuple of key, value pairs
    sort_ranges: list[Integer]
    size: list[Integer]
    reindex: Callable[[Sequence[Expr], Sequence[Expr]], Sequence[Expr]]
    reduction_hint: ReductionHint
    output_index: int
    # output_index indexes the following tuples
    dtypes: tuple[torch.dtype, ...]
    inner_fns: tuple[Callable[..., Any], ...]

    stable: bool
    descending: bool

    # HACK we mimic reduction

    def get_free_symbol_uses(self, unbacked_only: bool = False) -> OrderedSet[Symbol]:
        return (
            super().get_free_symbol_uses(unbacked_only)
            | OrderedSet().union(
                *(get_free_symbols(e, unbacked_only) for e in self.sort_ranges)
            )
            | OrderedSet().union(
                *(get_free_symbols(e, unbacked_only) for e in self.size)
            )
        )

    def __post_init__(self) -> None:
        assert len(self.ranges) + len(self.sort_ranges) == len(self.size)
        super().__post_init__()

    def store_reduction(
        self,
        output_name: Optional[str],
        indexer: Callable[[Sequence[Expr]], Expr],
        vars: Sequence[Expr],
        reduction_vars: Sequence[Expr],
    ) -> Any:
        idx = self.reindex(vars, reduction_vars)
        values = tuple(inner_fn(idx) for inner_fn in self.inner_fns)
        result = ops.sort(self.dtypes, values, self.stable, self.descending)
        return ops.store(
            output_name or "unnamed", indexer(idx), result[self.output_index]
        )

    def get_reduction_type(self) -> Optional[str]:
        return "sort"

    def get_reduction_size(self) -> Sequence[Expr]:
        return self.sort_ranges

    def get_size(self) -> Sequence[Expr]:
        return self.size

    def get_pointwise_size(self) -> Sequence[Expr]:
        return self.ranges

    def index_length(self) -> int:
        return len(self.ranges) + len(self.sort_ranges)

    def inner_fn_args(self) -> Sequence[Sequence[Expr]]:
        index = self._index(self.ranges)
        rindex = self._index(self.sort_ranges, SymT.R0_INDEX)
        idx = self.reindex(index, rindex)
        return (idx,)

    def inner_fn_free_symbols(self, unbacked_only: bool = False) -> OrderedSet[Symbol]:
        index = self._index(self.ranges)
        rindex = self._index(self.sort_ranges, SymT.R0_INDEX)
        idx = self.reindex(index, rindex)
        return extract_free_symbols(self.inner_fn, idx, unbacked_only=unbacked_only)

    @classmethod
    def create(  # type: ignore[override]
        cls,
        device: torch.device,
        dtypes: tuple[torch.dtype, ...],
        inner_fns: tuple[Callable[[list[Expr]], Any], ...],
        size: list[Integer],
        axis: int,
        stable: bool,
        descending: bool,
        reduction_hint: ReductionHint = ReductionHint.DEFAULT,
        **kwargs: Any,
    ) -> Sequence[Optional[Union[TensorBox, ShapeAsConstantBuffer]]]:
        pointwise_ranges = [*size[:axis], *size[axis + 1 :]]
        sort_ranges = [size[axis]]

        if not V.graph.has_feature(device, BackendFeature.SORT):
            return [None] * len(dtypes)

        sizevars = V.graph.sizevars
        sort_numel = sizevars.simplify(sympy_product(sort_ranges))

        # Heuristic, smallest rblock where triton usually outperforms aten.sort
        # It also isn't bandwidth bound so fusion is unlikely to help.
        max_rblock = 512
        is_persistent_kernel = (
            config.triton.persistent_reductions
            and sizevars.statically_known_true(sympy.Le(sort_numel, max_rblock))
        )
        if not is_persistent_kernel:
            # We only support persistent triton kernels
            return [None] * len(dtypes)

        assert len(dtypes) == len(inner_fns)

        # Sort with a single element is just a copy
        if sizevars.statically_known_true(sympy.Le(sort_numel, 1)):
            return [
                Pointwise.create(
                    device=device,
                    dtype=dtypes[output_index],
                    inner_fn=inner_fns[output_index],
                    ranges=size,
                )
                for output_index in range(len(dtypes))
            ]

        def reindex(index: Sequence[Expr], sort_index: Sequence[Expr]) -> list[Expr]:
            assert len(sort_index) == len(sort_ranges)
            assert len(index) == len(pointwise_ranges)
            return [*index[:axis], *sort_index, *index[axis:]]

        results = [
            TensorBox.create(
                Sort(
                    device=device,
                    dtype=dtypes[output_index],
                    dtypes=dtypes,
                    inner_fn=inner_fns[output_index],
                    inner_fns=inner_fns,
                    size=size,
                    ranges=pointwise_ranges,
                    sort_ranges=sort_ranges,
                    reindex=reindex,
                    reduction_hint=reduction_hint,
                    output_index=output_index,
                    stable=stable,
                    descending=descending,
                    **kwargs,
                )
            )
            for output_index in range(len(dtypes))
        ]

        for result in results:
            result.realize()

        return results


def is_storage_and_layout(x: IRNode) -> bool:
    try:
        as_storage_and_layout(x, freeze=False)
        return True
    except NotImplementedError:
        return False


def is_contiguous_storage_and_layout(x: IRNode) -> bool:
    try:
        _buffer, layout = as_storage_and_layout(x, freeze=False)
        # pad the stride here so we will NOT claim an tensor as contiguous
        # if a padding is gonna happen.
        if layout.should_pad_strides():
            layout.pad_strides()
        return layout.is_contiguous()
    except NotImplementedError:
        return False


def as_storage_and_layout(
    x: IRNode,
    freeze: bool = True,
    want_contiguous: bool = False,
    stride_order: Optional[Sequence[Union[int, Integer]]] = None,
    allow_padding: bool = False,
    exact_strides: Optional[Sequence[Union[int, Integer]]] = None,
) -> tuple[StorageBox, Layout]:
    """
    Try to simplify x into a StorageBox and a Layout.

    allow_padding only affect how we apply stride_order. When allow_padding
    is True, we have the freedom to add padding when applying the stride_order.
    """
    if isinstance(x, TensorBox):
        return as_storage_and_layout(
            x.data,
            freeze=freeze,
            want_contiguous=want_contiguous,
            stride_order=stride_order,
            allow_padding=allow_padding,
            exact_strides=exact_strides,
        )
    if isinstance(x, StorageBox):
        _, layout = as_storage_and_layout(
            x.data,
            freeze=freeze,
            want_contiguous=want_contiguous,
            stride_order=stride_order,
            allow_padding=allow_padding,
            exact_strides=exact_strides,
        )
        return x, x.data.get_layout()
    if isinstance(x, Buffer):
        if freeze:
            if want_contiguous:
                x.freeze_layout()
                assert x.get_layout().is_contiguous()
            elif stride_order is not None:
                x.freeze_layout_with_stride_order(
                    stride_order, allow_padding=allow_padding
                )
            elif exact_strides is not None:
                x.freeze_layout_with_exact_strides(
                    exact_strides, allow_padding=allow_padding
                )
            else:
                x.decide_layout()
        return StorageBox(x), x.get_layout()
    if isinstance(x, ReinterpretView):
        # making the base of x contiguous or stride_ordered will not necessarily make
        # the ReinterpretView either, so don't pass along those arguments
        buffer, _ = as_storage_and_layout(
            x.data,
            freeze=freeze,
        )
        return buffer, x.layout
    raise NotImplementedError


def is_stride_order_storage_and_layout(
    x: IRNode, stride_order: Sequence[Union[int, Integer]]
) -> bool:
    try:
        _buffer, layout = as_storage_and_layout(x, freeze=False)
        return layout.is_stride_ordered(stride_order)
    except NotImplementedError:
        return False


def is_unaligned(node: IRNode) -> bool:
    if isinstance(node, (TensorBox, StorageBox)):
        return is_unaligned(node.data)

    if isinstance(node, ReinterpretView):
        layout = node.layout
        has_unaligned_layout = not V.graph.sizevars.statically_known_multiple_of(
            layout.offset * get_dtype_size(layout.dtype), GPU_ALIGN_BYTES
        )
        return is_unaligned(node.data) or has_unaligned_layout

    if isinstance(node, Buffer):
        return node.get_name() in V.graph.unaligned_buffers

    # assume to be aligned otherwise
    return False


@ir_dataclass
class BaseView(IRNode):
    data: IRNode

    def get_free_symbol_uses(self, unbacked_only: bool = False) -> OrderedSet[Symbol]:
        return self.data.get_free_symbol_uses(unbacked_only)

    def make_reindexer(self) -> Callable[[Sequence[Expr]], Sequence[Expr]]:
        raise NotImplementedError(f"make_reindexer NYI on {self}")

    def make_indexer(self) -> Callable[[Sequence[Expr]], Expr]:
        inner = self.data.make_indexer()
        reindex = self.make_reindexer()

        def indexer(idx: Sequence[Expr]) -> Expr:
            return inner(reindex(idx))

        return indexer

    def make_loader(self) -> Callable[[Sequence[Expr]], OpsValue]:
        inner = self.data.make_loader()
        reindex = self.make_reindexer()

        def loader(idx: Sequence[Expr]) -> OpsValue:
            return inner(reindex(idx))

        return loader

    @property
    def dtype(self) -> torch.dtype:
        return self.data.get_dtype()

    def get_layout(self) -> Layout:
        return self.data.get_layout()

    def get_device(self) -> Optional[torch.device]:
        return self.data.get_device()

    def get_origin_node(self) -> Optional[torch.fx.Node]:
        return None

    def get_name(self) -> str:
        return self.data.get_name()

    def get_pointwise_size(self) -> Sequence[Expr]:
        return self.get_size()

    def mark_reuse(self, users: int) -> None:
        return self.data.mark_reuse(users)

    def has_exceeded_max_reads(self) -> bool:
        return self.data.has_exceeded_max_reads()

    def realize(self) -> Optional[str]:
        return self.data.realize()

    def realize_hint(self) -> None:
        self.data.realize_hint()

    def get_storage_numel(self) -> _IntLike:
        return self.data.get_storage_numel()

    def is_extern(self) -> bool:
        return self.data.is_extern()

    def is_module_buffer(self) -> bool:
        assert isinstance(self.data, BaseView), type(self.data)
        return self.data.is_module_buffer()

    def get_read_names(self) -> OrderedSet[str]:
        return self.data.get_read_names()

    def get_reads(self) -> OrderedSet[Dep]:
        with patch.object(FlexibleLayout, "allow_indexing", True):
            return extract_read_writes(
                self.make_loader(),
                self.get_size(),
            ).reads

    def unwrap_view(self) -> IRNode:
        x: IRNode = self
        while isinstance(x, BaseView):
            x = x.data
        return x

    def constant_to_device(self, device: torch.device) -> IRNode:
        """Move this to a given device. Requires that all reads are to constants."""
        loader = self.make_loader()
        loader = patch.object(ConstantBuffer, "override_device", device)(loader)
        return Pointwise(
            device=device,
            dtype=self.get_dtype(),
            inner_fn=loader,
            ranges=self.get_size(),
        )


@ir_dataclass
class ExpandView(BaseView):
    size: Sequence[Expr]

    @staticmethod
    def _normalize_size(x: IRNode, new_size: Sequence[_IntLike]) -> Sequence[_IntLike]:
        """Replace `-1` with correct sizes"""
        sizevars = V.graph.sizevars
        new_size = [sympy.expand(s) for s in new_size]
        old_size = x.get_size()
        old_size = [None] * (len(new_size) - len(old_size)) + list(old_size)
        assert len(new_size) == len(old_size)
        for i in range(len(new_size)):
            if new_size[i] == -1:
                assert old_size[i] is not None
                new_size[i] = old_size[i]
            elif old_size[i] is None or V.graph.sizevars.shape_env.evaluate_expr(
                sympy.Eq(old_size[i], 1), fallback_value=False
            ):
                pass
            else:
                # Sanity check: Expect broadcast compatibility
                #
                # NB: new_size[i] == old_size[i] is expected to already be
                # guarded because the meta formula was expected to have taught
                # us this equality.
                assert sizevars.size_hint(new_size[i] - old_size[i], fallback=0) == 0, (
                    "Broadcast failed in ExpandView({x.get_size()}, {new_size}) on dimension {i}"
                )
        return new_size

    @classmethod
    def create(cls, x: IRNode, new_size: Sequence[_IntLike]) -> BaseView:
        new_size = cls._normalize_size(x, new_size)

        if is_storage_and_layout(x):
            storage, old_layout = as_storage_and_layout(x)
            skip = len(new_size) - len(old_layout.size)
            assert skip >= 0
            new_stride = [sympy.S.Zero] * skip
            for stride, size in zip(old_layout.stride, old_layout.size):
                new_stride.append(
                    stride
                    if not V.graph.sizevars.shape_env.evaluate_expr(
                        sympy.Eq(size, 1), fallback_value=False
                    )
                    else sympy.S.Zero
                )
            new_layout = FixedLayout(
                old_layout.device,
                old_layout.dtype,
                list(new_size),
                new_stride,
                old_layout.offset,
                old_layout.is_pinned,
            )
            return ReinterpretView(data=storage, layout=new_layout)

        return ExpandView(data=x, size=new_size)

    def get_size(self) -> Sequence[Expr]:
        return self.size

    def make_reindexer(
        self,
    ) -> Callable[[Sequence[Expr]], Sequence[Expr]]:
        target = self.get_size()
        actual = self.data.get_size()
        skip = len(target) - len(actual)

        def reindex(
            index: Sequence[Expr],
        ) -> Sequence[Expr]:
            index = list(index[skip:])
            assert len(index) == len(actual)
            for i in range(len(actual)):
                if actual[i] == 1:
                    # zero out broadcast dimension
                    index[i] = sympy.S.Zero
            return index

        return reindex


@ir_dataclass
class PermuteView(BaseView):
    dims: list[Expr]

    @classmethod
    def create(cls, x: IRNode, dims: Sequence[int]) -> BaseView:
        dims = cls._map_neg_dims(dims)
        assert OrderedSet(dims) == OrderedSet(range(len(dims)))

        if is_storage_and_layout(x):
            storage, old_layout = as_storage_and_layout(x)
            new_layout = FixedLayout(
                old_layout.device,
                old_layout.dtype,
                [old_layout.size[i] for i in dims],
                [old_layout.stride[i] for i in dims],
                old_layout.offset,
                old_layout.is_pinned,
            )
            return ReinterpretView(data=storage, layout=new_layout)

        return PermuteView(data=x, dims=dims)

    @classmethod
    def _map_neg_dims(cls, dims: Sequence[int]) -> list[int]:
        return [dim if dim >= 0 else len(dims) + dim for dim in dims]

    def get_size(self) -> Sequence[Expr]:
        assert OrderedSet(self._map_neg_dims(self.dims)) == OrderedSet(
            range(len(self.dims))
        )
        size = self.data.get_size()
        return [size[i] for i in self.dims]

    def make_reindexer(
        self,
    ) -> Callable[[Sequence[Expr]], Sequence[Expr]]:
        inv = {j: i for i, j in enumerate(self.dims)}
        inv = [inv[i] for i in range(len(self.dims))]
        assert OrderedSet(inv) == OrderedSet(range(len(self.dims)))

        def reindex(
            index: Sequence[Expr],
        ) -> Sequence[Expr]:
            return [index[i] for i in inv]

        return reindex


@ir_dataclass
class SqueezeView(BaseView):
    @classmethod
    def create(cls, x: IRNode, *, dim: Optional[int] = None) -> IRNode:
        if is_storage_and_layout(x):
            storage, old_layout = as_storage_and_layout(x)
            new_size = []
            new_stride = []
            if dim is not None:
                assert isinstance(dim, int), type(dim)
                assert 0 <= dim and dim < len(old_layout.size)

            for i, (size, stride) in enumerate(zip(old_layout.size, old_layout.stride)):
                if dim is None:
                    if size != 1:
                        new_size.append(size)
                        new_stride.append(stride)
                else:
                    if i != dim:
                        new_size.append(size)
                        new_stride.append(stride)
                    else:
                        assert size == 1, "expected squeezed size to be 1"

            new_layout = FixedLayout(
                old_layout.device,
                old_layout.dtype,
                new_size,
                new_stride,
                old_layout.offset,
                old_layout.is_pinned,
            )
            return ReinterpretView(data=storage, layout=new_layout)

        if dim is None:
            # redirect to a generic view
            return View.create(x, [s for s in x.get_size() if s != 1])
        else:
            assert x.get_size()[dim] == 1
            return View.create(x, [s for i, s in enumerate(x.get_size()) if i != dim])

    @staticmethod
    def squeezer(
        size: Sequence[Expr],
    ) -> tuple[list[int], Callable[[Sequence[Expr]], tuple[Expr]]]:
        new_size = [s for s in size if s != 1]
        not_one = [i for i, s in enumerate(size) if s != 1]
        length = len(size)

        def reindex(index: Sequence[Expr]) -> tuple[Expr]:
            assert len(index) == len(not_one), f"{index} {not_one}"
            new_index = [sympy.S.Zero] * length
            for idx, s in zip(not_one, index):
                new_index[idx] = s
            return tuple(new_index)

        return new_size, reindex

    def __init__(self, data: Any) -> None:
        raise AssertionError("use SqueezeView.create()")


@ir_dataclass
class GenericView(BaseView):
    size: Sequence[Expr]
    reindex: Callable[[Sequence[Expr]], Sequence[Expr]]

    def make_reindexer(
        self,
    ) -> Callable[[Sequence[Expr]], Sequence[Expr]]:
        return self.reindex

    def reindex_str(self) -> str:
        index_old = [
            sympy_index_symbol_with_prefix(SymT.INDEX, n) for n in range(len(self.size))
        ]
        index_new = list(self.reindex(index_old))
        return f"lambda {', '.join(map(str, index_old))}: {index_new}"

    def __str__(self) -> str:
        return self.str_helper(
            [self.data, f"size={self.size}", f"reindex={self.reindex_str()}"]
        )

    __repr__ = __str__

    @classmethod
    def create(
        cls,
        x: IRNode,
        new_size: Sequence[Expr],
        reindex: Callable[[Sequence[Expr]], Sequence[Expr]],
    ) -> BaseView:
        return cls(data=x, size=list(new_size), reindex=reindex)

    def get_size(self) -> Sequence[Expr]:
        return self.size


@ir_dataclass
class View(GenericView):
    @staticmethod
    def handle_negative_index(idx: Expr, size: Expr) -> Expr:
        idx = sympy.expand(idx)
        size = sympy.expand(size)
        evaluate_expr = V.graph.sizevars.shape_env.evaluate_expr
        if evaluate_expr(sympy.Lt(idx, 0)):
            idx = idx + size
        return idx

    @classmethod
    def create(cls, x: IRNode, new_size: Sequence[Expr]) -> IRNode:  # type: ignore[override]
        assert isinstance(new_size, Sequence), type(new_size)
        old_size, new_size = cls.resolve_negative_size(x.get_size(), new_size)

        # Skip pointless views
        if V.graph.sizevars.statically_known_list_equals(old_size, new_size):
            return x

        unbacked_symbols_in_sizes = False
        if (
            len(free_unbacked_symbols(old_size)) > 0
            or len(free_unbacked_symbols(new_size)) > 0
        ):
            unbacked_symbols_in_sizes = True

        if 0 in new_size:

            def fake_reindex(index: Any) -> tuple[int, ...]:
                return tuple([0] * len(old_size))

            return cls(data=x, size=list(new_size), reindex=fake_reindex)
        # TODO: a new class for FixedTransferLayout that output layout is constrained by input layout
        elif is_contiguous_storage_and_layout(x) or unbacked_symbols_in_sizes:
            if unbacked_symbols_in_sizes and (not is_contiguous_storage_and_layout(x)):
                # realize x; otherwise, the dynamic_reshape_indexer below will fail
                # due to the size_hint's inability to process unbacked SymInts
                # TODO: unbacked should not diverge from backed in determining striding
                # Need to require contiguous here instead of realize, see:
                # https://github.com/pytorch/pytorch/issues/145561
                x = ExternKernel.require_contiguous(x)

            storage, old_layout = as_storage_and_layout(x, want_contiguous=True)
            new_layout = FixedLayout(
                old_layout.device,
                old_layout.dtype,
                new_size,
                FlexibleLayout.contiguous_strides(new_size),
                old_layout.offset,
                old_layout.is_pinned,
            )
            return ReinterpretView(data=storage, layout=new_layout)

        reindex = cls.dynamic_reshape_indexer(old_size, new_size)
        return cls(data=x, size=list(new_size), reindex=reindex)

    @staticmethod
    def resolve_negative_size(
        old_size: Sequence[Expr], new_size: Sequence[Expr]
    ) -> tuple[list[Expr], list[Expr]]:
        new_size = [V.graph.sizevars.simplify(x) for x in new_size]
        old_size = [V.graph.sizevars.simplify(x) for x in old_size]

        new_size = list(new_size)
        for i in range(len(new_size)):
            if new_size[i] == -1:
                new_size[i] = sympy.S.One
                new_size[i] = CleanDiv(sympy_product(old_size), sympy_product(new_size))
                break

        V.graph.sizevars.check_equals(sympy_product(old_size), sympy_product(new_size))
        return old_size, new_size

    @classmethod
    def dynamic_reshape_indexer(
        cls,
        old_size: Sequence[_IntLike],
        new_size: Sequence[_IntLike],
        dense_dim: Optional[int] = None,
    ) -> Callable[[Sequence[_T]], Sequence[_V]]:
        try:
            reindex = cls._dynamic_reshape_indexer(old_size, new_size, dense_dim)
        except (AssertionError, IndexError):
            # optimistic algorithm failed, lets do a fallback
            flat = [sympy_product(old_size)]
            reindex1 = cls._dynamic_reshape_indexer(old_size, flat)
            reindex2 = cls._dynamic_reshape_indexer(flat, new_size)
            reindex = fuse_reindexing(reindex1, reindex2)
        return reindex

    @staticmethod
    def _dynamic_reshape_indexer(
        old_size: Sequence[Expr],
        new_size: Sequence[Expr],
        dense_dim: Optional[int] = None,
    ) -> Callable[[Sequence[Expr]], Sequence[Expr]]:
        """
        Perform a reshape entirely by modifying indexing math
        """
        size_hint = V.graph.sizevars.size_hint
        # TODO: These symbols may not escape, if they don't assert so and
        # treat them as temporary
        vars = [
            sympy_index_symbol_with_prefix(SymT.VIEW, i) for i in range(len(new_size))
        ]

        stack_new = list(zip(vars, new_size))
        stack_old = list(old_size)

        # process the dense dim first
        reordering_dense_dim = (
            dense_dim is not None
            and dense_dim != len(stack_old) - 1
            and len(new_size) == 1
        )
        if reordering_dense_dim:
            assert dense_dim is not None  # mypy
            old_dim = stack_old.pop(dense_dim)
            stack_old.append(old_dim)

        view_expr = []
        while stack_new and stack_old:
            size_old = stack_old.pop()
            var, size_new = stack_new.pop()
            if size_old == 1:
                view_expr.append(sympy.S.Zero)
                stack_new.append((var, size_new))  # re-add
            elif size_new == 1:
                stack_old.append(size_old)  # re-add
            elif size_hint(size_new) == size_hint(size_old):
                view_expr.append(var)
                V.graph.sizevars.check_equals(size_new, size_old)
            elif size_hint(size_new) < size_hint(size_old):
                while size_hint(size_new) < size_hint(size_old):
                    var2, size_new2 = stack_new.pop()
                    var = var2 * size_new + var
                    size_new = size_new * size_new2
                view_expr.append(var)
                V.graph.sizevars.check_equals(size_new, size_old)
            elif size_hint(size_new) > size_hint(size_old):
                divisor = sympy.S.One
                modulus = size_old
                view_expr.append(ModularIndexing(var, divisor, modulus))
                divisor = divisor * modulus
                while size_hint(size_new) > size_hint(size_old):
                    modulus = stack_old.pop()
                    view_expr.append(ModularIndexing(var, divisor, modulus))
                    divisor = divisor * modulus
                    size_old = size_old * modulus
                V.graph.sizevars.check_equals(size_new, size_old)
            else:
                raise AssertionError

        while stack_old:
            size_old = stack_old.pop()
            V.graph.sizevars.check_equals(size_old, 1)
            view_expr.append(sympy.S.Zero)

        while stack_new:
            var, size_new = stack_new.pop()
            V.graph.sizevars.check_equals(size_new, 1)

        if dense_dim is not None and len(new_size) == 1:
            view_expr.reverse()
            # Move the last expression (dense dim) to its original position
            dense_expr = view_expr.pop()
            view_expr.insert(dense_dim, dense_expr)
        else:
            view_expr.reverse()

        assert len(view_expr) == len(old_size)

        def reindex(
            index: Sequence[Expr],
        ) -> Sequence[Expr]:
            assert len(index) == len(vars), (len(index), len(vars))
            replacements = dict(zip(vars, index))
            return tuple(sympy_subs(x, replacements) for x in view_expr)

        return reindex


@ir_dataclass
class ReinterpretView(BaseView):
    """Pretend our storage has a different layout"""

    layout: Layout

    def __post_init__(self) -> None:
        super().__post_init__()
        if isinstance(self.data, BaseView):
            object.__setattr__(self, "data", self.data.unwrap_view())

    def __str__(self) -> str:
        return self.str_helper(
            [
                self.data,
                self.layout,
            ]
        )

    __repr__ = __str__

    def get_name(self) -> str:
        return self.data.get_name()

    def get_device(self) -> Optional[torch.device]:
        return self.layout.device

    def get_origin_node(self) -> Optional[torch.fx.Node]:
        return None

    @property
    def dtype(self) -> torch.dtype:
        return self.layout.dtype

    def get_size(self) -> Sequence[Expr]:
        return list(self.layout.size)

    def get_stride(self) -> Sequence[Expr]:
        return list(self.layout.stride)

    def make_loader(self) -> Callable[[Sequence[Expr]], OpsValue]:
        def loader(index: Sequence[Expr]) -> OpsValue:
            indexer = self.layout.make_indexer()
            tmp_loader = ops.load(self.get_name(), indexer(index))
            if self.layout.dtype != self.data.dtype:
                return ops.to_dtype_bitcast(tmp_loader, self.dtype, self.data.dtype)
            else:
                return tmp_loader

        return loader

    def make_indexer(self) -> Callable[[Sequence[Expr]], Expr]:
        return self.layout.make_indexer()

    def get_layout(self) -> Layout:
        return self.layout

    def freeze_layout(self) -> None:
        pass

    def get_free_symbol_uses(
        self, unbacked_only: bool = False
    ) -> OrderedSet[sympy.Symbol]:
        return (
            get_free_symbols(self.layout.size, unbacked_only)
            | get_free_symbols(self.layout.stride, unbacked_only)
            | get_free_symbols(self.layout.offset, unbacked_only)
        )

    def codegen_reference(self, writer: Optional[IndentedBuffer] = None) -> str:
        # reinterpret_tensor is similar to as_strided except:
        # - offset is added to the existing offset (rather than replacing it)
        # - view tracking is disabled similar to unsafe_view
        return V.graph.wrapper_code.codegen_reinterpret_view(
            self.data,
            self.layout.size,
            self.layout.stride,
            self.layout.offset,
            writer.writeline if writer is not None else V.graph.wrapper_code.writeline,
            dtype=self.layout.dtype,
        )

    def num_reads(self) -> int:
        return 1


@ir_dataclass
class DtypeView(BaseView):
    """Pretend our storage has a different type"""

    target_dtype: torch.dtype

    @classmethod
    def create(cls, x: IRNode, new_dtype: torch.dtype) -> BaseView:
        if is_storage_and_layout(x):
            storage, old_layout = as_storage_and_layout(x)
            new_layout = FixedLayout(
                old_layout.device,
                new_dtype,
                old_layout.size,
                old_layout.stride,
                old_layout.offset,
                old_layout.is_pinned,
            )
            return ReinterpretView(data=storage, layout=new_layout)
        return DtypeView(data=x, target_dtype=new_dtype)

    def __str__(self) -> str:
        return self.str_helper([self.data, self.target_dtype])

    __repr__ = __str__

    @property
    def dtype(self) -> torch.dtype:
        return self.target_dtype

    def get_size(self) -> Sequence[Expr]:
        return self.data.get_size()

    def make_loader(self) -> Callable[[Sequence[Expr]], OpsValue]:
        inner = self.data.make_loader()

        def loader(idx: Sequence[Expr]) -> OpsValue:
            return ops.to_dtype_bitcast(inner(idx), self.target_dtype, self.data.dtype)

        return loader


class SliceView(View):
    @classmethod
    def normalize_start_end(
        cls, x: IRNode, dim: int, start: int, end: int
    ) -> tuple[int, int]:
        """
        Normalize start and end such that both are in the range
        [0, x.get_size()[dim]] and start <= end.
        """
        sizevars = V.graph.sizevars
        dim_size = x.get_size()[dim]

        if any(free_unbacked_symbols(x) for x in (start, end, dim_size)):
            min_func = sympy.Min
            max_func = sympy.Max
        else:
            min_func = sizevars.evaluate_min
            max_func = sizevars.evaluate_max

        def clamp(x: Expr, lower: int, upper: int) -> Expr:
            clamped_lower = (
                x if sizevars.statically_known_geq(x, lower) else max_func(x, lower)
            )
            clamped_full = (
                clamped_lower
                if sizevars.statically_known_leq(clamped_lower, upper)
                else min_func(clamped_lower, upper)
            )
            return clamped_full

        def clamp_wrap(
            val: Union[int, None], lower: int, upper: int, default: Union[Expr, int]
        ) -> Union[Expr, int]:
            if val is None:
                # TODO(rec): can this really happen?
                return default
            return clamp(val, lower, upper)

        start = clamp_wrap(start, 0, dim_size, 0)
        end = clamp_wrap(end, start, dim_size, dim_size)
        return start, end

    @classmethod
    def create(  # type: ignore[override]
        cls,
        x: IRNode,
        dim: int,
        start: int,
        end: int,
        step: int = 1,
        clamp: bool = True,
    ) -> IRNode:
        new_size = list(x.get_size())

        # NB: Ordinarily we default to clamping.
        # We only don't clamp for split_with_sizes. For split_with_sizes, sizes should be already valid
        # failing in this situation is ok, since invalid sizes could trigger silent errors.
        if clamp:
            start, end = cls.normalize_start_end(x, dim, start, end)

        new_size[dim] = FloorDiv(end - start + (step - 1), step)

        if is_storage_and_layout(x):
            # Fast path
            storage, old_layout = as_storage_and_layout(x)
            new_stride = list(old_layout.stride)
            new_stride[dim] = new_stride[dim] * step
            new_layout = FixedLayout(
                old_layout.device,
                old_layout.dtype,
                new_size,
                new_stride,
                old_layout.offset + old_layout.stride[dim] * start,
                old_layout.is_pinned,
            )
            return ReinterpretView(data=storage, layout=new_layout)

        def reindex(
            index: Sequence[Expr],
        ) -> Sequence[Expr]:
            assert len(index) == len(new_size), f"wrong ndim {index} {new_size}"
            index = list(index)
            index[dim] = index[dim] * step + start
            return index

        # redirect to a generic view
        return SliceView(data=x, size=new_size, reindex=reindex)


@ir_dataclass
class BaseConstant(IRNode):
    dtype: torch.dtype
    device: torch.device

    def get_size(self) -> Sequence[Expr]:
        return ()

    def get_device(self) -> Optional[torch.device]:
        return self.device

    def get_origin_node(self) -> Optional[torch.fx.Node]:
        return None

    def get_reads(self) -> OrderedSet[Dep]:
        return OrderedSet()


@ir_dataclass
class Constant(BaseConstant):
    value: Any
    dtype: torch.dtype
    device: torch.device

    def make_loader(self) -> Callable[[Sequence[Expr]], OpsValue]:
        def loader(index: Sequence[Expr]) -> OpsValue:
            return ops.constant(self.value, self.dtype)

        return loader

    def realize(self) -> Optional[str]:
        pass

    def constant_to_device(self, device: torch.device) -> IRNode:
        return Constant(value=self.value, dtype=self.dtype, device=device)


@ir_dataclass
class IndexingConstant(BaseConstant):
    index: Any
    dtype: torch.dtype
    device: torch.device

    def make_loader(self) -> Callable[[Sequence[Expr]], OpsValue]:
        def loader(index: Sequence[Expr]) -> OpsValue:
            return ops.index_expr(self.index, self.dtype)

        return loader

    def constant_to_device(self, device: torch.device) -> IRNode:
        return IndexingConstant(index=self.index, dtype=self.dtype, device=device)


def is_contiguous_strides_for_shape(
    stride: Sequence[_IntLike], shape: Sequence[_IntLike]
) -> bool:
    expected_stride = 1
    expected_stride_max = 1
    for x, y in reversed(tuple(zip(shape, stride))):
        if x == 1:
            continue

        if not V.graph.sizevars.statically_known_equals(
            y, expected_stride
        ) and not V.graph.sizevars.statically_known_equals(y, expected_stride_max):
            return False

        expected_stride_max *= sympy.Max(1, x)
        expected_stride *= x

    return True


def get_align_for_dtype(dtype: torch.dtype) -> int:
    return config.padding_alignment_bytes // dtype.itemsize


class OutputSpec:
    """Abstract base for Layout, MultiOutputLayout, NoneLayout.
    Represents the memory layout of the output of an Operation."""

    def get_device(self) -> Optional[torch.device]:
        raise NotImplementedError(type(self).__name__)

    def storage_size(self) -> int:
        raise NotImplementedError(type(self).__name__)

    def get_free_symbol_uses(
        self, unbacked_only: bool = False
    ) -> OrderedSet[sympy.Symbol]:
        raise NotImplementedError(type(self).__name__)


@ir_dataclass
class Layout(OutputSpec):
    """
    Layout base class

    Carries tensor meta-information including offset and
    whether it is pinned.
    """

    def __init__(
        self,
        device: torch.device,
        dtype: torch.dtype,
        size: Sequence[Expr],
        stride: Optional[Sequence[Expr]] = None,
        offset: Expr = Integer(0),
        is_pinned: bool = False,
    ) -> None:
        if stride is None:
            stride = FlexibleLayout.contiguous_strides(size)
        self.device = device
        self.dtype = dtype
        assert len(size) == len(stride), f"size={size}, stride={stride}"
        assert all(isinstance(s, (Expr, int)) for s in size)
        self.size = size
        self.stride = stride
        self.offset = offset
        self.is_pinned = is_pinned
        # is_pinned implies cpu
        assert (not self.is_pinned) or (self.device.type == "cpu")

    def __str__(self) -> str:
        offset = ""
        if self.offset != 0:
            offset = f", offset={self.offset}"

        device_index_str = "" if self.device.index is None else f":{self.device.index}"
        is_pinned_str = ""
        if self.is_pinned:
            is_pinned_str = f", is_pinned={self.is_pinned}"
        return (
            f"{type(self).__name__}('{self.device.type}{device_index_str}', {self.dtype}, "
            f"size={self.size}, stride={self.stride}{offset}{is_pinned_str})"
        )

    __repr__ = __str__

    def get_device(self) -> torch.device:
        return self.device

    def get_example(self) -> torch.Tensor:
        with V.fake_mode:
            return torch.empty_strided(
                convert_shape_to_symint(self.size),
                convert_shape_to_symint(self.stride),
                dtype=self.dtype,
                device=self.device,
                pin_memory=self.is_pinned,
            )

    def is_contiguous(self) -> bool:
        return is_contiguous_strides_for_shape(self.stride, self.size)

    @staticmethod
    def is_channels_last_contiguous(
        shape: Sequence[_IntLike], strides: Sequence[_IntLike]
    ) -> bool:
        ndim = len(shape)
        if ndim not in [4, 5] or shape[1] == 1:
            return False
        for left, right, size in zip(
            strides, make_channels_last_strides_for(shape), shape
        ):
            if size != 1 and left != right:
                return False
        return True

    def is_transposed(self) -> bool:
        for left, right, size in zip(
            self.stride,
            reversed(FlexibleLayout.contiguous_strides(list(reversed(self.size)))),
            self.size,
        ):
            if size != 1 and left != right:
                return False
        return True

    def is_stride_ordered(self, order: Sequence[int]) -> bool:
        assert len(self.stride) == len(order)

        # ignore dimensions of size 1, they dont affect layout
        non_1_indices = [
            i
            for i, dim in enumerate(self.size)
            if V.graph.sizevars.size_hint(dim, fallback=2) != 1
        ]

        stride = [self.stride[i] for i in non_1_indices]
        order: Sequence[int] = [order[i] for i in non_1_indices]

        def sorted_indices(arr: Sequence[int]) -> Sequence[int]:
            sorted_arr = sorted(arr)
            return [sorted_arr.index(element) for element in arr]

        # since we may have removed dimensions, need to re-sort & re-index order
        order = sorted_indices(order)

        # reorder the stride given order
        stride_ordered = [-1] * len(order)
        for i in range(len(order)):
            stride_ordered[order[i]] = stride[i]
        # check if it is in ascending order
        for i in range(len(order) - 1):
            expr = stride_ordered[i] > stride_ordered[i + 1]
            if not isinstance(expr, bool):
                expr = V.graph._shape_env.evaluate_expr(
                    stride_ordered[i] > stride_ordered[i + 1], size_oblivious=True
                )
            if expr:
                return False
        return True

    def is_channels_last_stride_ordered(self) -> bool:
        # create channels_last order(NCHW, NCDHW, the C is the first order).
        order = [0] + list(reversed(range(1, len(self.stride) - 1)))
        order = [len(order)] + order
        return self.is_stride_ordered(order)

    @staticmethod
    def _pad_strides(
        in_strides: Sequence[int], size: Sequence[Expr], dtype: torch.dtype
    ) -> Sequence[int]:
        """
        The padding does not change stride order but makes sure all strides larger
        than the threshold are multiple of align.
        """
        align = get_align_for_dtype(dtype)
        if len(in_strides) == 0:
            return in_strides

        if not config.pad_channels_last and Layout.is_channels_last_contiguous(
            size, in_strides
        ):
            return in_strides

        current_fx_node = V.get_current_node()
        if hasattr(current_fx_node, "meta") and current_fx_node.meta.get(
            "dislike_padding", False
        ):
            return in_strides

        shape_env = V.graph._shape_env if hasattr(V.graph, "_shape_env") else None

        def contains_unbacked_symints(expr: sympy.Expr | int) -> bool:
            if shape_env is None:
                return False
            if not isinstance(expr, sympy.Expr):
                return False
            return any(shape_env.is_unbacked_symint(s) for s in expr.free_symbols)

        # Skip padding the strides when it contains unbacked symints for now.
        if shape_env and any(contains_unbacked_symints(s) for s in in_strides):
            return in_strides

        stride_order = get_stride_order(in_strides, shape_env)
        fill_order = stride_order2fill_order(stride_order)

        new_strides = [0 for _ in range(len(in_strides))]
        # since we pad when the layout is flexible, we can decide the
        # smallest stride to be 1.
        new_strides[fill_order[0]] = 1

        padded = False
        for rank, idx in enumerate(fill_order[1:], start=1):
            prev_idx = fill_order[rank - 1]
            stride = new_strides[prev_idx] * size[prev_idx]
            # Static stride and meets padding conditions OR
            # Dynamic stride and config.pad_dynamic_shape=True
            require_padding = (
                isinstance(stride, (int, sympy.Integer))
                and stride > config.padding_stride_threshold
                and stride % align != 0
            ) or (isinstance(stride, sympy.Expr) and config.pad_dynamic_shapes)
            new_strides[idx] = stride
            if require_padding:
                new_strides[idx] = ceildiv(stride, align) * align
                padded = True

        if not padded:
            # Consider a tensor with shape [256, 1, 5, 5]
            # Avoid strides like [25, 5, 5, 1] being padded to equivalent strides
            # [25, 25, 5, 1].
            return in_strides

        metrics.num_comprehensive_padding += 1
        return new_strides

    def pad_strides(self) -> None:
        assert isinstance(self, FlexibleLayout), type(self)
        assert self.stride is not None
        self.stride = self._pad_strides(self.stride, self.size, self.dtype)

    def should_pad_strides(self) -> bool:
        return config.comprehensive_padding and isinstance(self, FlexibleLayout)

    def as_fixed(self) -> FixedLayout:
        if isinstance(self, FixedLayout):
            return self

        if self.should_pad_strides():
            self.pad_strides()
        return FixedLayout(
            self.device,
            self.dtype,
            self.size,
            self.stride,
            self.offset,
            self.is_pinned,
        )

    def make_indexer(self) -> Callable[[Sequence[Expr]], Expr]:
        assert FlexibleLayout.allow_indexing, (
            f"convert {type(self).__name__} to FixedLayout first"
        )
        return self.as_fixed().make_indexer()

    def __eq__(self, other: object) -> bool:
        return (
            isinstance(other, Layout)
            and self.device == other.device
            and self.dtype == other.dtype
            and self.size == other.size
            and self.stride == other.stride
            and self.offset == other.offset
            and self.is_pinned == other.is_pinned
        )

    def storage_size(self) -> Expr:
        return compute_required_storage_length(self.size, self.stride, self.offset)  # type: ignore[arg-type]

    def get_free_symbol_uses(
        self, unbacked_only: bool = False
    ) -> OrderedSet[sympy.Symbol]:
        return (
            get_free_symbols(self.size, unbacked_only)
            | get_free_symbols(self.stride, unbacked_only)
            | get_free_symbols(self.offset, unbacked_only)
        )


class FixedLayout(Layout):
    """A Tensor layout we cannot change"""

    def make_indexer(self) -> Callable[[Sequence[Expr]], Expr]:
        """A closure containing math to read a given element"""
        return _fixed_indexer(self.size, self.stride, self.offset)


class FlexibleLayout(Layout):
    """A Tensor layout that we are allowed to change"""

    allow_indexing = False

    # WARNING!  This doesn't handle zero size tensors correctly
    @staticmethod
    def contiguous_strides(sizes: Sequence[int]) -> list[Expr]:
        if len(sizes) == 0:
            return []
        reversed_strides = [sympy.S.One]
        for size in reversed(sizes[1:]):
            reversed_strides.append(size * reversed_strides[-1])
        return list(reversed(reversed_strides))

    @staticmethod
    def fill_ordered(sizes: Sequence[int], order: Sequence[int]) -> list[Expr]:
        """
        Create a stride based on the order the dimensions should be filled in.

        In this format, channels last would be:
            [1, 3, 2, 0]
        """
        assert OrderedSet(range(len(sizes))) == OrderedSet(order), (sizes, order)
        next_stride = sympy.S.One
        strides = [None] * len(order)

        for i in order:
            strides[i] = next_stride
            next_stride = next_stride * sizes[i]
        return strides

    @staticmethod
    def stride_ordered(sizes: Sequence[int], order: Sequence[int]) -> Sequence[Expr]:
        """
        Create a stride based on the sorted order of a permuted range.

        In this format, channels last would be:
            [3, 0, 2, 1]
        """
        assert OrderedSet(range(len(sizes))) == OrderedSet(order)
        fill_order = stride_order2fill_order(order)
        return FlexibleLayout.fill_ordered(sizes, fill_order)

    @staticmethod
    def stride_ordered_for_memory_format(
        sizes: Sequence[int], memory_format: torch.memory_format
    ) -> Sequence[Expr]:
        """
        Create a stride based on a memory format.

        Memory format is translasted into a stride order,
        so channels_last is the same as:
            FlexibleLayout.stride_ordered(sizes, [3, 0, 2, 1])

        This interface does not support memory_format `torch.preserve_format`
        which should be used to deduce a format from another source
        """
        if memory_format == torch.channels_last:
            return FlexibleLayout.stride_ordered(sizes, NHWC_STRIDE_ORDER)
        elif memory_format == torch.channels_last_3d:
            return FlexibleLayout.stride_ordered(sizes, NHWDC_STRIDE_ORDER)
        elif memory_format == torch.contiguous_format:
            return FlexibleLayout.contiguous_strides(sizes)
        else:
            log.debug(
                "stride_ordered_for_memory_format, unsuppored memory_format: %s",
                memory_format,
            )
            raise NotImplementedError

    @staticmethod
    def same_ordered(
        sizes: Sequence[int], stride: Sequence[_IntLike]
    ) -> Sequence[Expr]:
        """
        Create a stride that has the same stride order as given stride

        For example, if given stride is [1000, 1, 100, 10],
        the fill order should be [1, 3, 2, 0]
        """
        assert len(sizes) == len(stride)
        stride = [V.graph.sizevars.size_hint_or_throw(x) for x in stride]
        fill_order = sorted(range(len(stride)), key=stride.__getitem__)
        return FlexibleLayout.fill_ordered(sizes, fill_order)

    def as_stride_order(
        self, order: Sequence[int], allow_padding: bool = False
    ) -> FixedLayout:
        new_stride = self.stride_ordered(self.size, order)
        if self.should_pad_strides() and allow_padding:
            new_stride = self._pad_strides(new_stride, self.size, self.dtype)

        return FixedLayout(
            self.device,
            self.dtype,
            self.size,
            new_stride,
            self.offset,
            self.is_pinned,
        )

    def as_exact_strides(
        self, exact_strides: Sequence[_IntLike], allow_padding: bool = False
    ) -> FixedLayout:
        new_stride = exact_strides
        if self.should_pad_strides() and allow_padding:
            new_stride = self._pad_strides(new_stride, self.size, self.dtype)

        return FixedLayout(
            self.device,
            self.dtype,
            self.size,
            new_stride,
            self.offset,
            self.is_pinned,
        )

    def as_fill_order(self, order: Sequence[int]) -> FixedLayout:
        new_stride: Sequence[int] = self.fill_ordered(self.size, order)
        if self.should_pad_strides():
            new_stride = self._pad_strides(new_stride, self.size, self.dtype)
        return FixedLayout(
            self.device,
            self.dtype,
            self.size,
            new_stride,
            self.offset,
            self.is_pinned,
        )

    def as_same_order(self, stride: Sequence[_IntLike]) -> FixedLayout:
        new_stride = self.same_ordered(self.size, stride)
        if self.should_pad_strides():
            new_stride = self._pad_strides(new_stride, self.size, self.dtype)
        return FixedLayout(
            self.device,
            self.dtype,
            self.size,
            new_stride,
            self.offset,
            self.is_pinned,
        )

    def __init__(
        self,
        device: torch.device,
        dtype: torch.dtype,
        size: Sequence[Expr],
        stride_order: Optional[Sequence[Union[int, Integer]]] = None,
        is_pinned: bool = False,
    ) -> None:
        if stride_order:
            strides = FlexibleLayout.fill_ordered(size, stride_order)
        else:
            strides = FlexibleLayout.contiguous_strides(size)
        super().__init__(device, dtype, size, strides, is_pinned=is_pinned)


class NonOwningLayout(Layout):
    """Is a view into the storage of another tensor"""

    def __init__(self, view: Union[BaseView, TensorBox]) -> None:
        layout = view.get_layout()
        super().__init__(
            layout.device,
            layout.dtype,
            layout.size,
            layout.stride,
        )
        self.view = view

    def make_indexer(self) -> Callable[[Sequence[Expr]], Expr]:
        return self.as_fixed().make_indexer()

    def maybe_guard_aligned(self) -> bool:
        offset = self.view.get_layout().offset
        if offset == 0:
            return True
        from .utils import ALIGNMENT

        return V.graph.sizevars.statically_known_multiple_of(offset, ALIGNMENT)

    def get_free_symbol_uses(
        self, unbacked_only: bool = False
    ) -> OrderedSet[sympy.Symbol]:
        assert isinstance(self.view, ReinterpretView)
        box = self.view.data
        assert isinstance(box, StorageBox), type(box)
        input_buffer = box.data
        assert isinstance(input_buffer, Buffer), type(box)
        return input_buffer.layout.get_free_symbol_uses(unbacked_only)


class CommBufferType(Enum):
    SYMM_MEM = "symm_mem"


class CommBufferLayout(FixedLayout):
    """
    A layout that signifies the buffer is a comm buffer.
    In terms of striding, the layout is identical to `FixedLayout`.

    Buffers with this layout do not participate in in-place reuse - it can be
    neither the source nor the target for in-place reuse.

    For detailed motivation and usage of this layout, see
    NOTE [lowering-time collective optimization].
    """

    comm_buffer_type: CommBufferType
    group_name: str

    def __init__(
        self,
        layout: FlexibleLayout,
        comm_buffer_type: CommBufferType,
        group_name: str,
    ):
        if not isinstance(layout, FlexibleLayout):
            raise AssertionError(
                "A `CommBufferLayout` can only be initialized with "
                f"a `FlexibleLayout` (got {layout})."
            )

        fixed = layout.as_fixed()
        super().__init__(
            device=fixed.device,
            dtype=fixed.dtype,
            size=fixed.size,
            stride=fixed.stride,
            offset=fixed.offset,
            is_pinned=fixed.is_pinned,
        )
        self.comm_buffer_type = comm_buffer_type
        self.group_name = group_name


@ir_dataclass
class NoneLayout(OutputSpec):
    # This is janky, I figured out what fields to populate by just running
    # the model I was interested in and adding properties/methods as needed.
    # This doesn't inherit from Layout because Layout assumes you have stuff
    # like sizes, but I don't really have anything here.
    #
    # If you have an ir.Node with NoneLayout, you probably need to setup
    # dependencies manually in scheduler

    device: Optional[torch.device]
    size: list[int] = dataclasses.field(default_factory=lambda: [0])
    stride: list[int] = dataclasses.field(default_factory=lambda: [0])

    def storage_size(self) -> int:
        return 0

    def as_fixed(self) -> OutputSpec:
        return self

    def get_device(self) -> Optional[torch.device]:
        return self.device


class MutationLayoutSHOULDREMOVE(Layout):
    def __init__(self, target: IRNode) -> None:
        super().__init__(
            target.get_device_or_error(),
            target.get_dtype(),
            target.get_size(),
            None,
        )
        self.target = target
        name = self.get_buffer().get_name()
        V.graph.mark_buffer_mutated(name)

    @property
    def stride(self) -> Sequence[Expr]:  # type: ignore[override]
        return self.real_layout().stride

    @stride.setter  # type: ignore[override]
    def stride(self, value: Never) -> None:
        pass  # ignore setting of stride

    def storage_size(self) -> Expr:
        return self.real_layout().storage_size()

    def get_buffer(self) -> Buffer:
        def unwrap_views(target: Any) -> Any:
            if isinstance(target, MutationLayoutSHOULDREMOVE):
                return unwrap_views(target.target)
            if isinstance(target, BaseView):
                return unwrap_views(target.unwrap_view())
            if isinstance(target, MutableBox):
                return unwrap_views(target.data)
            return target

        result = unwrap_views(self.target)
        assert isinstance(result, Buffer), type(result)
        return result

    def real_layout(self) -> Layout:
        layout = self.get_buffer().layout
        assert isinstance(layout, Layout)
        return layout

    @classmethod
    def realize_into(
        cls, src: IRNode, dst: IRNode, unsafe_alias: bool = False
    ) -> IRNode:
        dst.realize()
        # NOTE: We must realize users of `dst` before we realize `src`, since
        # realization order determines scheduling order. Otherwise, src's
        # mutation would be scheduled before the existing users of dst!
        V.graph.mark_buffer_mutated(dst.get_name())

        if isinstance(src, TensorBox):
            src = src.data

        # We copy the contents of src into dst. In most cases this should
        # be fused into a single kernel by the scheduler.
        # NOTE: We cannot change src's layout to mutate dst directly as this
        # would alias src to dst, which is not correct as further mutations to
        # dst would effect users of src. However if there are no more users of
        # dst, we can alias src to dst.
        src.realize_hint()

        if not unsafe_alias:
            node = Pointwise.create(
                device=src.get_device(),
                dtype=src.get_dtype(),
                inner_fn=src.make_loader(),
                ranges=[
                    V.graph.sizevars.check_equals_and_simplify(a, b)
                    for a, b in zip(src.get_size(), dst.get_size())
                ],
            )
            assert isinstance(node, (BaseView, MutableBox))
            src = node.data

        src.realize()
        assert hasattr(src, "data"), src
        assert isinstance(src.data.layout, FlexibleLayout), type(src.data.layout)
        src.data.layout = MutationLayoutSHOULDREMOVE(dst)
        return src.data

    def as_fixed(self) -> Self:  # type: ignore[override]
        return self

    def make_indexer(self) -> Callable[[Sequence[Expr]], Expr]:
        return self.target.make_indexer()


@ir_dataclass(frozen=False)
class Buffer(IRNode, CodegenSymbol):
    # Name is sometimes None; e.g., ForceInPlace, where there isn't
    # a meaningful name
    name: Optional[str]
    layout: OutputSpec

    # Multi-output buffers will define 'outputs: List[Buffer]'. Confusingly,
    # MultiOutput does NOT define this!

    def __post_init__(self) -> None:
        super().__post_init__()
        self._post_init_setattr("origin_node", None)

    def make_indexer(self) -> Callable[[Sequence[Expr]], Expr]:
        return self.get_layout().make_indexer()

    def get_name(self) -> str:
        assert self.name, self
        return self.name

    def get_example(self) -> Union[torch.Tensor, sympy.Symbol]:
        if isinstance(self.layout, Layout):
            return self.layout.get_example()
        raise NotImplementedError(type(self.layout).__name__)

    def get_device(self) -> Optional[torch.device]:
        return self.get_output_spec().get_device()

    def get_defining_op(self) -> Optional[Operation]:
        return None

    @property
    def dtype(self) -> torch.dtype:
        return self.get_layout().dtype

    def get_size(self) -> Sequence[Expr]:
        return [*self.get_layout().size]

    def get_stride(self) -> list[Expr]:
        return [*self.get_layout().stride]

    def get_offset(self) -> Expr:
        return self.get_layout().offset

    def get_layout(self) -> Layout:
        if isinstance(self.layout, Layout):
            return self.layout
        raise NotImplementedError(type(self.layout).__name__)

    def get_output_spec(self) -> OutputSpec:
        return self.layout

    def get_storage_numel(self) -> int:
        return self.get_numel()

    def get_is_pinned(self) -> bool:
        return self.get_layout().is_pinned

    def freeze_layout(self) -> None:
        if isinstance(self.layout, Layout) and not isinstance(
            self.layout, NonOwningLayout
        ):
            self.layout = self.layout.as_fixed()

    def freeze_layout_with_stride_order(
        self, order: Sequence[int], allow_padding: bool = False
    ) -> None:
        assert isinstance(self.layout, FlexibleLayout), type(self.layout)
        self.layout = self.layout.as_stride_order(order, allow_padding=allow_padding)

    def freeze_layout_with_fill_order(self, order: Sequence[int]) -> None:
        assert isinstance(self.layout, FlexibleLayout), type(self.layout)
        self.layout = self.layout.as_fill_order(order)

    def freeze_layout_with_same_order(self, stride: Sequence[int]) -> None:
        assert isinstance(self.layout, FlexibleLayout), type(self.layout)
        self.layout = self.layout.as_same_order(stride)

    def freeze_layout_with_exact_strides(
        self, exact_strides: Sequence[int], allow_padding: bool = False
    ) -> None:
        assert isinstance(self.layout, FlexibleLayout), type(self.layout)
        self.layout = self.layout.as_exact_strides(
            exact_strides, allow_padding=allow_padding
        )

    def is_zero_elements(self) -> bool:
        return V.graph.sizevars.statically_known_true(sympy.Eq(self.get_numel(), 0))

    def make_loader(self) -> Callable[[Sequence[Expr]], OpsValue]:
        # Loading from a zero-element buffer is a no-op
        if self.is_zero_elements():
            return partial(nop_loader_fn, dtype=self.get_dtype())

        def loader(index: Sequence[Expr]) -> OpsValue:
            indexer = self.make_indexer()
            return ops.load(self.name or "unnamed", indexer(index))

        return loader

    def codegen_reference(self, writer: Optional[IndentedBuffer] = None) -> str:
        return self.get_name()

    def decide_layout(self) -> None:
        pass

    def get_inputs_that_alias_output(self) -> Sequence[str]:
        if isinstance(self.layout, NonOwningLayout):
            return [self.layout.view.get_name()]
        return ()

    def get_mutation_names(self) -> Sequence[str]:
        if isinstance(self.layout, MutationLayoutSHOULDREMOVE):
            return [self.layout.target.get_name()]
        return ()

    def get_read_names(self) -> OrderedSet[str]:
        return OrderedSet([self.get_name()])

    def get_free_symbol_uses(
        self, unbacked_only: bool = False
    ) -> OrderedSet[sympy.Symbol]:
        return OrderedSet()

    def get_unbacked_symbol_defs(self) -> OrderedSet[sympy.Symbol]:
        return OrderedSet()

    def realize(self) -> Optional[str]:
        pass

    def should_allocate(self) -> bool:
        # Returns False by default.
        return False


@ir_dataclass(frozen=False)
class OperationBuffer(Buffer, Operation):
    # An operation that produces a single output buffer
    def get_outputs(self) -> list[Buffer]:
        return [self]

    def get_defining_op(self) -> Operation:
        return self

    # Skip implementation in Buffer
    get_operation_name = Operation.get_operation_name

    def __post_init__(self) -> None:
        Buffer.__post_init__(self)
        Operation.__post_init__(self)


class InputBuffer(Buffer):
    def num_reads(self) -> int:
        return 1


class DonatedBuffer(InputBuffer):
    """
    Represents a donated buffer which is a saved tensor that is not alias to any
    fwd inputs, fwd user outputs, and bwd outputs. We generally cannot inplace
    reuse the input tensor memory during backward since it might be used in another
    function. However, donated buffer can be inplace reused during backward
    to save memory.
    """


class ConstantBuffer(InputBuffer):
    override_device: Optional[torch.device] = None

    def make_loader(self) -> Callable[[Sequence[Expr]], OpsValue]:
        def loader(index: Sequence[Expr]) -> OpsValue:
            indexer = self.get_layout().make_indexer()
            return ops.load(
                V.graph.constant_name(self.get_name(), self.override_device),
                indexer(index),
            )

        return loader

    def constant_to_device(self, device: torch.device) -> IRNode:
        return ConstantBuffer(
            name=V.graph.constant_name(self.get_name(), device), layout=self.layout
        )


@ir_dataclass
class NoneAsConstantBuffer(IRNode):
    def get_reads(self) -> OrderedSet[Dep]:
        return OrderedSet()

    def get_free_symbol_uses(
        self, unbacked_only: bool = False
    ) -> OrderedSet[sympy.Symbol]:
        return OrderedSet()

    def codegen_reference(self, writer: Optional[IndentedBuffer] = None) -> str:
        return V.graph.wrapper_code.none_str

    def get_output_spec(self) -> OutputSpec:
        return NoneLayout(device=None)

    def has_tensor_output(self) -> bool:
        return False


@ir_dataclass
class ShapeAsConstantBuffer(IRNode):
    expr: Expr

    def get_free_symbol_uses(
        self, unbacked_only: bool = False
    ) -> OrderedSet[sympy.Symbol]:
        return get_free_symbols(self.expr, unbacked_only)

    def codegen_reference(self, writer: Optional[IndentedBuffer] = None) -> str:
        return V.graph.wrapper_code.codegen_sizevar(self.expr)

    def has_tensor_output(self) -> bool:
        return False


@ir_dataclass(frozen=False)
class ComputedBuffer(OperationBuffer):
    """
    Represents a buffer that is computed during kernel execution rather than being an input.
    """

    data: Loops
    _force_realize: ClassVar[bool] = False

    @staticmethod
    @contextlib.contextmanager
    def force_realize() -> Iterator[None]:
        old_value = ComputedBuffer._force_realize
        try:
            ComputedBuffer._force_realize = True
            yield
        finally:
            ComputedBuffer._force_realize = old_value

    def get_computed_buffer_name(self) -> Optional[str]:
        """
        Returns self.name if it exists, otherwise returns the name of the data node if that exists.
        If neither exist, returns None.
        """
        if self.name is not None:
            return self.name
        if hasattr(self.data, "name"):
            return self.data.name
        return None

    def num_reads(self) -> int:
        return self.data.num_reads()

    def get_reads(self) -> OrderedSet[Dep]:
        return self.data.get_reads()

    def get_read_names(self) -> OrderedSet[str]:
        return self.data.get_read_names()

    def get_read_writes(self) -> dependencies.ReadWrites:
        if not isinstance(self.data, (Reduction, Scan, Sort, Pointwise)):
            return dependencies.ReadWrites(
                reads=OrderedSet(),
                writes=OrderedSet(),
                index_exprs=OrderedSet(),
            )

        with patch.object(FlexibleLayout, "allow_indexing", True):
            if self.data.get_reduction_type():
                return extract_read_writes(
                    self.get_store_function(),
                    self.data.get_pointwise_size(),
                    self.data.get_reduction_size(),
                )
            else:
                return extract_read_writes(
                    self.get_store_function(),
                    self.data.get_size(),
                )

    def get_free_symbol_uses(
        self, unbacked_only: bool = False
    ) -> OrderedSet[sympy.Symbol]:
        # Ordinarily, we'd like to just peek at the arguments list,
        # but ComputedBuffers have no argument list.
        #
        # Morally, this logic needs to be synchronized with the
        # KernelArgs.size calls, which are responsible for making symbols make
        # there way as kernel arguments (and it is precisely passing in one of
        # those symbols that establishes a dependency).  However, we haven't
        # started codegen yet so we can't directly reuse that logic.
        #
        # One thing you might wonder is if this is enough for a ComputedBuffer
        # denoting a reduction over i0.  Empirically, it is enough, but for an
        # unusual reason: we only need accurate dependencies for item() call,
        # but it's impossible to end up with a reduction over i0 from an
        # item() call without a regular non-reduction buffer first.
        result = self.layout.get_free_symbol_uses(
            unbacked_only
        ) | self.data.get_free_symbol_uses(unbacked_only)

        if self.has_store_function() and isinstance(
            self.get_store_function(), LoopBody
        ):
            result |= self.get_read_writes().get_free_symbol_uses(unbacked_only)
        return result

    def make_loader(self) -> Callable[[Sequence[Expr]], OpsValue]:
        if (
            not self.get_reduction_type()
            and self.name not in V.graph.mutated_buffers
            and self.num_reads() == 0
            and not self._force_realize
        ):
            # inline this op rather than generating ops.load()
            return self.data.make_loader()
        return super().make_loader()

    def has_store_function(self) -> bool:
        return isinstance(self.data, (Reduction, Scan, Sort, Pointwise))

    def get_store_function(self) -> Callable[..., None]:
        indexer = self.get_layout().as_fixed().make_indexer()
        if isinstance(self.data, (Reduction, Scan, Sort)):
            return partial(self.data.store_reduction, self.name, indexer)
        else:
            assert isinstance(self.data, Pointwise), type(self.data)
            return partial(self.data.store_output, self.name, indexer)

    def get_fill_order(self) -> Optional[list[int]]:
        """
        If our layout is still flexible, try to determine the stride order based on stride orders of reads.

        TODO(jansel): A better algorithm here would look at downstream consumers of this
                      value and try to do global graph-level layout optimization.
                      This is also something just begging to be autotuned.
        """
        if isinstance(self.layout, FlexibleLayout):
            (index_vars, reduction_vars), _ = dependencies.index_vars_squeeze(
                self.data.get_pointwise_size(), self.data.get_reduction_size()
            )
            reads = self.get_read_writes().reads
            # only consider reads to buffer of same size
            # ignore StarDeps because they don't contribute stride information
            assert all(
                isinstance(r, (dependencies.StarDep, dependencies.MemoryDep))
                for r in reads
            )
            reads = [
                sympy_subs(r.index, {v: sympy.S.Zero for v in reduction_vars if v != 0})
                for r in reads
                if isinstance(r, dependencies.MemoryDep)
            ]

            if reads:
                if isinstance(self.data, (Scan, Sort)):
                    indices = self.data.reindex(index_vars, reduction_vars)
                else:
                    indices = index_vars
                stride_lengths = [
                    V.graph.sizevars.stride_hints(expr, indices) for expr in reads
                ]
                from .scheduler import pick_loop_order

                return pick_loop_order(stride_lengths, self.get_size())

        return None

    def decide_layout(self) -> None:
        if isinstance(self.layout, FlexibleLayout):
            order = self.get_fill_order()
            if order:
                self.freeze_layout_with_fill_order(order)
            else:
                self.freeze_layout()

    @cache_on_self
    def get_default_sizes_body(
        self,
    ) -> tuple[
        tuple[list[Expr], list[Expr]],
        LoopBody,
        tuple[list[Expr], list[Expr]],
    ]:
        args, var_ranges = dependencies.index_vars_squeeze(
            self.data.get_pointwise_size(), self.data.get_reduction_size(), prefix="q"
        )
        with patch.object(ConstantBuffer, "override_device", self.get_device()):
            body = LoopBody(
                self.get_store_function(),
                (args if self.get_reduction_type() else args[:1]),
                var_ranges,
                *args,
            )
        index_vars = []
        reduce_vars: list[Any] = []
        index_size = []
        reduce_size = []
        for v, s in var_ranges.items():
            if v in args[0]:
                assert not reduce_vars
                index_vars.append(v)
                index_size.append(s)
            else:
                assert v in args[1]
                reduce_vars.append(v)
                reduce_size.append(s)
        return (index_size, reduce_size), body, (index_vars, reduce_vars)

    def simplify_and_reorder(
        self,
        extra_indexing_constraints: Optional[tuple[dict[Any, Any], list[Any]]] = None,
        recompute_sizes_body_func: Optional[Callable[..., Any]] = None,
    ) -> tuple[tuple[list[Expr], list[Expr]], Optional[LoopBody]]:
        """
        This is a main place where we do loop transformations in a
        backend-agnostic way.

        Here we:
            1) Remove any 1 dimensions
            2) Fuse contiguous dimensions together
            3) Reorder dimensions based on stride orders

        Optional argument extra_indexing_constraints can be used to append additional
        indexing expressions to existing ones derived from buffer's body. This can be useful
        to fuse scheduler nodes with compatible ranges, e.g. (s0*s1*...,) and (s0, s1, s2, ...)
        on CPU by preventing indexing simplifications and obtaining index/reduce ranges for
        the scheduler node compatible with other nodes.
        Optional argument recompute_sizes_body_func can be used to recompute sizes and body
        on the default body. This can be useful to append additional loop transformations.
        """
        (
            (index_size, reduce_size),
            body,
            (index_vars, reduce_vars),
        ) = self.get_default_sizes_body()

        if recompute_sizes_body_func:
            (
                (index_size, reduce_size),
                body,
                (index_vars, reduce_vars),
            ) = recompute_sizes_body_func(
                (index_size, reduce_size), body, (index_vars, reduce_vars)
            )

        index_formulas = [*body.indexing_exprs.values()]
        if extra_indexing_constraints is not None:
            assert (
                isinstance(extra_indexing_constraints, tuple)
                and len(extra_indexing_constraints) == 2
            )
            extra_indexing_ranges, extra_indexing_expr = extra_indexing_constraints
            assert isinstance(extra_indexing_ranges, dict), type(extra_indexing_ranges)
            assert isinstance(extra_indexing_expr, list), type(extra_indexing_expr)
            assert all(isinstance(f, Expr) for f in extra_indexing_expr)

            expected_var_ranges = body.var_ranges
            assert expected_var_ranges == extra_indexing_ranges, (
                expected_var_ranges,
                extra_indexing_ranges,
            )
            # remove already existing expressions
            extra_indexing_expr = [
                e for e in extra_indexing_expr if e not in index_formulas
            ]
            index_formulas += extra_indexing_expr

        memory_addrs = [*body.get_write_exprs()]
        if not V.graph.has_feature(self, BackendFeature.PREFER_STORE_LOOP_ORDER):
            memory_addrs.extend(body.get_read_exprs())

        def simplify_and_reorder(
            x_vars: Sequence[sympy.Symbol],
            support_vars: Sequence[sympy.Symbol],
            sizes: Sequence[int],
            simplify_loops: bool,
        ) -> tuple[
            list[int],
            Callable[[Sequence[int]], Sequence[int]],
            Callable[[Sequence[int]], Sequence[int]],
        ]:
            sizes, reindex0, reindex1 = self._apply_loop_reordering(
                x_vars, support_vars, sizes, memory_addrs
            )
            # for NHWC: reindex0([0,1,2,3]) = [0,2,3,1], reindex1([0,1,2,3]) = [0,3,2,1]
            x_vars = reindex0(x_vars)

            if simplify_loops:
                sizes, reindex2, _prune = V.graph.sizevars._simplify_loops(
                    x_vars,
                    sizes,
                    index_prevent_reordering(index_formulas, x_vars, sizes),
                )
                reindex = fuse_reindexing(reindex1, reindex2)
            else:
                reindex = reindex1
            return sizes, reindex, reindex1

        support_vars = index_vars + reduce_vars
        should_merge_loops = (
            not is_gpu(get_device_type(self)) or not config.loop_ordering_after_fusion
        )
        iter_ranges, iter_reindex, _ = simplify_and_reorder(
            index_vars,
            support_vars,
            index_size,
            should_merge_loops,
        )

        # Like iteration dimensions, we may also want to delay merging reduction dimensions.
        # E.g., if we reduce a tensor [M, N, K] for its M and N dimensions followed by a pointwise
        # kernel, merging M and N dimension too early makes it hard to decide what loop order
        # we should pick for the piontwise kernel so that it is fusible with the reduction.
        reduce_ranges, reduce_reindex, _ = simplify_and_reorder(
            reduce_vars, support_vars, reduce_size, should_merge_loops
        )

        # retrace the loop body with simplification and reordering applied
        (iter_vars, reduce_vars), var_ranges = dependencies.index_vars_no_squeeze(
            iter_ranges,
            reduce_ranges,
            prefix="p",
        )
        body = LoopBody(
            body,
            [iter_reindex(iter_vars), reduce_reindex(reduce_vars)],
            var_ranges,
            iter_vars,
            reduce_vars,
        )
        return (iter_ranges, reduce_ranges), body

    @staticmethod
    def _apply_loop_reordering(
        index_vars: Sequence[sympy.Symbol],
        support_vars: Sequence[sympy.Symbol],
        sizes: Sequence[int],
        memory_addrs: list[sympy.Expr],
        priority_idx: Optional[list[int]] = None,
    ) -> tuple[
        list[int],
        Callable[[Sequence[int]], Sequence[int]],
        Callable[[Sequence[int]], Sequence[int]],
    ]:
        """
        Shuffle the order of loops around to hopefully improve performance.
        """
        from .scheduler import pick_loop_order

        if priority_idx is None:
            priority_idx = []

        try:
            strides = [
                V.graph.sizevars.stride_hints(expr, index_vars, support_vars)
                for expr in memory_addrs
            ]
            assert len(strides) == len(memory_addrs) and len(strides[0]) == len(
                index_vars
            )
            order = list(reversed(pick_loop_order(strides, sizes, priority_idx)))
        except Exception:
            if config.debug:
                log.warning(
                    "Did not simplify complex index:\n%s\n%s",
                    dict(zip(index_vars, sizes)),
                    memory_addrs,
                )
            order = list(range(len(sizes)))
        sizes = [sizes[i] for i in order]
        return sizes, same_reorder(order), inverse_reorder(order)

    def get_reduction_size(self) -> Sequence[Expr]:
        return self.data.get_reduction_size()

    def get_reduction_type(self) -> Optional[str]:
        return self.data.get_reduction_type()

    def is_no_op(self) -> bool:
        return self.data.is_zero_elements()

    def should_allocate(self) -> bool:
        return True

    def constant_to_device(self, device: torch.device) -> IRNode:
        """Move this to a given device. Requires that all reads are to constants."""
        return self.data.constant_to_device(device)


class TemplateBuffer(OperationBuffer):
    """
    Represents a Triton (in the future other type) of template operator
    that we can fuse an epilogue onto.
    """

    def __init__(
        self,
        layout: OutputSpec,
        inputs: Sequence[IRNode],
        make_kernel_render: Optional[Callable[..., Any]],
    ) -> None:
        super().__init__(name=None, layout=layout)
        self.inputs = InputsKernel.unwrap_storage(inputs)
        self.make_kernel_render = make_kernel_render
        self.name = V.graph.register_buffer(self)
        V.graph.register_operation(self)

    def get_read_writes(self) -> dependencies.ReadWrites:
        return self.extract_read_writes(normalize=True)

    def extract_read_writes(self, normalize: bool = False) -> dependencies.ReadWrites:
        name = self.get_name()
        indexer = self.get_layout().make_indexer()

        def dummy(index: Sequence[Any], rindex: Sequence[Any]) -> Any:
            assert len(rindex) == 0
            return ops.store(name, indexer(index), "fake")

        deps = dependencies.extract_read_writes(
            dummy, self.get_size(), (), normalize=normalize
        )

        for inp in self.inputs:
            assert isinstance(inp, (ReinterpretView, Buffer)), type(inp)
            assert isinstance(inp.layout, Layout), type(inp.layout)

            indexer = inp.layout.make_indexer()

            def dummy(index: Sequence[Any], rindex: Sequence[Any]) -> Any:
                assert len(rindex) == 0
                return ops.load(inp.get_name(), indexer(index))

            deps.reads |= dependencies.extract_read_writes(
                dummy, inp.get_size(), (), normalize=True
            ).reads

        return deps

    def get_reduction_size(self) -> Sequence[Expr]:
        return sympy.S.One

    def get_reduction_type(self) -> Optional[str]:
        return None

    def should_allocate(self) -> bool:
        return True

    def simplify_and_reorder(
        self,
        extra_indexing_constraints: Optional[tuple[dict[Any, Any], list[Any]]] = None,
        recompute_sizes_body_func: Optional[Callable[..., Any]] = None,
    ) -> tuple[tuple[Sequence[Expr], list[Expr]], Optional[LoopBody]]:
        return (
            (
                self.get_size(),
                [],
            ),
            None,
        )


class TritonTemplateBuffer(TemplateBuffer):
    def __init__(
        self,
        layout: Layout,
        inputs: Sequence[IRNode],
        make_kernel_render: Optional[Callable[_P, _T]],
        mutated_inputs: Optional[Iterable[IRNode]] = None,
        allowed_prologue_inps: Optional[OrderedSet[str]] = None,
    ) -> None:
        """
        NOTE:[TritonTemplates with multiple outputs]
        We want the ability for TritonTemplates to output multiple tensors. Triton
        kernels have no notion of outputs and this is done by creating tensors that
        are then mutated by the kernel. Currently our STORE_OUTPUT codegen doesn't
        support creating multinode outputs for triton templates.
        We work around this by creating an extra input buffer during the lowering
        and we mark them as mutated inputs.
        """
        super().__init__(layout, inputs, make_kernel_render)
        self.mutated_inputs = mutated_inputs
        self.outputs: list[Buffer] = [self]
        if mutated_inputs is not None:
            # Ensure that the mutated inputs are only allowed for certain nodes
            allowed_set = (
                torch.ops.higher_order.flex_attention,
                torch.ops.higher_order.flex_attention_backward,
            )
            current_node = V.graph.current_node.target
            assert current_node in allowed_set, (
                f"Mutated inputs are only allowed for {allowed_set} but got {current_node}"
            )
            assert isinstance(self.inputs[0], IRNode), type(self.inputs[0])
            device = self.inputs[0].get_device()
            self.outputs += [
                MutationOutput(NoneLayout(device=device), buf, self)
                for buf in mutated_inputs
            ]

        self.allowed_prologue_inps = (
            allowed_prologue_inps if allowed_prologue_inps else OrderedSet()
        )

        self.subgraph_inps: Optional[list[Optional[Union[IRNode, sympy.Expr]]]] = None
        self.subgraph_outs: Optional[list[Optional[IRNode]]] = None

    def get_free_symbol_uses(
        self, unbacked_only: bool = False
    ) -> OrderedSet[sympy.Symbol]:
        res = super().get_free_symbol_uses(unbacked_only)
        subgraph_outs = self.subgraph_outs if self.subgraph_outs else []
        subgraph_inps = self.subgraph_inps if self.subgraph_inps else []

        for inp in subgraph_inps:
            if isinstance(inp, sympy.Expr):
                res.update(get_free_symbols(inp, unbacked_only))
            elif isinstance(inp, IRNode):
                res.update(inp.get_free_symbol_uses(unbacked_only))
            else:
                assert inp is None

        for out in subgraph_outs:
            if isinstance(out, IRNode):
                res.update(out.get_free_symbol_uses(unbacked_only))
            else:
                assert out is None

        return res

    def get_outputs(self) -> list[Buffer]:
        return self.outputs

    def get_allowed_prologue_inps(self) -> OrderedSet[str]:
        return self.allowed_prologue_inps

    def __str__(self) -> str:
        out = f"TritonTemplateBuffer(layout={self.layout})"
        return out


PrimitiveInfoType = Union[int, float, bool, str, list[Union[int, str, float, bool]]]


class ChoiceCaller:
    """
    Represents a possible choice used in autotune_process.py.
    During autotuning, self.benchmark() is first called to get benchmark result,
    and if this choice is selected, self.output_node() is called to get the output_node.

    Children classes: TritonTemplateCaller, CUDATemplateCaller.
    """

    def __init__(
        self,
        name: str,
        input_nodes: list[Buffer],
        layout: Layout,
        description: str,
    ) -> None:
        super().__init__()
        self.name = name
        self.layout = layout
        self.input_nodes = input_nodes
        # An additional description used to describe the choice (useful for
        # knowing what autotuning is choosing)
        self.description = description

    def benchmark(self, *args: Any, out: torch.Tensor) -> float:
        algo = self.to_callable()
        benchmark_configs = {
            "warmup": autotune_warmup,
            "rep": autotune_rep,
        }
        if config.profile_bandwidth_with_do_bench_using_profiling:
            return do_bench_using_profiling(lambda: algo(*args), **benchmark_configs)
        return benchmarker.benchmark(algo, args, {"out": out}, **benchmark_configs)

    def call_name(self) -> str:
        raise NotImplementedError

    def to_callable(self) -> Callable[..., Any]:
        raise NotImplementedError

    def kernel_hash_key(self) -> str:
        """
        Hash key for the underlying kernel. By default, we assume there are no
        runtime params, so kernel hash key defaults to choice caller's hash key.
        """
        return self.hash_key()

    def hash_key(self) -> str:
        raise NotImplementedError

    def output_node(self) -> Union[TensorBox, ShapeAsConstantBuffer]:
        raise NotImplementedError

    def info_dict(self) -> dict[str, Union[PrimitiveInfoType, list[PrimitiveInfoType]]]:
        """Information returned here is logged to the autotune log file when that is enabled."""
        return {}

    def autoheuristic_id(self) -> str:
        return "unsupported_choice"


class TritonTemplateCallerBase(ChoiceCaller):
    def get_make_kernel_render(self) -> Any:
        raise NotImplementedError


class MultiTemplateBuffer(TritonTemplateBuffer):
    """
    Represents a Buffer with multiple backing implementation choices.

    Choices can be TritonTemplates or ExternKernels. During scheduling if there is a potential
    epilogue we will benchmark each of the choices with the epilogue to determine an implementation.
    Otherwise, the fastest base choice will be chosen.
    """

    def __init__(
        self,
        layout: Layout,
        inputs: Sequence[IRNode],
        choice_timings_fn: Callable[[Optional[int]], dict[ChoiceCaller, float]],
        unfiltered_choices: list[ChoiceCaller],
        allowed_prologue_inps: OrderedSet[str],
    ) -> None:
        super().__init__(
            layout=layout,
            inputs=inputs,
            make_kernel_render=None,
            allowed_prologue_inps=allowed_prologue_inps,
        )
        self._choice_timings_fn = choice_timings_fn
        self._choice_timings: dict[Optional[int], dict[ChoiceCaller, float]] = {}
        self.original_inputs = inputs
        self._output_plannable = all(
            isinstance(choice, TritonTemplateCallerBase)
            or (
                isinstance(choice, torch._inductor.select_algorithm.ExternKernelCaller)
                and choice.has_out_variant
            )
            for choice in unfiltered_choices
        )
        self._make_kernel_renders: dict[Optional[int], Any] = {}

    @property
    def output_plannable(self) -> bool:
        """
        Are all possible choices TritonTemplates or Extern Kernels with out variants
        """
        return self._output_plannable

    def choice_timings(
        self, hint_override: Optional[int] = None
    ) -> dict[ChoiceCaller, float]:
        if hint_override not in self._choice_timings:
            self._choice_timings[hint_override] = self._choice_timings_fn(hint_override)
        return self._choice_timings[hint_override]

    @contextlib.contextmanager
    def swap_as_triton_caller(self, caller: TritonTemplateCallerBase) -> Iterator[None]:
        assert isinstance(
            caller, torch._inductor.select_algorithm.TritonTemplateCaller
        ), type(caller)
        assert self.layout == caller.layout

        render = self.make_kernel_render
        self.make_kernel_render = caller.get_make_kernel_render()
        try:
            yield
        finally:
            self.make_kernel_render = render

    def finalize_as_triton_caller(self, caller: TritonTemplateCallerBase) -> None:
        assert isinstance(
            caller, torch._inductor.select_algorithm.TritonTemplateCaller
        ), type(caller)
        assert self.get_size() == caller.layout.size
        assert self.get_stride() == caller.layout.stride
        self.make_kernel_render = caller.get_make_kernel_render()

    def get_min_choice(
        self, hint_override: Optional[int] = None
    ) -> tuple[ChoiceCaller, float]:
        timings = self.choice_timings(hint_override=hint_override)
        min_choice = min(timings, key=timings.get)  # type: ignore[arg-type]
        return (min_choice, timings[min_choice])

    def finalize_as_triton_callers(
        self, callers: dict[Optional[int], TritonTemplateCallerBase]
    ) -> None:
        """Finalize with multiple callers for different hint overrides"""
        for hint_override, caller in callers.items():
            self._make_kernel_renders[hint_override] = caller.get_make_kernel_render()

        # Set the default to be the one without hint override
        self.make_kernel_render = self._make_kernel_renders[None]


class CUDATemplateBuffer(TemplateBuffer):
    def __init__(
        self,
        layout: Layout,
        inputs: Sequence[IRNode],
        make_kernel_render: Callable[_P, _T],
        workspace_size: int,
        template: CUDATemplate,
        supports_epilogue_fusion: bool,
    ) -> None:
        super().__init__(layout, inputs, make_kernel_render)
        # Global memory (in bytes) needed for this template.
        self.workspace_size = workspace_size
        self.template = template
        self.supports_epilogue_fusion = supports_epilogue_fusion

    def get_workspace_size(self) -> int:
        return self.workspace_size if self.workspace_size is not None else 0

    def emulate_store_fn(self) -> None:
        for output in self.get_outputs():
            ops.store(output.get_name(), None, None)


class CppTemplateBuffer(TemplateBuffer):
    def __init__(
        self,
        layout: Layout,
        inputs: Sequence[IRNode],
        make_kernel_render: Callable[_P, _T],
        template: CUDATemplate,
        choice: Any,
    ) -> None:
        super().__init__(layout, inputs, make_kernel_render)
        self.template = template
        self.choice = choice
        self.outputs: Optional[list[Buffer]] = None

    def get_layout(self) -> Layout:
        if isinstance(self.layout, MultiOutputLayout):
            assert isinstance(self.outputs, Iterable), type(self.outputs)
            first_output = self.outputs[0]
            assert isinstance(first_output, Buffer), type(first_output)
            layout = first_output.layout
            assert isinstance(layout, Layout), type(layout)
            return layout
        else:
            return super().get_layout()


class CuteDSLTemplateBuffer(TemplateBuffer):
    """
    Buffer for CuteDSL (CUTLASS Python DSL) template kernels.
    Similar to other template buffers but specialized for CuteDSL operations.
    """

    def __init__(
        self,
        layout: Layout,
        inputs: Sequence[IRNode],
        make_kernel_render: Callable[_P, _T],
        template: Any,
        mutated_inputs: Optional[Iterable[IRNode]] = None,
    ) -> None:
        super().__init__(layout, inputs, make_kernel_render)
        self.template = template
        self.mutated_inputs = mutated_inputs
        self.outputs: list[Buffer] = [self]

        if mutated_inputs is not None:
            assert isinstance(self.inputs[0], IRNode), type(self.inputs[0])
            device = self.inputs[0].get_device()
            self.outputs += [
                MutationOutput(NoneLayout(device=device), buf, self)
                for buf in mutated_inputs
            ]

    def get_outputs(self) -> list[Buffer]:
        return self.outputs


def is_node_sequence(
    nodes: Sequence[Union[IRNode, Sequence[IRNode]]],
) -> TypeIs[Sequence[IRNode]]:
    return all(isinstance(n, IRNode) for n in nodes)


@ir_dataclass(frozen=False)
class InputsKernel(OperationBuffer):
    inputs: Sequence[Union[IRNode, Sequence[IRNode]]]

    def input_name(self, i: int) -> str:
        input = self.inputs[i]
        assert isinstance(input, IRNode)
        return input.get_name()

    def get_read_writes(self) -> dependencies.ReadWrites:
        reads = OrderedSet[dependencies.Dep]()
        StarDep = dependencies.StarDep
        for input in self.inputs:
            if isinstance(input, Sequence):
                reads.update(StarDep(x.get_name()) for x in input)
            elif isinstance(input, ShapeAsConstantBuffer):
                # Skip creating dependency for symbolics as they're visible globally
                continue
            else:
                reads.add(StarDep(input.get_name()))

        writes = OrderedSet[dependencies.Dep](
            StarDep(buf.get_name()) for buf in self.get_outputs()
        )

        return dependencies.ReadWrites(
            reads=reads,
            writes=writes,
            index_exprs=OrderedSet(),
        )

    def get_reads(self) -> OrderedSet[Dep]:
        return self.get_read_writes().reads

    @classmethod
    def unwrap_storage_for_input(cls, x: IRNode) -> IRNode:
        if isinstance(x, TensorBox):
            x = x.data
        if isinstance(x, StorageBox):
            x = x.data
        if isinstance(x, BaseView) and not isinstance(x, ReinterpretView):
            x = ExternKernel.realize_input(x)
        if isinstance(x, TensorBox):
            # when converting to ReinterpretView fails in the
            # realize_input call above, the result will be wrapped
            # into TensorBox / StorageBox pair as a result of the
            # cls.copy_input call; so we should unwrap recursively
            return cls.unwrap_storage_for_input(x)
        if isinstance(x, TorchBindObject):
            return x
        assert isinstance(x, (Buffer, ReinterpretView)), type(x)
        return x

    @staticmethod
    def unwrap_storage(
        inputs: Sequence[Union[IRNode, Sequence[IRNode]]],
    ) -> list[Union[IRNode, Sequence[IRNode]]]:
        inputs_new: list[Union[IRNode, Sequence[IRNode]]] = []
        for x in inputs:
            if isinstance(x, Sequence):
                x = [InputsKernel.unwrap_storage_for_input(i) for i in x]
            else:
                x = InputsKernel.unwrap_storage_for_input(x)
            inputs_new.append(x)
        return inputs_new

    def is_extern(self) -> bool:
        return True

    def num_reads(self) -> int:
        return 1

    def get_free_symbol_uses(
        self, unbacked_only: bool = False
    ) -> OrderedSet[sympy.Symbol]:
        r = OrderedSet[sympy.Symbol]()
        for inp in self.inputs:
            if isinstance(inp, IRNode):
                r |= inp.get_free_symbol_uses(unbacked_only)
            else:
                for inner_inp in inp:
                    r |= inner_inp.get_free_symbol_uses(unbacked_only)
        return r


class NopKernel(InputsKernel):
    def is_no_op(self) -> bool:
        return True

    def get_reads(self) -> OrderedSet[Dep]:
        return OrderedSet()


class ConcatKernel(NopKernel):
    """
    There isn't actually a real kernel for concat, we just change the
    storage for the upstream data.
    """

    @classmethod
    def create(cls, inputs: Sequence[IRNode], dim: int) -> StorageBox:
        """
        Create the concat kernel from inputs
        """
        device = inputs[0].get_device()
        dtype = inputs[0].get_dtype()
        new_size = list(inputs[0].get_size())
        offsets_start = [0]
        offsets_end = [new_size[dim]]
        assert 0 <= dim < len(new_size)
        for i in range(1, len(inputs)):
            input_size = inputs[i].get_size()
            offsets_start.append(new_size[dim])
            assert len(input_size) == len(new_size)
            assert inputs[i].get_dtype() == dtype
            assert inputs[i].get_device() == device
            for j in range(len(new_size)):
                if j == dim:
                    new_size[j] = new_size[j] + input_size[j]
                else:
                    new_size[j] = V.graph.sizevars.check_equals_and_simplify(
                        new_size[j], input_size[j]
                    )
            offsets_end.append(new_size[dim])

        output_stride: Sequence[int] = FlexibleLayout.contiguous_strides(new_size)
        if config.comprehensive_padding:
            # Ensure the output stride matches the alignment requirements
            output_stride = Layout._pad_strides(
                output_stride, new_size, inputs[0].dtype
            )

        # If any of the inputs is in CL format, use CL format for the output
        for i in range(len(inputs)):
            x = inputs[i]
            if is_storage_and_layout(x):
                layout = x.get_layout()
                if isinstance(
                    layout, FixedLayout
                ) and Layout.is_channels_last_contiguous(layout.size, layout.stride):
                    # use CL stride for the output
                    output_stride = make_channels_last_strides_for(new_size)
                    break
        any_input_is_storage_and_layout = any(is_storage_and_layout(x) for x in inputs)
        fx_node_args = V.graph.current_node.args[0]
        assert isinstance(fx_node_args, list), type(fx_node_args)
        # If any of the inputs has meta tensor and the meta tensor is in CL format, use CL format for the output
        if any_input_is_storage_and_layout is False and any(
            "val" in arg.meta
            and (
                arg.meta["val"].is_contiguous(memory_format=torch.channels_last)
                or arg.meta["val"].is_contiguous(memory_format=torch.channels_last_3d)
            )
            for arg in fx_node_args
        ):
            output_stride = make_channels_last_strides_for(new_size)

        is_pinned = all(
            is_storage_and_layout(x) and x.get_layout().is_pinned for x in inputs
        )

        assert device is not None
        concat_kernel = ConcatKernel(
            name=None,
            layout=FixedLayout(
                device=device,
                dtype=dtype,
                size=new_size,
                stride=output_stride,
                is_pinned=is_pinned,
            ),
            inputs=[],
        )
        kernel = StorageBox(concat_kernel)
        op_names = []
        for i, inp in enumerate(inputs):
            assert isinstance(inp, (BaseView, MutableBox)), type(inp)
            input_buffer = cls.realize_into(
                inp,
                SliceView.create(
                    kernel, dim, offsets_start[i], offsets_end[i], clamp=False
                ),
            )
            assert isinstance(input_buffer, Buffer), type(input_buffer)
            assert isinstance(concat_kernel.inputs, list), type(concat_kernel.inputs)
            concat_kernel.inputs.append(input_buffer)

            if isinstance(inp.data, BaseView):
                input_unwrapped = inp.data.unwrap_view()
            else:
                input_unwrapped = inp.data

            if (
                isinstance(input_unwrapped, StorageBox)
                and input_unwrapped.is_input_buffer()
                and (dev := inp.get_device()) is not None
                and is_gpu(dev.type)
                and not is_dynamic(input_buffer)
            ):
                op_names.append(input_buffer.get_operation_name())

        if len(op_names) > 1 and V.graph.has_feature(device, BackendFeature.FOREACH):
            V.graph.register_operation_list(op_names)

        concat_kernel.name = V.graph.register_buffer(concat_kernel)
        concat_kernel.inputs = cls.unwrap_storage(concat_kernel.inputs)
        V.graph.register_operation(concat_kernel)

        return kernel

    @classmethod
    def can_realize_into_without_copy(
        cls, src: IRNode, dst: Optional[IRNode] = None
    ) -> bool:
        if isinstance(src, TensorBox):
            # unwrap a TensorBox
            return cls.can_realize_into_without_copy(src.data, dst)

        assert isinstance(src, (BaseView, StorageBox)), type(src)
        if isinstance(src.data, MultiTemplateBuffer):
            if (
                not isinstance(src.data.layout, FixedLayout)
                or not src.data.output_plannable
            ):
                return False

            # we call can_realize_into_without_copy in cat lowering before we've decided
            # on output format, optimistically assume layout matches
            if dst is None:
                return True

            # otherwise, check equality of layouts
            if not len(src.get_stride()) == len(dst.get_stride()):
                return False

            return all(
                V.graph.sizevars.statically_known_equals(s1, s2)
                for s1, s2 in zip(src.get_stride(), dst.get_stride())
            )

        return (
            hasattr(src.data, "layout")
            and isinstance(src.data.layout, FlexibleLayout)
            and not isinstance(src.data, ExternKernelAlloc)
        )

    def get_free_symbol_uses(
        self, unbacked_only: bool = False
    ) -> OrderedSet[sympy.Symbol]:
        return NopKernel.get_free_symbol_uses(self, unbacked_only)

    @classmethod
    def realize_into(cls, src: IRNode, dst: IRNode) -> IRNode:
        # Attempt to turn this into a ReinterpretView rather than assert.
        # This has concessions around layout, as as_storage_and_layout
        # can cause us to go from flexible to fixed layout.
        if not isinstance(dst, ReinterpretView):
            if is_storage_and_layout(dst):
                storage, layout = as_storage_and_layout(dst)
                dst = ReinterpretView(data=storage, layout=layout)
        assert isinstance(dst, ReinterpretView), type(dst)
        if isinstance(src, TensorBox):
            # unwrap a TensorBox
            return cls.realize_into(src.data, dst)

        if isinstance(src, StorageBox):
            src.realize()
            # ExternKernelAlloc has specific requirements for output layout, should create a copy
            assert hasattr(src.data, "layout")
            if cls.can_realize_into_without_copy(src, dst):
                src.data.layout = NonOwningLayout(dst)
                return src.data
        # introduce a copy
        pw = Pointwise.create(
            device=src.get_device(),
            dtype=src.get_dtype(),
            inner_fn=src.make_loader(),
            ranges=[
                V.graph.sizevars.check_equals_and_simplify(a, b)
                for a, b in zip(src.get_size(), dst.get_size())
            ],
        )
        return cls.realize_into(pw, dst)

    def should_allocate(self) -> bool:
        return True


@ir_dataclass(frozen=False)
class ExternKernel(InputsKernel):
    """
    A class that represents Kernels which are not directly lowered to Inductor
    Loop Level IR, such as custom operators, or aten operators which we fallback to.
    """

    constant_args: Sequence[Any] = ()
    kwargs: dict[str, Any] = dataclasses.field(default_factory=dict)
    output_view: Optional[ReinterpretView] = None
    python_kernel_name: Optional[str] = None
    cpp_kernel_name: Optional[str] = None
    # FIXME: in some cases we sill need to explicitly pass in ordered_kwargs_for_cpp_kernel
    # We shouldn't need to do this since the information can be retrieved from op_overload._schema.
    ordered_kwargs_for_cpp_kernel: Iterable[str] = dataclasses.field(
        default_factory=list
    )
    op_overload: Optional[_OpOverloads] = None
    arg_properties: Optional[list[dict[str, Any]]] = None
    allarg_properties: dict[str, dict[str, Any]] = dataclasses.field(
        default_factory=dict
    )
    kwarg_properties: Optional[dict[str, dict[str, Any]]] = None
    unbacked_bindings: dict[sympy.Symbol, pytree.KeyPath] = dataclasses.field(
        default_factory=dict
    )
    mutation_outputs: list[MutationOutput] = dataclasses.field(default_factory=list)

    def __init__(
        self,
        name: Optional[str],
        layout: OutputSpec,
        inputs: Sequence[Union[IRNode, Sequence[IRNode]]],
        constant_args: Sequence[Any] = (),
        kwargs: Optional[dict[str, Any]] = None,
        output_view: Optional[ReinterpretView] = None,
        python_kernel_name: Optional[str] = None,
        cpp_kernel_name: Optional[str] = None,
        ordered_kwargs_for_cpp_kernel: Iterable[str] = (),
        op_overload: Optional[_OpOverloads] = None,
    ) -> None:
        super().__init__(
            name=name,
            layout=layout,
            inputs=inputs,
        )
        self.constant_args = constant_args
        self.kwargs = kwargs if kwargs else {}
        self.output_view = output_view
        self.op_overload = op_overload
        self.set_cpp_kernel_name(cpp_kernel_name)
        self.set_python_kernel_name(python_kernel_name)
        self.ordered_kwargs_for_cpp_kernel = ordered_kwargs_for_cpp_kernel
        self.collect_arg_kwarg_properties()
        self.unbacked_bindings = {}
        self.mutation_outputs = []
        self.fx_node = V.graph.current_node

    def get_outputs(self) -> list[Buffer]:
        return [self, *self.mutation_outputs]

    def get_unbacked_symbol_defs(self) -> OrderedSet[sympy.Symbol]:
        return OrderedSet()

    def collect_arg_kwarg_properties(self) -> None:
        # if self.op_overload is torch._ops.OpOverload, we can use its schema to collect additional
        # information for args and kwargs, e.g. type and default value, to help with the cpp wrapper codegen
        self.arg_properties = (
            [
                {
                    "name": x.name,
                    "type": x.real_type,
                    "default_value": x.default_value,
                }
                for x in self.op_overload._schema.arguments
                if not x.kwarg_only
            ]
            if isinstance(self.op_overload, torch._ops.OpOverload)
            else [{} for i in range(len(self.inputs))]
        )
        self.allarg_properties = (
            {
                x.name: {"type": x.real_type, "default_value": x.default_value}
                for x in self.op_overload._schema.arguments
            }
            if isinstance(self.op_overload, torch._ops.OpOverload)
            else {}
        )
        # FIXME: self.kwargs does not always match kwargs defined in schema, so sometimes
        # ordered_kwargs_for_cpp_kernel is explicitly passed in.
        if isinstance(self.op_overload, torch._ops.OpOverload):
            if not self.ordered_kwargs_for_cpp_kernel:
                self.ordered_kwargs_for_cpp_kernel = [
                    x.name for x in self.op_overload._schema.arguments if x.kwarg_only
                ]
            self.schema_kwargs = [
                x for x in self.op_overload._schema.arguments if x.kwarg_only
            ]
        else:
            self.schema_kwargs = []

    def decide_layout(self) -> None:
        if isinstance(self.layout, FlexibleLayout):
            self.apply_constraint()
            self.freeze_layout()

    def codegen_comment(self, wrapper: PythonWrapperCodegen) -> None:
        origin_str, _detailed_origin_str = get_kernel_metadata(self, wrapper)
        if origin_str:
            wrapper.make_comment(origin_str)

    def codegen(self, wrapper: PythonWrapperCodegen) -> None:
        raise NotImplementedError

    def set_cpp_kernel_name(self, cpp_kernel_name: Optional[str] = None) -> None:
        self.cpp_kernel_name = cpp_kernel_name
        if not V.graph.cpp_wrapper or not isinstance(
            self.op_overload, torch._ops.OpOverload
        ):
            return

        kernel = self.op_overload
        if self.cpp_kernel_name is None:
            # Try to construct cpp_kernel_name from op_overload
            if kernel.namespace == "aten":
                # Calling with the default kernel name can lead to ambiguous behavior like the following example.
                # repeat_interleave(const at::Tensor & repeats, std::optional<int64_t> output_size=std::nullopt)
                # repeat_interleave(const at::Tensor & self, int64_t repeats,
                #       std::optional<int64_t> dim=std::nullopt, std::optional<int64_t> output_size=std::nullopt)
                opname = (
                    kernel.__name__.split(".")[0]
                    if kernel._overloadname == "default"
                    else kernel.__name__.replace(".", "_")
                )
                self.cpp_kernel_name = f"at::_ops::{opname}::call"
            else:
                self.cpp_kernel_name = kernel._schema.name

    def set_python_kernel_name(self, python_kernel_name: Optional[str]) -> None:
        self.python_kernel_name = python_kernel_name
        if python_kernel_name is not None:
            return

        kernel = self.op_overload
        if kernel is None:
            pass
        elif isinstance(kernel, torch._ops.HigherOrderOperator):
            self.python_kernel_name = f"torch.ops.higher_order.{kernel.__name__}"
        else:
            self.python_kernel_name = (
                f"{kernel.__module__.replace('._ops.', '.ops.')}.{kernel.__name__}"
            )

    def get_kernel_name(self) -> str:
        from .codegen.cpp_wrapper_cpu import CppWrapperCpu

        device = d.type if (d := self.get_device()) else V.graph.device_type
        if V.graph.fx_wrapper:
            assert self.python_kernel_name is not None
            return self.python_kernel_name
        elif V.graph.cpp_wrapper:
            assert isinstance(V.graph.wrapper_code, CppWrapperCpu), type(
                V.graph.wrapper_code
            )
            assert self.cpp_kernel_name is not None
            return V.graph.wrapper_code.get_c_shim_func_name(
                self.cpp_kernel_name, device
            )
        else:
            assert self.python_kernel_name is not None
            return self.python_kernel_name

    @staticmethod
    def copy_input(x: IRNode) -> Union[TensorBox, ShapeAsConstantBuffer]:
        pw = Pointwise.create(
            device=x.get_device(),
            dtype=x.get_dtype(),
            inner_fn=x.make_loader(),
            ranges=x.get_size(),
            origin_node=x.get_origin_node(),
            traceback=x.get_traceback(),
        )
        pw.realize()
        return pw

    @classmethod
    def process_kernel(
        cls, kernel: _OpOverloads, *args: Any, **kwargs: Any
    ) -> tuple[
        Any,
        list[Any],
        list[Any],
        Callable[[Any, Any], Any],
        Optional[dict[sympy.Symbol, pytree.KeyPath]],
    ]:
        binded_args = {"args": args, "kwargs": kwargs}

        args_flat, args_spec = pytree.tree_flatten(binded_args)

        is_arg_tensor = []
        # tensor_args can be either tensor or torchbind objects
        tensor_args = []
        non_tensor_args: list[Any] = []
        for arg in args_flat:
            is_arg_tensor.append(
                isinstance(arg, IRNode) and not isinstance(arg, GeneratorState)
            )
            if is_arg_tensor[-1]:
                tensor_args.append(arg)
            else:
                if isinstance(arg, Expr):
                    arg = V.graph.sizevars.shape_env.create_symintnode(arg, hint=None)
                non_tensor_args.append(arg)

        def unflatten_args(
            new_tensor_args: Sequence[_T], new_non_tensor_args: Sequence[_T]
        ) -> tuple[list[_T], dict[str, _T]]:
            result = []
            it_tensors = iter(new_tensor_args)
            it_non_tensors = iter(new_non_tensor_args)
            for is_tensor in is_arg_tensor:
                if is_tensor:
                    result.append(next(it_tensors))
                else:
                    result.append(next(it_non_tensors))
            r = pytree.tree_unflatten(result, args_spec)
            return r.get("args", []), r.get("kwargs", {})

        tensor_args = [cls.realize_input(x) for x in tensor_args]

        # freeze layout otherwise our output stride calculation might
        # become incorrect
        for x in tensor_args:
            if is_storage_and_layout(x):
                as_storage_and_layout(x, freeze=True)

        # Rerun fake tensor propagation, because Inductor may have changed the
        # strides of inputs and we need to determine accurately what the
        # output stride will be.
        example_args: list[
            Union[
                torch.Tensor, torch._C.ScriptObject, FakeScriptObject, torch.Generator
            ]
        ] = []

        # We need to retain the constant values of fake tensors that we originally
        # propagated the graph with, because for some operators running without a
        # constant would trigger an error / DataDependentException
        for x in tensor_args:
            # if x is a view of a constant, we need to realize the view
            # (we can't pass the constant into the kernel directly)
            if not isinstance(x, BaseView) and x.get_name() in V.graph.constants:
                example_args.append(V.graph.constants[x.get_name()])
            elif (
                not isinstance(x, BaseView)
                and x.get_name() in V.graph.torchbind_constants
            ):
                example_args.append(V.graph.torchbind_constants[x.get_name()])
            elif isinstance(x, TorchBindObject):
                example_args.append(x.get_value())
            elif isinstance(x, torch._inductor.ir.GeneratorState):
                device_index = x.device.index
                assert x.device.type == "cuda" and device_index is not None
                example_args.append(
                    torch.cuda.default_generators[device_index].clone_state()
                )
            else:
                example_args.append(ir_node_to_tensor(x, guard_shape=True))

        new_args, new_kwargs = unflatten_args(example_args, non_tensor_args)
        example_output = kernel(*new_args, **new_kwargs)

        unbacked_bindings: Optional[dict[sympy.Symbol, pytree.KeyPath]] = None
        if shape_env := V.fake_mode.shape_env:
            node_meta_val = V.current_node.meta.get("val")
            ctx: AbstractContextManager[None] = nullcontext()
            if V.current_node.target == torch._higher_order_ops.effects.with_effects:
                # remove the first effect token in meta["val"] and meta["unbacked_bindings"]
                node_meta_val = node_meta_val[1]
                ctx = _remove_effect_token_unbacked_bindings(V.current_node)

            with ctx:
                rebind_unbacked(shape_env, V.current_node, example_output)
            unbacked_bindings = compute_unbacked_bindings(
                shape_env, example_output, node_meta_val
            )

        example_out_li = (
            [example_output]
            if not isinstance(example_output, (list, tuple))
            else example_output
        )
        for t in example_out_li:
            if isinstance(t, torch.Tensor) and t.is_sparse:
                msg = "sparsity not handled. Please file issue for sparse inference weights."
                if stack_trace := V.graph.current_node.meta.get("stack_trace", None):
                    msg = f"{msg} Found from : \n {stack_trace}"
                V.graph.disable_cudagraphs_reason = msg

        return (
            example_output,
            tensor_args,
            non_tensor_args,
            unflatten_args,
            unbacked_bindings,
        )

    @classmethod
    def convert_to_reinterpret_view(cls, x: IRNode) -> ReinterpretView:
        """
        In order to pass this to an extern kernel we need a
        ReinterpretView not a View.  This allows us to avoid some
        unneeded copies.
        """
        assert isinstance(x, BaseView), type(x)
        if isinstance(x, ReinterpretView):
            return x

        # NOTE: Don't use extract_read_writes here as it fails when
        # make_loader() inlines the computation
        x_unwrap_view = x.unwrap_view()
        buf = V.graph.get_buffer(x_unwrap_view.get_name())
        assert buf is not None
        x_unwrap_view_fx_node = buf.get_origin_node()
        # Prefer channels last format according to how the format is set from eager.
        if (
            x_unwrap_view_fx_node is not None
            and "val" in x_unwrap_view_fx_node.meta
            and isinstance(x_unwrap_view, (ReinterpretView, Buffer, MutableBox))
            and isinstance(x_unwrap_view.layout, FlexibleLayout)
            and (
                x_unwrap_view_fx_node.meta["val"].is_contiguous(
                    memory_format=torch.channels_last
                )
                or x_unwrap_view_fx_node.meta["val"].is_contiguous(
                    memory_format=torch.channels_last_3d
                )
            )
        ):
            x_unwrap_view.freeze_layout_with_same_order(
                make_channels_last_strides_for(x_unwrap_view.get_size())
            )
        else:
            x_unwrap_view.freeze_layout()

        index_args, var_ranges = dependencies.index_vars_squeeze(
            x.get_size(), prefix="r"
        )
        range_vars = index_args[0]
        index = x.make_indexer()(range_vars)

        index = V.graph.sizevars.simplify_with_ranges(index, var_ranges)
        strides = V.graph.sizevars.stride_vars(index, range_vars)
        offset = V.graph.sizevars.offset_var(index, range_vars)
        expected = sympy_dot(range_vars, strides) + offset

        if index != expected:
            log.debug(
                "convert_to_reinterpret_view failed: stride=%s offset=%s index=%s",
                strides,
                offset,
                index,
            )
            raise NotImplementedError

        return ReinterpretView(
            data=x.data,
            layout=FixedLayout(
                device=x.get_device_or_error(),
                dtype=x.get_dtype(),
                size=x.get_size(),
                stride=strides,
                offset=offset,
                is_pinned=False,
            ),
        )

    @classmethod
    def realize_input(cls, x: IRNode) -> IRNode:
        if x is None:
            return NoneAsConstantBuffer()
        if isinstance(x, (Expr, sympy.logic.boolalg.Boolean, int)):
            return ShapeAsConstantBuffer(expr=x)
        if isinstance(x, Constant):
            return V.graph.add_tensor_constant(
                torch.tensor(x.value, dtype=x.get_dtype(), device=x.get_device())
            )
        if isinstance(x, ConstantBuffer):
            return x
        if isinstance(x, TensorBox):
            return cls.realize_input(x.data)
        if isinstance(x, ReinterpretView):
            return ReinterpretView(
                data=cls.realize_input(x.data), layout=x.get_layout()
            )
        if isinstance(x, BaseView):
            x.realize()
            if is_storage_and_layout(x.unwrap_view()):
                try:
                    return cls.convert_to_reinterpret_view(x)
                except NotImplementedError:
                    pass
        if isinstance(x, StorageBox):
            # TODO(jansel): impose layout preference on realized buffer
            x.realize()
            return x
        if isinstance(x, (NonTensorObj, ShapeAsConstantBuffer)):
            return x
        return cls.copy_input(x)

    @classmethod
    def require_stride1(cls, x: IRNode) -> IRNode:
        if is_storage_and_layout(x):
            if len(x.get_stride()) == 0:
                return x
            for stride in x.get_stride():
                if stride == 1:
                    return x
        return cls.copy_input(x)

    @classmethod
    def require_strides(
        cls,
        x: IRNode,
        order: Optional[Sequence[int]] = None,
        exact_strides: Optional[Sequence[_IntLike]] = None,
        allow_padding: bool = False,
    ) -> IRNode:
        assert order is not None or exact_strides is not None
        # Layout generally doesn't matter, but some consuming external ops might have requirements
        if x.get_numel() in (0, 1) and not exact_strides:
            return x

        # require x to have the layout
        if is_storage_and_layout(x):
            if isinstance(x.get_layout(), FlexibleLayout):
                if order:
                    # If the the FlexibleLayout already has the size and stride in the required order,
                    # freeze it to a FixedLayout by using its current size and stride.
                    # The behavior of using its current size and stride or the given order can be different
                    # if the size and stride has ambiguilty, for example for a 4D input where the iC = 1:
                    # size=[s0, 1, 28, 28], stride=[784, 784, 28, 1]. If the required order is [3, 0, 2, 1] (channels last),
                    # the current size and stride already satisfies this order.
                    # However by freezing it to the required order, the layout will be changed to:
                    # size=[s0, 1, 28, 28], stride=[784, 1, 28, 1]), which is not actually necessary.
                    use_current_stride_order = is_stride_order_storage_and_layout(
                        x, order
                    ) and not free_unbacked_symbols(x.get_layout().stride)
                    # fix flexiblelayout to be FixedLayout with stride_order
                    as_storage_and_layout(
                        x,
                        freeze=True,
                        want_contiguous=False,
                        stride_order=(
                            get_stride_order(
                                V.graph.sizevars.size_hints_or_throw(
                                    x.get_layout().stride
                                )
                            )
                            if use_current_stride_order
                            else order
                        ),
                        allow_padding=allow_padding,
                    )
                    return x
                else:
                    # If the exact_strides is given, freeze the FlexibleLayout to a FixedLayout with the exact_strides.
                    as_storage_and_layout(
                        x,
                        freeze=True,
                        want_contiguous=False,
                        stride_order=None,
                        allow_padding=allow_padding,
                        exact_strides=exact_strides,
                    )
                    return x
            elif isinstance(x.get_layout(), (FixedLayout, NonOwningLayout)) and (
                (order and x.get_layout().is_stride_ordered(order))
                or (
                    exact_strides
                    and significant_strides_equal(
                        exact_strides, x.get_layout().stride, x.get_size()
                    )
                )
            ):
                return (
                    try_match_insignificant_strides(x, exact_strides)
                    if exact_strides is not None
                    else x
                )
            elif isinstance(
                (mutation_layout := x.get_layout()), MutationLayoutSHOULDREMOVE
            ):
                if isinstance(
                    (real_layout := mutation_layout.real_layout()), FlexibleLayout
                ):
                    raise AssertionError(
                        "the MutationLayoutSHOULDREMOVE's real layout shouldn't be FlexibleLayout"
                    )
                elif isinstance(real_layout, FixedLayout) and (
                    (order and real_layout.is_stride_ordered(order))
                    or (
                        exact_strides
                        and significant_strides_equal(
                            exact_strides, real_layout.stride, x.get_size()
                        )
                    )
                ):
                    return x

        # TODO - Storage to InputBuffer
        if isinstance(x, InputBuffer) and (
            (order and x.get_layout().is_stride_ordered(order))
            or (
                exact_strides
                and significant_strides_equal(
                    exact_strides, x.get_layout().stride, x.get_size()
                )
            )
        ):
            return x
        if (
            isinstance(x, TensorBox)
            and isinstance(x.data, BaseView)
            and not isinstance(x.data, ReinterpretView)
            and is_storage_and_layout(unwrap_view := x.unwrap_view())
            and hasattr(unwrap_view, "data")
            and not isinstance(unwrap_view.data, ExternKernelAlloc)
        ):
            try:
                x.data = cls.convert_to_reinterpret_view(x.data)
                if order:
                    return cls.require_stride_order(
                        x, order, allow_padding=allow_padding
                    )
                elif exact_strides:
                    return cls.require_exact_strides(
                        x, exact_strides, allow_padding=allow_padding
                    )
            except NotImplementedError:
                pass

        # Preserve ExpandView representation that would be lost during copy_input
        # Without representation of the expand in inductor IR, in codegen we end up
        # launching a grid for the full size tensor and doing redundant computation
        # across expanded dims.
        # TODO: could also be good to have a codegen fix to recognize overlapping elements

        expanded_dims: Optional[list[int]] = None
        orig_size = x.get_size()
        if exact_strides is not None:
            sizevars = V.graph.sizevars
            expanded_dims = [
                i
                for i in range(len(x.get_size()))
                if sizevars.statically_known_equals(exact_strides[i], 0)
                and sizevars.statically_known_geq(x.get_size()[i], 2)
            ]

            for dim in expanded_dims:
                x = torch._inductor.lowering.slice_(x, dim, 0, 1)

        # Although this is a clone, inductor is good about fusing clones into previous
        # operations if they weren't realized and their layouts were flexible.
        x = cls.copy_input(x)

        as_storage_and_layout(
            x,
            freeze=True,
            want_contiguous=False,
            stride_order=order,
            allow_padding=allow_padding,
            exact_strides=exact_strides,
        )
        if order:
            assert is_stride_order_storage_and_layout(x, order)
        elif expanded_dims:
            assert orig_size is not None and exact_strides is not None
            x = torch._inductor.lowering.expand(x, orig_size)
            # the expand will sometimes may change insignificant strides, so match them back
            return try_match_insignificant_strides(x, exact_strides)

        return x

    @classmethod
    def require_exact_strides(
        cls, x: IRNode, exact_strides: Sequence[_IntLike], allow_padding: bool = False
    ) -> IRNode:
        return cls.require_strides(
            x, exact_strides=exact_strides, allow_padding=allow_padding
        )

    @classmethod
    def require_stride_order(
        cls, x: IRNode, order: Sequence[int], allow_padding: bool = False
    ) -> IRNode:
        return cls.require_strides(x, order=order, allow_padding=allow_padding)

    @classmethod
    def require_channels_last(cls, x: IRNode) -> IRNode:
        return cls.require_stride_order(x, NHWC_STRIDE_ORDER)

    @classmethod
    def require_channels_last_3d(cls, x: IRNode) -> IRNode:
        return cls.require_stride_order(x, NHWDC_STRIDE_ORDER)

    @classmethod
    def require_contiguous(cls, x: IRNode) -> IRNode:
        def is_mkldnn_tensor(x: IRNode) -> bool:
            try:
                name = x.get_name()
            except (AttributeError, NotImplementedError):
                return False

            return name in V.graph.constants and V.graph.constants[name].is_mkldnn

        # TODO move this to the more proper places
        if is_mkldnn_tensor(x):
            return x
        else:
            return cls.require_exact_strides(
                x, FlexibleLayout.contiguous_strides(x.get_size())
            )

    @classmethod
    def require_contiguous_strides(cls, x: IRNode) -> IRNode:
        # TODO: combine this with require_contiguous after
        # https://github.com/pytorch/pytorch/pull/148235 lands.
        return cls.require_exact_strides(
            x, FlexibleLayout.contiguous_strides(x.get_size())
        )

    def apply_constraint(self) -> None:
        pass

    def fill_non_provided_args(
        self, args: Sequence[Any], kwargs: dict[str, Any]
    ) -> Sequence[Any]:
        # Previously, we want to maintain forward-compatibility by skipping
        # default args in the serialized artifacts in fbcode. However,
        # some of our shim interfaces require default values being OrderedSet.
        # Discussed with Sherlock offline and we decided to allow serializing
        # default args into the C++ wrapper code for now. We will refine this
        # part if we see real FC requirement. More details related to FC
        # can be found at:
        # https://docs.google.com/document/d/1FzWm-sHYwmRi3x_g036kOxd99KaYquUsA-L5JwOn8ys/edit?usp=sharing
        assert isinstance(args, Sequence), type(args)
        if not isinstance(args, list):
            args = list(args)
        assert self.arg_properties, "ExternKernel.arg_properties should not be empty"

        n_args = len(args)
        n_pos_args = len(self.arg_properties)
        # For cpp wrapper, if some positional args are not provided, we need to check
        # if they're in the kwargs or use their default value
        if n_args < n_pos_args:
            log.debug(
                "%s has %d unprovided positional arguments. "
                "Will check if they are in the keyword arguments or will use default values.",
                self.op_overload,
                n_pos_args - n_args,
            )
            for i in range(n_args, n_pos_args):
                arg_name = self.arg_properties[i]["name"]
                args.append(
                    kwargs[arg_name]
                    if arg_name in kwargs
                    else self.arg_properties[i]["default_value"]
                )
        return args

    def codegen_const_args(self, names: Optional[list[str]] = None) -> list[str]:
        if V.graph.cpp_wrapper:
            result = []
            # Aten ops follow the convention that tensor args are before non-tensor args,
            # in which case the following 'len(self.inputs) + i' logic works. But this
            # may not be true for other ops, and if that is the case, caller needs to
            # pass in a list of const arg names for arg_properties lookup.
            name_to_arg_properties = None
            if names and self.arg_properties:
                assert len(self.constant_args) == len(names), (
                    "names passed to codegen_const_args does not match self.constant_args"
                )
                name_to_arg_properties = {
                    arg.get("name"): arg for arg in self.arg_properties
                }

            for i, x in enumerate(self.constant_args):
                if name_to_arg_properties is not None:
                    assert names is not None
                    prop = name_to_arg_properties.get(names[i])
                    type_ = prop.get("type") if prop else None
                else:
                    idx = len(self.inputs) + i
                    type_ = (
                        self.arg_properties[idx].get("type")
                        if self.arg_properties and idx < len(self.arg_properties)
                        else None
                    )
                result.append(V.graph.wrapper_code.val_to_arg_str(x, type_))
            return result
        else:
            return [V.graph.wrapper_code.val_to_arg_str(a) for a in self.constant_args]

    def codegen_args(self) -> list[str]:
        if V.graph.cpp_wrapper and self.op_overload is not None:
            # cpp wrapper needs special logic to fill in missing args with default values
            inputs = self.fill_non_provided_args(
                [*self.inputs, *self.constant_args], self.kwargs
            )
            # fill_non_provided_args has handled constant args, so no need to codegen for that later
            need_codegen_constant_args = False
        else:
            inputs = self.inputs
            need_codegen_constant_args = True

        args = []
        for i, x in enumerate(inputs):
            if V.graph.cpp_wrapper:
                assert self.arg_properties and i < len(self.arg_properties), (
                    "Invalid access to ExternKernel.arg_properties"
                )
                type_ = self.arg_properties[i].get("type")
                args.append(V.graph.wrapper_code.val_to_arg_str(x, type_))
            else:
                args.append(V.graph.wrapper_code.val_to_arg_str(x))
        if need_codegen_constant_args:
            args.extend(self.codegen_const_args())
        return args

    def get_kwargs_value(self, arg_name: str, **kwargs: Any) -> Any:
        """Given an argument name, queries for values in (in order):
        1. any provided kwargs for this function.
        2. the class self.kwargs member.
        3. any available default arguments in self.allarg_properties."""
        if arg_name in kwargs:
            return kwargs.get(arg_name)
        if arg_name in self.kwargs:
            return self.kwargs.get(arg_name)
        if (arg := self.allarg_properties.get(arg_name)) is not None:
            return arg.get("default_value")
        raise AssertionError(f"{arg_name} not in self.allarg_properties")

    def codegen_kwargs(self, skip_out: bool = False) -> list[str]:
        if V.graph.cpp_wrapper:
            if self.op_overload is not None and len(self.schema_kwargs) == 0:
                # All the args should have been generated by fill_non_provided_args in codegen_args
                return []

            kwargs = []
            for arg_name in self.ordered_kwargs_for_cpp_kernel:
                if skip_out and arg_name == "out":
                    # ExternKernelOut has its own logic for inserting the out parameter
                    continue

                v = self.get_kwargs_value(arg_name)
                if isinstance(v, Expr):
                    kwargs.append(v)
                else:
                    assert self.allarg_properties is not None
                    type_ = self.allarg_properties.get(arg_name, {}).get("type")
                    kwargs.append(V.graph.wrapper_code.val_to_arg_str(v, type_))
        else:
            kwargs = [
                f"{k}={V.graph.wrapper_code.val_to_arg_str(v)}"
                for k, v in self.kwargs.items()
            ]
        return kwargs

    def get_op_name(self) -> str:
        if self.fx_node is not None:
            target = self.fx_node.target
            op_namespace = getattr(target, "__module__", "unknown_namespace")
            op_namespace = op_namespace.replace("._ops.", ".ops.")
            op_namespace = op_namespace.rsplit(".", 1)[0]
            op_name = f"{op_namespace}.{target}"
        else:
            op_name = "unknown_op"
        return op_name

    def codegen_size_asserts(self, wrapper: PythonWrapperCodegen) -> None:
        if config.size_asserts and not V.graph.cpp_wrapper:
            # comparing strides for 0 size tensor is tricky. Ignore them for now.
            if sympy_product(self.get_size()) == 0:
                return
            size = V.graph.wrapper_code.codegen_shape_tuple(self.get_size())
            stride = V.graph.wrapper_code.codegen_shape_tuple(self.get_stride())
            op_name = self.get_op_name()
            wrapper.writeline(
                f"assert_size_stride({self.get_name()}, {size}, {stride}, {op_name!r})"
            )

    def codegen_alignment_asserts(self, wrapper: PythonWrapperCodegen) -> None:
        if config.alignment_asserts and not V.graph.cpp_wrapper:
            name = self.get_name()
            aligned = name not in V.graph.unaligned_buffers
            op_name = self.get_op_name()
            if aligned:
                wrapper.writeline(
                    f"assert_alignment({name}, {GPU_ALIGN_BYTES}, {op_name!r})"
                )
            else:
                wrapper.writeline(
                    f"# buffer {name} (op: {op_name}) is assumed to be not aligned"
                )

    def codegen_memory_tracking(self, wrapper: PythonWrapperCodegen) -> None:
        """
        Track outputs of fallback operators if config.test_configs.track_memory_lifecycle
        """
        if not config.test_configs.track_memory_lifecycle or V.graph.cpp_wrapper:
            return

        wrapper.write_memory_track_allocation_once()
        name = self.get_name()
        wrapper.writeline(f"track_tensor({name}, '{name}')")

    def get_group_stride(self) -> tuple[list[Sequence[Expr]], list[Expr]]:
        """
        get output sizes and strides, for template_codegen
        """
        _size = self.get_size()
        _stride = self.get_stride()
        # iter_ranges = _size of output tensor, reduce_range = [] because no reduction
        return [_size, []], _stride

    def canonicalize(self) -> tuple[Expr, Sequence[Expr]]:
        """
        Manually get canonicalization of the output index
        """
        # manually generate index formula for conv
        sizevars = V.graph.sizevars
        sizes = self.get_size()
        strides = self.get_stride()
        strides = [sizevars.size_hint(x) for x in strides]
        # TODO: I can't tell if the symbols here are temporary
        index_vars = [sympy_index_symbol(f"d{i}") for i in range(len(sizes))]
        # reorder index vars according to stride
        index_order = sorted(range(len(strides)), key=strides.__getitem__, reverse=True)
        lookup = {pos: idx for idx, pos in enumerate(index_order)}
        order = [lookup[i] for i in range(len(lookup))]
        index_vars = [index_vars[i] for i in order]
        indexer = self.make_indexer()
        index = indexer(index_vars)

        new_sizes, reindex, _prune = V.graph.sizevars._simplify_loops(
            index_vars, sizes, [index]
        )

        # assign new variables each dimension to deal with numbering mismatches
        # d0, d1, d2 could become d0, d2 -- which won't match d0, d1
        _, add_var = var_builder("c")
        replacement = dict(zip(index_vars, reindex([add_var(x) for x in new_sizes])))

        index = sympy_subs(sympy.expand(index), replacement)
        return index, tuple(new_sizes)

    def get_free_symbol_uses(
        self, unbacked_only: bool = False
    ) -> OrderedSet[sympy.Symbol]:
        # NB: It's not necessary to check regular inputs as we automatically
        # have dependencies on them
        maybe_get_symbols = (
            maybe_free_unbacked_symbols if unbacked_only else maybe_free_symbols
        )
        r = InputsKernel.get_free_symbol_uses(self, unbacked_only)
        for arg in self.constant_args:
            r |= maybe_get_symbols(arg)
        for arg in self.kwargs.values():
            r |= maybe_get_symbols(arg)
        return r

    def __str__(self) -> str:
        kernel_name = getattr(self, "python_kernel_name", None)
        lines = [
            f"python_kernel_name={kernel_name!r}",
        ]
        lines += [
            f"{field.name}={getattr(self, field.name)}"
            for field in dataclasses.fields(self)
        ]
        lines.append(f"origin_node={self.origin_node!r}")
        return self.str_helper(lines)

    __repr__ = __str__


@ir_dataclass(frozen=False)
class ExternKernelOut(ExternKernel):
    def codegen(self, wrapper: PythonWrapperCodegen) -> None:
        wrapper.generate_extern_kernel_out(self)

    def __init__(
        self,
        layout: Layout,
        inputs: Sequence[IRNode],
        constant_args: Sequence[Any] = (),
        kwargs: Optional[dict[str, Any]] = None,
        output_view: Optional[ReinterpretView] = None,
        python_kernel_name: Optional[str] = None,
        cpp_kernel_name: Optional[str] = None,
        ordered_kwargs_for_cpp_kernel: Sequence[Any] = (),
        op_overload: Optional[_OpOverloads] = None,
    ) -> None:
        unwrapped_inputs = self.unwrap_storage(inputs)
        assert isinstance(unwrapped_inputs, Sequence), type(unwrapped_inputs)
        super().__init__(
            None,
            layout,
            unwrapped_inputs,
            constant_args,
            kwargs or {},
            None,
            python_kernel_name,
            cpp_kernel_name,
            ordered_kwargs_for_cpp_kernel,
            op_overload,
        )
        self.name = V.graph.register_buffer(self)
        V.graph.register_operation(self)

    def should_allocate(self) -> bool:
        return True


class RandomSeeds(ExternKernelOut):
    def __init__(self, count: int, device: torch.device) -> None:
        limits = torch.iinfo(torch.int64)
        super().__init__(
            layout=FixedLayout(
                device=device,
                dtype=torch.int64,
                size=[count],
            ),
            inputs=[],
            constant_args=[limits.min, limits.max, [count]],
            python_kernel_name="aten.randint.low_out",
            # FIXME: Ideally we should only use at::_ops::randint_low_out::call here,
            # but the signature is different from is at::randint_out. Again,
            # we can simplify the code when only keeping an ABI-compatible version.
            cpp_kernel_name="at::_ops::randint_low_out::call",
            op_overload=aten.randint.low_out,
        )


class ExternKernelAlloc(ExternKernel):
    def codegen(self, wrapper: PythonWrapperCodegen) -> None:
        wrapper.generate_extern_kernel_alloc(self)

    def __init__(
        self,
        layout: OutputSpec,
        inputs: Sequence[IRNode],
        constant_args: Sequence[Any] = (),
        kwargs: Optional[dict[str, Any]] = None,
        python_kernel_name: Optional[str] = None,
        cpp_kernel_name: Optional[str] = None,
        ordered_kwargs_for_cpp_kernel: Sequence[Any] = (),
        op_overload: Optional[_OpOverloads] = None,
    ) -> None:
        unwrapped_inputs = self.unwrap_storage(inputs)
        assert all(isinstance(i, IRNode) for i in unwrapped_inputs)
        super().__init__(
            None,
            layout,
            cast(Sequence[IRNode], unwrapped_inputs),
            constant_args,
            kwargs or {},
            None,
            python_kernel_name,
            cpp_kernel_name,
            ordered_kwargs_for_cpp_kernel,
            op_overload,
        )
        # We need output buffers for generating kernel arguments in the
        # abi-compatible mode, where we retrieve outputs by pass each individual
        # output through the abi-compatible interface.
        self.outputs: Sequence[Any] = []
        self.name = V.graph.register_buffer(self)
        V.graph.register_operation(self)

    def should_allocate(self) -> bool:
        return False

    def apply_constraint(self) -> None:
        raise NotImplementedError


class MutationOutput(Buffer):
    """
    An output buffer that represents the mutation of a pre-existing buffer
    """

    def __init__(
        self, layout: OutputSpec, mutated_node: IRNode, mutating_node: Operation
    ) -> None:
        super().__init__(name=None, layout=layout)
        mutated_node_name = mutated_node.get_name()
        V.graph.mark_buffer_mutated(mutated_node_name)
        self.mutation_names = [mutated_node_name]
        self.mutating_node: Operation = mutating_node
        self.name = V.graph.register_buffer(self)

    def get_defining_op(self) -> Operation:
        return self.mutating_node

    def get_mutation_names(self) -> Sequence[str]:
        return self.mutation_names

    def should_allocate(self) -> bool:
        return False


class TMADescriptor(ExternKernel):
    """
    An IR node representing a generic host-side TMA descriptor in the Triton API
    Mostly useful for user-defined Triton kernels relying on host-side TMA;
    but can, in principle, be used for Inductor's Triton templates, too.

    See TMADescriptorExperimental and TMADescriptorStable for the two implementations
    (the old API and the new API)
    """

    # as TMA descriptors are immutable,
    # we can dedup them by the input args
    _CACHE: dict[Any, TMADescriptor] = {}

    @classmethod
    def _create_impl(
        cls, tensor: IRNode, tma_meta: tuple[str, tuple[Any, ...]]
    ) -> TMADescriptor:
        assert len(tma_meta) == 2
        if tma_meta[0] == "experimental":
            return TMADescriptorExperimental(tensor, *tma_meta[1])
        else:
            assert tma_meta[0] == "stable"
            return TMADescriptorStable(tensor, *tma_meta[1])

    @classmethod
    def create(
        cls, tensor: IRNode, tma_meta: tuple[str, tuple[Any, ...]]
    ) -> TMADescriptor:
        key = (id(tensor), tma_meta)
        if key not in cls._CACHE:
            cls._CACHE[key] = cls._create_impl(tensor, tma_meta)
        return cls._CACHE[key]

    def __init__(
        self, tensor: IRNode, inputs: Sequence[Any], constant_args: Sequence[Any]
    ) -> None:
        super().__init__(
            None,
            # link back to the underlying tensor in terms of ownership
            # to avoid getting the underlying tensor deleted *before*
            # the TMADescriptor node can be deleted.
            NonOwningLayout(
                ReinterpretView(
                    data=tensor,
                    layout=tensor.get_layout(),
                )
            ),
            cast(Sequence[Buffer], inputs),
            tuple(constant_args),
            None,
        )

        self.tensor = tensor
        self.name = V.graph.register_buffer(self)
        V.graph.register_operation(self)

    def codegen(self, wrapper: PythonWrapperCodegen) -> None:
        wrapper.generate_tma_descriptor(self)

    def get_tensor(self) -> IRNode:
        return self.tensor


class TMADescriptorExperimental(TMADescriptor):
    """
    the new host-side TMA Descriptor API:
    (the ones obtained via create_{1d,2d}_tma_descriptor calls).

    See also TMADescriptorStable for the new API.
    """

    def __init__(
        self,
        tensor: IRNode,
        dims: list[Union[int, torch.SymInt]],
        block_dims: list[Union[int, torch.SymInt]],
        element_size: Optional[int] = None,
    ) -> None:
        assert len(dims) in (1, 2)
        assert len(dims) == len(block_dims)

        if element_size is None:
            element_size = tensor.get_dtype().itemsize

        self.dims = dims
        self.block_dims = block_dims
        self.element_size = element_size
        self.rank = len(self.dims)

        inputs = [tensor]
        constant_args = [
            *self.dims,
            *self.block_dims,
            self.element_size,
        ]

        super().__init__(
            tensor=tensor,
            inputs=inputs,
            constant_args=constant_args,
        )


class TMADescriptorStable(TMADescriptor):
    """
    the new host-side TMA descriptor API
    (the ones obtained via TensorDescriptor.from_tensor).

    See also TMADescriptorExperimental for the old API.
    """

    def __init__(self, tensor: IRNode, block_shape: list[Union[int, torch.SymInt]]):
        self.block_shape = block_shape

        super().__init__(
            tensor=tensor,
            inputs=[tensor],
            constant_args=block_shape,
        )


class SubgraphBuffer(ExternKernel):
    def __init__(
        self,
        layout: Layout,
        input_nodes: list[Buffer],
        gm: torch.fx.GraphModule,
        example_inputs: list[Any],
        subgraph_name: str,
    ):
        super().__init__(None, layout, input_nodes)
        self.gm = gm
        self.example_inputs = example_inputs
        self.name = V.graph.register_buffer(self)
        V.graph.register_operation(self)

        self.subgraph = V.graph.make_subgraph(self.gm, example_inputs, subgraph_name)

        assert is_node_sequence(self.inputs)
        sym_inputs = get_symbolic_inputs(self.inputs)

        for sym_inp in sym_inputs:
            self.subgraph.graph_inputs[sym_inp.name] = sym_inp
            self.subgraph.graph_input_names.append(sym_inp.name)

        self.sym_inputs = [sym_var.name for sym_var in sym_inputs]

        import torch._inductor.config as inductor_config

        with V.set_graph_handler(self.subgraph):
            # Don't bother autotuning on Triton here
            with inductor_config.patch(
                max_autotune=False,
                max_autotune_gemm=False,
                max_autotune_gemm_backends="ATEN",
            ):
                self.subgraph.run(*self.example_inputs)

    def codegen(self, wrapper: PythonWrapperCodegen) -> None:
        class CodegenGraph:
            def __init__(self, graph: GraphLowering):
                self.graph = graph
                self.name = graph.name

        assert is_node_sequence(self.inputs)
        outer_inputs = [t.codegen_reference() for t in self.inputs]
        wrapper.codegen_subgraph_with_flattened_outputs(
            CodegenGraph(self.subgraph),
            [*self.sym_inputs, *outer_inputs],
            [self.name],
        )


class UserDefinedTritonKernel(ExternKernel):
    def get_kernel_and_metadata(self) -> tuple[Kernel, Any, list[str], list[str]]:
        from triton.runtime.autotuner import Autotuner

        from torch._higher_order_ops.triton_kernel_wrap import kernel_side_table

        kernel = kernel_side_table.get_kernel(self.kernel_idx)
        configs = []
        restore_value_args: list[str] = []
        reset_to_zero_args: list[str] = []
        if isinstance(kernel, Autotuner):
            # https://github.com/triton-lang/triton/pull/5083
            # changes kernel.restore_idx to kernel.restore_value
            if hasattr(kernel, "restore_idx"):
                restore_value_args.extend(
                    kernel.fn.arg_names[i] for i in kernel.restore_idx
                )
            else:
                assert hasattr(kernel, "restore_value")
                restore_value_args.extend(kernel.restore_value)

            if hasattr(kernel, "reset_idx"):
                for i in kernel.reset_idx:
                    reset_to_zero_args.append(kernel.fn.arg_names[i])
            else:
                assert hasattr(kernel, "reset_to_zero")
                reset_to_zero_args.extend(kernel.reset_to_zero)

            configs = kernel.configs
            kernel = kernel.fn
        return kernel, configs, restore_value_args, reset_to_zero_args

    @override
    def codegen(self, wrapper: PythonWrapperCodegen) -> None:
        """Overrides the parent member.
        See https://github.com/pytorch/pytorch/issues/151692"""

        from torch._inductor.utils import triton_version_uses_attrs_dict

        (
            kernel,
            configs,
            restore_value_args,
            reset_to_zero_args,
        ) = self.get_kernel_and_metadata()

        # Definition of kernel
        (
            new_name,
            triton_meta,
            extra_launch_args,
        ) = wrapper.define_user_defined_triton_kernel(
            kernel,
            configs,
            self.kwargs,
            restore_value_args,
            reset_to_zero_args,
            self.grid,
        )
        named_args = {
            k: self.get_kwargs_value(k) for k in self.ordered_kwargs_for_cpp_kernel
        }
        assert hasattr(kernel, "arg_names") and hasattr(kernel, "constexprs"), type(
            kernel
        )
        constexpr_names = OrderedSet(kernel.arg_names[i] for i in kernel.constexprs)

        args: list[Any] = []
        arg_types: list[Any] = []
        raw_keys_filtered: list[Any] = []
        raw_args_filtered: list[Any] = []
        for name, arg in itertools.chain(
            named_args.items(), zip(itertools.repeat(""), extra_launch_args)
        ):
            if name in constexpr_names and triton_version_uses_attrs_dict():
                # see #160000 - we don't pass in constexpr args to speed up runtime.
                continue
            raw_keys_filtered.append(name)
            raw_args_filtered.append(arg)
            if isinstance(arg, IRNode):
                args.append(arg.codegen_reference())
                arg_types.append(arg.get_dtype())
            elif isinstance(arg, (int, float, bool, sympy.Expr)):
                args.append(arg)
                arg_types.append(type(arg))
            elif name in constexpr_names:
                # insert a dummy value for constexpr args of unsupported type
                # constexprs will end up getting baked into the kernel at compile time
                args.append(-1)
                arg_types.append(int)
            elif arg is None:
                """
                Filter out None args.

                see https://github.com/pytorch/pytorch/issues/115344

                Two cases for a None arg:
                1. The arg is already tl.constexpr, so leave it in
                2. The arg is not tl.constexpr so we have to remove it
                """
                if triton_version_uses_attrs_dict():
                    args.append(-1)
                    arg_types.append(int)
                else:
                    raw_keys_filtered.pop()
                    raw_args_filtered.pop()
            else:
                raise NotImplementedError(f"Unsupported arg type: {type(arg)}: {arg}")

        self.codegen_comment(wrapper)
        wrapper.generate_kernel_call(
            new_name,
            args,
            arg_types=arg_types,
            raw_args=raw_args_filtered,
            raw_keys=raw_keys_filtered,
            triton_meta=triton_meta,
            triton=True,
            device=self.get_device(),
            original_fxnode_name=self.fx_node.name,
        )

    def get_free_symbol_uses(
        self, unbacked_only: bool = False
    ) -> OrderedSet[sympy.Symbol]:
        # add unbacked symbols used in the grid to the ones used
        # in the kwargs (the latter is generated by ExternKernel)
        return super().get_free_symbol_uses(unbacked_only) | get_free_symbols(
            self.grid, unbacked_only
        )

    def get_unbacked_symbol_defs(self) -> OrderedSet[sympy.Symbol]:
        return OrderedSet()

    def __init__(
        self,
        *,
        kernel_idx: int,
        grid: Any,
        tma_descriptor_metadata: dict[str, Any],
        kernel_args: dict[str, Any],
    ) -> None:
        inputs: list[IRNode] = []
        kwargs: dict[str, IRNode] = {}
        constant_args: list[IRNode] = []

        for k, v in kernel_args.items():
            if isinstance(v, TensorBox):
                t = InputsKernel.unwrap_storage_for_input(self.realize_input(v))
                if k in tma_descriptor_metadata:
                    t = TMADescriptor.create(t, tma_descriptor_metadata[k])
                inputs.append(t)
                kwargs[k] = t
            else:
                constant_args.append(v)
                kwargs[k] = v

        assert len(inputs) != 0
        self.device = inputs[0].get_device()

        assert isinstance(inputs, Sequence), type(inputs)
        super().__init__(
            None,
            NoneLayout(device=self.device),
            inputs,
            tuple(constant_args),
            kwargs,
        )
        self.kernel_idx = kernel_idx
        self.grid = grid

        kernel, configs, _, _ = self.get_kernel_and_metadata()

        # If we are autotuning, not all arguments will be passed
        assert hasattr(kernel, "arg_names")
        self.ordered_kwargs_for_cpp_kernel = [
            arg for arg in kernel.arg_names if arg in kernel_args
        ]

        from torch._higher_order_ops.triton_kernel_wrap import identify_mutated_tensors

        autotuned_kwargs = configs[0].kwargs if len(configs) > 0 else {}
        self.mutable_args = [
            kernel_args[key]
            for key in identify_mutated_tensors(
                kernel, {**kernel_args, **autotuned_kwargs}, tma_descriptor_metadata
            )
        ]

        self.mutation_outputs = [
            MutationOutput(NoneLayout(device=self.device), buf, self)
            for buf in self.mutable_args
        ]
        V.graph.register_operation(self)

    def get_outputs(self) -> list[Buffer]:
        return list(self.mutation_outputs)

    def get_device(self) -> Optional[torch.device]:
        return self.device


class InplaceBernoulliFallback(ExternKernel):
    """
    This needs to be a custom class to handle mutation properly
    """

    def codegen(self, wrapper: PythonWrapperCodegen) -> None:
        assert all(isinstance(t, IRNode) for t in self.inputs)
        (x,) = (cast(IRNode, t).codegen_reference() for t in self.inputs)

        if V.graph.cpp_wrapper:
            # Inductor doesn't really support aten Generator, so the Generator kwarg is always NULL here,
            # which needs to be explicitly generated for cpp wrapper
            wrapper.writeline(
                f"{self.get_kernel_name()}({x}, {', '.join(map(repr, self.constant_args))}, NULL){wrapper.ending}"
            )
        else:
            wrapper.writeline(
                f"{self.get_kernel_name()}({x}, {', '.join(map(repr, self.constant_args))}){wrapper.ending}"
            )

    def should_allocate(self) -> bool:
        return False

    def get_mutation_names(self) -> Sequence[str]:
        return [self.input_name(0)]

    def get_unbacked_symbol_defs(self) -> OrderedSet[sympy.Symbol]:
        return OrderedSet()

    def __init__(
        self, op_overload: _OpOverloads, x: IRNode, *constant_args: Any
    ) -> None:
        super().__init__(
            None,
            NoneLayout(device=x.get_device()),
            self.unwrap_storage([x]),
            constant_args,
            op_overload=op_overload,
        )
        V.graph.mark_buffer_mutated(x.get_name())
        self.name = V.graph.register_buffer(self)
        V.graph.register_operation(self)


# Used to deal with torch.complex types
class InplaceCopyFallback(ExternKernel):
    """
    This needs to be a custom class to handle mutation properly
    """

    def codegen(self, wrapper: PythonWrapperCodegen) -> None:
        (dst, src, non_blocking) = self.codegen_args()
        wrapper.codegen_device_copy(src, dst, non_blocking)

    def should_allocate(self) -> bool:
        return False

    def get_mutation_names(self) -> Sequence[str]:
        return [self.input_name(0)]

    def get_unbacked_symbol_defs(self) -> OrderedSet[sympy.Symbol]:
        return OrderedSet()

    def __init__(
        self,
        layout: OutputSpec,
        inputs: Sequence[IRNode],
        constant_args: Sequence[Any],
    ) -> None:
        super().__init__(
            None,
            layout,
            inputs,
            constant_args,
            python_kernel_name="aten.copy_",
            cpp_kernel_name="aoti_torch_copy_",
        )
        V.graph.mark_buffer_mutated(inputs[0].get_name())
        self.name = V.graph.register_buffer(self)
        V.graph.register_operation(self)

    @classmethod
    def create(
        cls, dst: IRNode, src: IRNode, non_blocking: bool = False
    ) -> InplaceCopyFallback:
        inputs = [cls.realize_input(t) for t in [dst, src]]
        constant_args = (non_blocking,)
        result = InplaceCopyFallback(
            NoneLayout(device=dst.get_device()),
            inputs,
            constant_args,
        )
        return result


class MutatingFirstArgExternKernel(ExternKernel):
    """
    This needs to be a custom class to handle mutation properly
    """

    def codegen(self, wrapper: PythonWrapperCodegen) -> None:
        assert is_node_sequence(self.inputs)
        argrefs = [
            *(t.codegen_reference() for t in self.inputs),
            *map(repr, self.constant_args),
        ]
        wrapper.writeline(
            f"{self.get_kernel_name()}({', '.join(argrefs)}){wrapper.ending}"
        )

    def should_allocate(self) -> bool:
        return False

    def get_mutation_names(self) -> Sequence[str]:
        return [self.input_name(0)]

    def get_unbacked_symbol_defs(self) -> OrderedSet[sympy.Symbol]:
        return OrderedSet()

    def has_side_effects(self) -> bool:
        return True


class ResizeStorageBytes(MutatingFirstArgExternKernel):
    def __init__(self, variable: IRNode, new_size: int) -> None:
        assert isinstance(new_size, int), "TODO: dynamic shapes"
        super().__init__(
            None,
            NoneLayout(device=variable.get_device()),
            self.unwrap_storage([variable]),
            constant_args=(new_size,),
        )
        V.graph.mark_buffer_mutated(variable.get_name())
        self.name = V.graph.register_buffer(self)
        V.graph.register_operation(self)
        self.python_kernel_name = "inductor_ops.resize_storage_bytes_"
        self.cpp_kernel_name = "torch::inductor::resize_storage_bytes_"
        assert isinstance(variable, (BaseView, StorageBox, TensorBox)), type(variable)
        V.graph.never_reuse_buffers.add(variable.data.get_name())


class SetSourceTensorKernel(ExternKernelAlloc):
    def __init__(self, self_tensor: IRNode, storage_tensor: IRNode) -> None:
        storage_tensor.freeze_layout()
        super().__init__(
            storage_tensor.get_layout(),
            [self_tensor, storage_tensor],
            python_kernel_name="torch.ops.aten.set_.source_Tensor",
            op_overload=torch.ops.aten.set_.source_Tensor,
        )
        assert isinstance(self_tensor, (BaseView, StorageBox, TensorBox)), type(
            self_tensor
        )
        V.graph.never_reuse_buffers.add(self_tensor.data.get_name())
        V.graph.never_reuse_buffers.add(storage_tensor.get_name())
        V.graph.never_reuse_buffers.add(self.get_name())
        device = storage_tensor.get_device()
        self.mutation_outputs = [
            MutationOutput(NoneLayout(device=device), self_tensor, self),
            MutationOutput(NoneLayout(device=device), storage_tensor, self),
        ]

    def get_inputs_that_alias_output(self) -> Sequence[str]:
        return [self.input_name(0), self.input_name(1)]


class ScatterFallback(ExternKernel):
    """
    This needs to be a custom class to handle mutation properly.
    This class handles both aten.scatter_ and aten.scatter_reduce_.
    It also handle the case `src` being a scalar properly.
    """

    def codegen(self, wrapper: PythonWrapperCodegen) -> None:
        reduce = self.kwargs["reduce"]
        if V.graph.cpp_wrapper:
            # Follow aten/src/ATen/native/ReductionType.h:get_operator_enum
            get_operator_enum = {"add": "sum", "multiply": "prod"}
            if reduce in get_operator_enum:
                reduce = get_operator_enum[reduce]

        assert is_node_sequence(self.inputs)
        if self.src_is_tensor:
            (x, index, src) = (t.codegen_reference() for t in self.inputs)
        else:
            (x, index) = (t.codegen_reference() for t in self.inputs)
            src = self.constant_args[1]
        wrapper.generate_scatter_fallback(
            x,
            [x, self.constant_args[0], index, src],
            self.cpp_kernel_name,
            self.python_kernel_name,
            self.src_is_tensor,
            reduce,
            self.codegen_kwargs(),
        )

    def should_allocate(self) -> bool:
        return False

    def get_mutation_names(self) -> list[str]:
        inp = self.inputs[0]
        assert isinstance(inp, IRNode)
        return [inp.get_name()]

    def get_unbacked_symbol_defs(self) -> OrderedSet[sympy.Symbol]:
        return OrderedSet()

    def __init__(
        self,
        op_overload: _OpOverloads,
        x: IRNode,
        dim: int,
        index: IRNode,
        src: IRNode,
        *,
        reduce: Optional[str] = None,
        include_self: bool = True,
    ) -> None:
        self.src_is_tensor = isinstance(src, TensorBox)

        constant_args: tuple[Any, ...]
        if self.src_is_tensor:
            tensors = [self.realize_input(t) for t in [x, index, src]]
            constant_args = (dim,)
        else:
            tensors = [self.realize_input(t) for t in [x, index]]
            constant_args = (dim, src)

        super().__init__(
            None,
            NoneLayout(device=x.get_device()),
            self.unwrap_storage(tensors),
            constant_args,
            {"reduce": reduce, "include_self": include_self},
            python_kernel_name=str(op_overload),
            ordered_kwargs_for_cpp_kernel=["reduce", "include_self"],
            op_overload=op_overload,
        )
        V.graph.mark_buffer_mutated(x.get_name())
        self.name = V.graph.register_buffer(self)
        V.graph.register_operation(self)


class IndexPutFallback(ExternKernel):
    """
    This needs to be a custom class to handle mutation and indices properly
    """

    def codegen(self, wrapper: PythonWrapperCodegen) -> None:
        assert is_node_sequence(self.inputs)
        (x, values, *valid_indices) = (t.codegen_reference() for t in self.inputs)
        indices = []
        iter_valid_indices = iter(valid_indices)
        for i, _ in enumerate(self.indices):
            if self.indices[i] is not None:
                indices.append(next(iter_valid_indices))
            else:
                indices.append(V.graph.wrapper_code.none_str)

        wrapper.generate_index_put_fallback(
            self.get_kernel_name(), x, indices, values, *self.codegen_const_args()
        )

    def should_allocate(self) -> bool:
        return False

    def get_mutation_names(self) -> Sequence[str]:
        return [self.input_name(0)]

    def get_unbacked_symbol_defs(self) -> OrderedSet[sympy.Symbol]:
        return OrderedSet()

    def __init__(
        self,
        op_overload: torch._ops.OpOverload,
        x: IRNode,
        indices: list[Any],
        values: Sequence[Any],
        accumulate: Any,
    ) -> None:
        self.indices = indices
        valid_indices = [i for i in indices if i is not None]
        tensors = [self.realize_input(x) for x in [x, values, *valid_indices]]
        cpp_kernel_name = "aoti_torch_index_put_out"
        super().__init__(
            None,
            NoneLayout(device=x.get_device()),
            self.unwrap_storage(tensors),
            (accumulate,),
            python_kernel_name="aten.index_put_",
            cpp_kernel_name=cpp_kernel_name,
            op_overload=op_overload,
        )
        V.graph.mark_buffer_mutated(self.input_name(0))
        self.name = V.graph.register_buffer(self)
        V.graph.register_operation(self)


class DeviceCopy(ExternKernelOut):
    @classmethod
    def create(cls, x: IRNode, device: torch.device, non_blocking: bool) -> IRNode:
        if (
            not x.is_extern()
            and all(r in V.graph.constants for r in x.get_read_names())
            and not config.aot_inductor.use_runtime_constant_folding
        ):
            return x.constant_to_device(device)

        V.graph.add_device_info(device)
        x_device = x.get_device()
        assert x_device is not None
        V.graph.add_device_info(x_device)

        developer_warning("DeviceCopy in input program")
        constant_args = (non_blocking,)
        # Device Copy should keep the same layout as input
        x = ExternKernel.require_contiguous(x)
        stride = None
        if x.get_size():
            # x.get_stride() may be unimplemented if x's size is empty
            stride = x.get_stride()
        is_destination_pinned = (
            is_gpu(x_device.type) and device.type == "cpu" and non_blocking
        )
        is_source_pinned = (
            x_device.type == "cpu" and is_gpu(device.type) and non_blocking
        )
        if is_source_pinned and is_storage_and_layout(x):
            x.get_layout().is_pinned = True
        return DeviceCopy(
            FixedLayout(
                device,
                x.get_dtype(),
                x.get_size(),
                stride,
                is_pinned=is_destination_pinned,
            ),
            [cls.realize_input(x)],
            constant_args,
        )

    def codegen(self, wrapper: PythonWrapperCodegen) -> None:
        args = self.codegen_args()
        assert len(args) == 2
        if self.output_view:
            wrapper.codegen_device_copy(
                args[0], self.output_view.codegen_reference(), args[1]
            )
        else:
            wrapper.codegen_device_copy(args[0], self.codegen_reference(), args[1])


class DynamicSelectStorageOffset(ExternKernel):
    """
    The result of computing a dynamic selection index is determined as follows: when the index in the
    select operation is unbacked, the actual index calculation is ambiguous for negative indices
    (index + size) versus non-negative indices (just index). To resolve this, we allocate an unbacked
    SymInt to represent the storage offset and decompose the select operation into a call to as_strided,
    computing the storage offset at runtime with this node.
    """

    def get_reads(self) -> OrderedSet[Dep]:
        return OrderedSet()

    def should_allocate(self) -> bool:
        return False

    def __init__(
        self,
        unbacked_offset_symbol: sympy.Symbol,
        index: sympy.Symbol,
        base_offset: Union[sympy.Symbol, int],
        base_dim_stride: Union[sympy.Symbol, int],
        size: Union[sympy.Symbol, int],
        clamp: bool,
    ) -> None:
        super().__init__(None, NoneLayout(device=torch.device("cpu")), [])
        # This node codegen the following:
        # unbacked_offset_symbol = base_offset + base_dim_stride * (index if index >=0 else index + size)
        self.unbacked_offset_symbol = unbacked_offset_symbol
        self.index = index
        self.base_offset = base_offset
        self.base_dim_stride = base_dim_stride
        self.size = size
        self.clamp = clamp

    def get_unbacked_symbol_defs(self) -> OrderedSet[sympy.Symbol]:
        return OrderedSet([self.unbacked_offset_symbol])

    def get_free_symbol_uses(
        self, unbacked_only: bool = False
    ) -> OrderedSet[sympy.Symbol]:
        return get_free_symbols(self.index, unbacked_only)

    def codegen(self, wrapper: PythonWrapperCodegen) -> None:
        wrapper.codegen_dynamic_select_index(self, clamp=self.clamp)


class DynamicSliceSize(ExternKernel):
    """
    Computes the output size of a slice call, handling the correct semantics in codegen.
    We do this for flexible handling for unbacked indices (to not data-dependent error).

    Slicing has 4 semantics for indices, i.e. x[start:] could be:
    1) start < -x.size(0)            -> x[0:]                    # negative out-of-bounds
    2) start in [-x.size(0), 0)      -> x[x.size(0) + start:]    # negative slicing
    3) start in [0, x.size(0))       -> x[start:]                # standard slicing
    4) start >= x.size(0)            -> empty slice              # positive out-of-bounds

    If the appropriate semantics are known beforehand, the output size is computed based on
    the start & end indices. If not (with unbacked indices), a new unbacked symbol is created
    to represent the output size, and codegen handles computing the correct case.
    """

    def get_reads(self) -> OrderedSet[Dep]:
        return OrderedSet()

    def should_allocate(self) -> bool:
        return False

    def __init__(
        self,
        unbacked_size_symbol: sympy.Symbol,
<<<<<<< HEAD
        start: sympy.Symbol,
        end: Union[sympy.Symbol, int],
=======
        start: Union[sympy.Symbol, int],
        end: Union[sympy.Symbol, int],
        step: Union[sympy.Symbol, int],
>>>>>>> fa9e353e
        size: Union[sympy.Symbol, int],
    ):
        super().__init__(None, NoneLayout(device=torch.device("cpu")), [])
        # This node codegen
        self.unbacked_size_symbol = unbacked_size_symbol
        self.start = start
        self.end = end
<<<<<<< HEAD
=======
        self.step = step
>>>>>>> fa9e353e
        self.size = size

    def get_unbacked_symbol_defs(self) -> OrderedSet[sympy.Symbol]:
        return OrderedSet([self.unbacked_size_symbol])

    def get_free_symbol_uses(
        self, unbacked_only: bool = False
    ) -> OrderedSet[sympy.Symbol]:
        return get_free_symbols(self.start, unbacked_only).union(
            get_free_symbols(self.end, unbacked_only)
        )

    def codegen(self, wrapper: PythonWrapperCodegen) -> None:
        wrapper.codegen_dynamic_slice_size(self)


class DynamicScalar(ExternKernel):
    """
    The result of a call to aten._local_scalar_dense.
    """

    def get_reads(self) -> OrderedSet[Dep]:
        return OrderedSet()

    def should_allocate(self) -> bool:
        return False

    def __init__(
        self, sym: sympy.Symbol, keypath: pytree.KeyPath, data: IRNode
    ) -> None:
        data.realize()
        super().__init__(
            None, NoneLayout(device=torch.device("cpu")), self.unwrap_storage([data])
        )
        self.sym = sym
        self.keypath = keypath

    def get_unbacked_symbol_defs(self) -> OrderedSet[sympy.Symbol]:
        return OrderedSet([self.sym])

    def codegen(self, wrapper: PythonWrapperCodegen) -> None:
        wrapper.codegen_dynamic_scalar(self)


class AssertScalar(ExternKernel):
    """
    The result of a call to aten._assert_scalar
    """

    def get_reads(self) -> OrderedSet[Dep]:
        return OrderedSet()

    def should_allocate(self) -> bool:
        return False

    def __init__(self, scalar: SympyBoolean, msg: str) -> None:
        super().__init__(
            # Buffer(name, layotu)
            None,
            NoneLayout(device=torch.device("cpu")),
            # InputsKernel(inputs)
            [],
        )
        self.scalar = scalar
        self.msg = msg

    def has_side_effects(self) -> bool:
        return True

    def get_free_symbol_uses(
        self, unbacked_only: bool = False
    ) -> OrderedSet[sympy.Symbol]:
        return get_free_symbols(self.scalar, unbacked_only)

    def codegen(self, wrapper: PythonWrapperCodegen) -> None:
        if not config.scalar_asserts:
            return
        # NB: It is EXTREMELY important not to simplify the scalar under assertion here,
        # because simplify is done with respect to runtime asserts.  So if you have
        # "u0 == 0" in the runtime asserts, if you subsequently try to
        # simplify(u0 == 0), you will get True (because we've already runtime assert'ed
        # that it's true).  But we're code generating the actual runtime assert here!!
        symbol = next(iter(self.get_free_symbol_uses(unbacked_only=False)))
        if V.graph.fx_wrapper:
            # TODO fix
            pass
        elif V.graph.cpp_wrapper:
            symbol_str = f"std::to_string({symbol})"
            sizevar = V.graph.wrapper_code.codegen_cpp_sizevar(
                self.scalar, simplify=False
            )
            # TODO: when we start compiling in C++20, annotate with [[unlikely]].
            wrapper.writeline(
                f'if (!({sizevar})) {{ throw std::runtime_error("Expected {self.msg} but received " + {symbol_str}); }}'
            )
        else:
            sizevar = V.graph.wrapper_code.codegen_python_sizevar(
                self.scalar, simplify=False
            )
            wrapper.writeline(f"if not ({sizevar}):")
            wrapper.writeline(f"    raise RuntimeError({repr(self.msg)})")
            # No one should ever use this buffer, but for uniformity
            # define the variable and assign it None
            wrapper.writeline(f"{self.get_name()} = None")


@ir_dataclass(frozen=False)
class ExternKernelNode:
    name: str
    node: export_schema.Node


class FallbackKernel(ExternKernelAlloc):
    """
    A class that represents a fallback kernel for handling operators that are not
    directly support by inductor. It currently supports functional ops, view ops,
    inplace aten ops, and mutating ops that are auto-functionalizable.
    """

    def __init__(
        self,
        layout: OutputSpec,
        kernel: _OpOverloads,
        tensor_args: Sequence[IRNode],
        nontensor_args: Sequence[Any],
        unflatten_args: Callable[..., Any],
        kwargs: Optional[dict[str, Any]] = None,
        *,
        unbacked_bindings: Optional[dict[sympy.Symbol, pytree.KeyPath]] = None,
    ) -> None:
        super().__init__(
            layout,
            tuple(tensor_args),
            tuple(nontensor_args),
            op_overload=kernel,
        )

        self.use_runtime_dispatch = False
        self.unbacked_bindings = unbacked_bindings or {}

        assert isinstance(
            kernel, (torch._ops.OpOverload, torch._ops.HigherOrderOperator)
        ), f"Fails to create FallbackKernel for {kernel}: {type(kernel)} not supported"
        self.op_overload = kernel
        self.unflatten_args = unflatten_args
        self.kwargs = {} if kwargs is None else kwargs
        assert self.python_kernel_name is not None
        V.graph.warn_fallback(self.python_kernel_name)

        # args that are aliased
        self.alias_names: list[str] = []
        # args that are mutated AND returned from the op
        self.mutation_names: list[str] = []

        if isinstance(self.op_overload, torch._ops.HigherOrderOperator):
            # We assume here that HOPs with FallbackKernel are functional.
            # This may not always be true! HOPs must individually opt-in to
            # FallbackKernel, so please check this if you opt-in.
            return

        if "_c10d_functional" in self.op_overload.name():
            # _c10d_functional kernels are lowered into _CollectiveKernel which
            # derives from FallbackKernel for the cpp codegen. The kernels
            # don't pass the can_auto_functionalize check, but their mutation
            # is handled properly by _CollectiveKernel.
            return

        schema = self.op_overload._schema

        # NOTE: [FallbackKernel supported operators]
        # We only support three types of operators:
        # - functional ops
        # - view ops
        # - inplace aten ops
        # - mutating ops that are auto-functionalizable. That is,
        # the operator may mutate any number of inputs, but its outputs
        # may not alias any of the inputs.
        #
        # The unsupported cases usually do not show up here (because
        # AOTAutograd functionalized them away); the only way for an in-place
        # op to show up here is if a lowering or pass introduced it.
        if torch._library.utils.mutates_and_returns_first_arg(self.op_overload):
            self.mutation_names.append(tensor_args[0].get_name())
            return

        if schema.is_mutable and not can_auto_functionalize(kernel):
            raise NotImplementedError(
                f"NYI: Can't generate FallbackKernel for {kernel}"
            )

        args, kwargs = self.unflatten_args(self.inputs, self.constant_args)

        def handle_aliasing_and_mutation(info: torch._C.Argument, arg: Any) -> None:
            # Assertions to make sure we didn't mismatch args
            if isinstance(info.type, torch.ListType):
                assert isinstance(arg, (list, tuple)), type(arg)
            if library_utils.is_tensor_like_type(info.type):
                # PyTorch also accepts None and scalar types for args marked as "Tensor".
                # We're not going to check all of them here.
                assert not isinstance(arg, (tuple, list))

            if arg is None:
                return
            if info.alias_info is None:
                return

            def add_alias(t: IRNode) -> None:
                self.alias_names.append(t.get_name())
                assert info.alias_info is not None
                if info.alias_info.is_write:
                    self.mutation_outputs.append(
                        MutationOutput(NoneLayout(device=t.get_device()), t, self)
                    )

            if library_utils.is_tensorlist_like_type(info.type):
                if arg is not None:
                    for optional_tensor_arg in arg:
                        add_alias(optional_tensor_arg)
            else:
                assert library_utils.is_tensor_like_type(info.type)
                add_alias(arg)

        for info, arg in torch._library.utils.zip_schema(schema, args, kwargs):
            handle_aliasing_and_mutation(info, arg)

    def get_read_writes(self) -> dependencies.ReadWrites:
        read_writes = super().get_read_writes()

        if self.op_overload is torch._prims.rng_prims.graphsafe_run_with_rng_state:
            for arg in self.constant_args:
                if isinstance(arg, GeneratorState):
                    read_writes = read_writes.with_read(
                        dependencies.StarDep(arg.get_name())
                    )

        return read_writes

    def codegen_unbacked_symbol_defs(self, wrapper: PythonWrapperCodegen) -> None:
        return wrapper.codegen_unbacked_symbol_defs_for_outputs(
            self.get_name(), self.outputs, getattr(self, "unbacked_bindings", None)
        )

    def get_unbacked_symbol_defs(self) -> Container[sympy.Symbol]:  # type: ignore[override]
        if unbacked_bindings := getattr(self, "unbacked_bindings", None):
            resolved = resolve_unbacked_bindings(
                V.graph.sizevars.shape_env, unbacked_bindings
            )
            assert resolved is not None
            return resolved.keys()
        else:
            return OrderedSet()

    def codegen_args(self) -> list[str]:
        @dataclasses.dataclass
        class Shim:
            ref: Any

            def __repr__(self) -> str:
                return self.ref

        assert is_node_sequence(self.inputs)
        tensor_args = [Shim(x.codegen_reference()) for x in self.inputs]
        args, kwargs = self.unflatten_args(tensor_args, self.constant_args)
        if V.graph.cpp_wrapper and isinstance(self.op_overload, torch._ops.OpOverload):
            args = self.fill_non_provided_args(args, kwargs)
            args = [
                V.graph.wrapper_code.val_to_arg_str(x, param.real_type)
                for param, x in zip(self.op_overload._schema.arguments, args)
            ]
        else:
            args = [V.graph.wrapper_code.val_to_arg_str(x) for x in args]

        # let self.codegen_kwargs handle kwargs
        self.kwargs.update(kwargs)
        return args

    @staticmethod
    def find_device(
        tensor_args: Optional[Sequence[torch.Tensor]], example_output: Sequence[Any]
    ) -> Any:
        non_torch_bind_tensor_args = (
            [t for t in tensor_args if not isinstance(t, TorchBindObject)]
            if tensor_args
            else None
        )
        if non_torch_bind_tensor_args:
            assert tensor_args
            devices = [arg.get_device() for arg in tensor_args if arg.get_device()]
            return devices[0]
        if isinstance(example_output, torch.Tensor):
            return example_output.device
        if isinstance(example_output, (list, tuple)):
            device_set = OrderedSet(
                FallbackKernel.find_device(None, x) for x in example_output
            )
            # Remove None
            devices = [device for device in device_set if device]
            if len(devices) == 1:
                return devices[0]
            for device in devices:
                assert isinstance(device, torch.device)
                if is_gpu(device.type):
                    return device
            return devices[0]
        return None

    def has_side_effects(self) -> bool:
        if isinstance(self.op_overload, torch._ops.HigherOrderOperator):
            return False
        return get_schema_info(self.op_overload).is_mutable()

    def get_inputs_that_alias_output(self) -> Sequence[str]:
        return self.alias_names

    def get_mutation_names(self) -> Sequence[str]:
        assert len(self.mutation_names) <= 1
        return self.mutation_names

    def export_extern_kernel_node(self):  # type: ignore[no-untyped-def]
        """
        ProxyExecutor Design Note
        We export the ExternFallbackNodes (for custom ops) into a serialized file
        and run it with a host side proxy executor to address the ABI problem
        This is currently only implemented for fbcode. Eventually, we will also make this work for OSS.
        Detailed design doc can be found at
        https://docs.google.com/document/d/1wC4DOZFaYym2t1Esz0X5yxlLI3RDnSiyRbUus3bkJ64/edit?usp=sharing
        """
        log.debug(
            "Extern kernel node added for node %s with target %s.",
            self.get_name(),
            self.op_overload,
        )

        assert isinstance(self, FallbackKernel), type(self)
        args, kwargs = self.unflatten_args(self.inputs, self.constant_args)
        args = self.fill_non_provided_args(args, kwargs)
        ordered_kwargs = [
            self.get_kwargs_value(key, **kwargs)
            for key in self.ordered_kwargs_for_cpp_kernel
        ]
        target = self.op_overload

        if not V.graph.aot_mode:
            # No need to serialize in the cpp wrapper JIT mode
            return [*args, *ordered_kwargs]

        serializer = GraphModuleSerializer(None, [])  # type: ignore[arg-type]
        named_arguments = serializer.serialize_inputs(target, args, kwargs)

        # serialize_outputs
        def handle_single_output(
            return_type: Union[torch.TensorType, torch.ListType, torch.JitType],
            output: Union[IRNode, Sequence[IRNode]],
        ) -> export_schema.Argument:
            if isinstance(return_type, (torch.TensorType, torch.NoneType)):
                # For single Tensor or None
                out = output
                if isinstance(output, (list, tuple)):
                    assert len(output) == 1
                    out = output[0]
                if isinstance(return_type, torch.TensorType):
                    assert isinstance(out, IRNode)
                    return export_schema.Argument.create(
                        as_tensor=export_schema.TensorArgument(name=out.get_name())
                    )
                else:  # NoneType
                    assert out is None
                    return export_schema.Argument.create(as_none=True)
            elif isinstance(return_type, torch.ListType) and isinstance(
                return_type.getElementType(), torch.TensorType
            ):
                assert isinstance(output, Sequence), type(output)
                # For single TensorList
                return export_schema.Argument.create(
                    as_tensors=[
                        export_schema.TensorArgument(name=out.get_name())
                        for out in output
                    ]
                )
            elif isinstance(return_type, torch.OptionalType) and isinstance(
                return_type.getElementType(), torch.TensorType
            ):
                # For OptionalTensor
                if output is None:
                    return export_schema.Argument.create(
                        as_optional_tensor=export_schema.OptionalTensorArgument.create(
                            as_none=True
                        )
                    )
                else:
                    assert isinstance(output, IRNode)
                    return export_schema.Argument.create(
                        as_optional_tensor=export_schema.OptionalTensorArgument.create(
                            as_tensor=export_schema.TensorArgument(
                                name=output.get_name()
                            )
                        )
                    )
            elif isinstance(return_type, torch.IntType):
                return export_schema.Argument.create(as_int=output)
            else:
                raise RuntimeError(f"Unsupported return type {type(return_type)}")

        if isinstance(target, torch._higher_order_ops.torchbind.CallTorchBind):
            returns = target.schema(args[0], args[1]).returns
        else:
            returns = target._schema.returns  # type: ignore[union-attr]
        if len(returns) == 1:
            # NOTE: [special handling of all_reduce_coalesced_'s return value]
            # all_reduce_coalesced_ return a list of tensors via self.mutation_outputs
            outputs = self.outputs if self.outputs else self.mutation_outputs
            return_type = returns[0].real_type
            output_arguments = [handle_single_output(return_type, outputs)]
        else:
            # For tuple returns, e.g "-> (Tensor, Tensor)" or "-> (Tesnor, Tensor[])"
            # Not generating output args for self.mutation_outputs
            output_arguments = [
                handle_single_output(
                    return_schema.real_type,  # type: ignore[attr-defined]
                    output,
                )
                for return_schema, output in zip(returns, self.outputs)
            ]

        assert self.op_overload is not None
        node = ExternKernelNode(
            name=self.get_name(),
            node=export_schema.Node(
                target=self.op_overload.name(),
                inputs=named_arguments,
                outputs=output_arguments,
                metadata={},
            ),
        )

        V.extern_kernel_nodes.append(node)

        return [*args, *ordered_kwargs]

    @override
    def codegen(self, wrapper: PythonWrapperCodegen) -> None:
        """Overrides the parent member.
        See https://github.com/pytorch/pytorch/issues/151692"""
        kernel = self.op_overload
        assert kernel is not None
        if kernel.namespace == "aten":
            # Aten Fallback Ops
            assert isinstance(kernel, torch._ops.OpOverload), type(kernel)
            if V.graph.cpp_wrapper:
                from torchgen.aoti.fallback_ops import inductor_fallback_ops

                if str(kernel) not in inductor_fallback_ops:
                    # C shim v2 is torchgen-ed, which should cover all aten ops.
                    # If you do hit a missed op, please update fallback_ops.py.
                    log.warning(
                        "%s is missing a c-shim implementation, using proxy executor as fallback",
                        kernel,
                    )
                    self.use_runtime_dispatch = True
        elif kernel.namespace == "_quantized":
            # Internal Quantized Fallback Ops
            assert isinstance(kernel, torch._ops.OpOverload), type(kernel)
        elif V.graph.cpp_wrapper:
            # For non-aten OpOverload, i.e. custom ops
            # If the op is in custom_ops_to_c_shims, generate direct function call
            self.use_runtime_dispatch = (
                kernel not in config.aot_inductor.custom_ops_to_c_shims
            )

        # Handle the special case where a complex number is input to a C-shim kernel for
        # a scalar input.  The torchgen'ed shim API will use type "double", which is
        # incompatible with complex numbers, forcing a fallback to runtime dispatch.
        if (
            V.graph.cpp_wrapper
            and isinstance(kernel, torch._ops.OpOverload)
            and not self.use_runtime_dispatch
        ):

            def is_number(t: torch.JitType) -> bool:
                if isinstance(t, torch.OptionalType):
                    return is_number(t.getElementType())
                return isinstance(t, torch.NumberType)

            # Using unflatten_args is a bit of a hack, but all the complex arguments we
            # care about are in self.constant_args, and calling unflatten_args puts them
            # in the correct order without triggering codegen.
            args, kwargs = self.unflatten_args(self.inputs, self.constant_args)
            # Append kwarg values to args.  ordered_kwargs_for_cpp_kernel is guaranteed
            # to be set, since this is an OpOverload kernel.
            args_iter = itertools.chain(
                args,
                (
                    self.get_kwargs_value(k, **kwargs)
                    for k in self.ordered_kwargs_for_cpp_kernel
                ),
            )
            self.use_runtime_dispatch = any(
                isinstance(v, complex) and is_number(a.real_type)
                for v, a in zip(args_iter, kernel._schema.arguments)
            )

        self.codegen_comment(wrapper)
        if self.use_runtime_dispatch:
            exported_args = self.export_extern_kernel_node()
            assert self.python_kernel_name is not None
            assert self.op_overload is not None

            wrapper.generate_fallback_kernel_with_runtime_lookup(
                self.get_name(),
                self.python_kernel_name,
                lambda: [*self.codegen_args(), *self.codegen_kwargs()],
                self.op_overload,
                exported_args,
                # NOTE: [special handling of all_reduce_coalesced_'s return value]
                self.outputs if self.outputs else self.mutation_outputs,
            )
        else:
            wrapper.generate_fallback_kernel(self)
            if isinstance(self.layout, Layout):
                self.codegen_size_asserts(wrapper)
                self.codegen_alignment_asserts(wrapper)
                self.codegen_memory_tracking(wrapper)

        self.codegen_unbacked_symbol_defs(wrapper)

    @staticmethod
    def tensor_to_layout(output: torch.Tensor) -> FixedLayout:
        is_pinned = False
        try:
            is_pinned = output.is_pinned()
        except RuntimeError:
            # dispatch not implemented
            pass
        return FixedLayout(
            output.device,
            output.dtype,
            convert_shape_to_inductor(output.size()),
            convert_shape_to_inductor(output.stride()),
            is_pinned=is_pinned,
        )

    @classmethod
    def create(cls, kernel: _OpOverloads, *args: Any, **kwargs: Any) -> FallbackKernel:
        """Create an instance of FallbackKernel from an _OpOverloads"""
        fake_incorrect_kernels = (aten._fused_moving_avg_obs_fq_helper_functional,)
        if kernel not in fake_incorrect_kernels:
            context = cast(AbstractContextManager[None], V.graph.fake_mode)
        else:
            context = nullcontext()

        with context:
            (
                example_output,
                tensor_args,
                non_tensor_args,
                unflatten_args,
                unbacked_bindings,
            ) = cls.process_kernel(kernel, *args, **kwargs)

        # We need this extra check for input alignment since the example
        # inputs we created are always aligned.
        has_unaligned_input = any(is_unaligned(arg) for arg in tensor_args)

        device = cls.find_device(tensor_args, example_output)

        if not device and isinstance(
            kernel, torch._higher_order_ops.torchbind.CallTorchBind
        ):
            # use CPU device for torchbind methods that don't take in or output any tensor, e.g. size()
            device = torch.device("cpu")

        if example_output is None:
            packed = cls(
                NoneLayout(device=device),
                kernel,
                tensor_args,
                non_tensor_args,
                unflatten_args,
                unbacked_bindings=unbacked_bindings,
            )

        else:
            assert device, "Not sure where to find device info"
            packed = cls(
                MultiOutputLayout(device=device),
                kernel,
                tensor_args,
                non_tensor_args,
                unflatten_args,
                unbacked_bindings=unbacked_bindings,
            )

        def generate_output(output: Any, indices: list[tuple[Any, int]]) -> Any:
            if isinstance(output, (list, tuple)):
                return type(output)(
                    generate_output(output[i], indices + [(type(output), i)])
                    for i in range(len(output))
                )
            elif isinstance(output, dict):
                return {
                    key: generate_output(val, indices + [(type(output), key)])
                    for key, val in output.items()
                }
            elif isinstance(output, torch.Tensor):
                buf = MultiOutput(
                    cls.tensor_to_layout(output),
                    packed,
                    indices,
                )
                if (
                    config.assume_unaligned_fallback_output
                    or has_unaligned_input
                    or not tensor_is_aligned(output)
                ):
                    V.graph.unaligned_buffers.add(buf.name)  # type: ignore[arg-type]
                return buf
            elif isinstance(output, int):
                return output
            elif isinstance(output, torch.SymInt):
                return output.node.expr
            else:
                assert output is None, (
                    f"FallbackKernel output type {type(output)} is not supported"
                )
                return None

        outputs = generate_output(example_output, [])
        if isinstance(outputs, (list, tuple)):
            packed.outputs = outputs
        elif isinstance(outputs, dict):
            packed.outputs = tuple(outputs)
        else:
            packed.outputs = [outputs]
        return outputs

    def apply_constraint(self) -> None:
        return super().apply_constraint()


@ir_dataclass(frozen=False)
class ComplexView(FallbackKernel):
    """View a complex number as two dtyped numbers or vice versa"""

    def should_allocate(self) -> bool:
        return False

    def get_inputs_that_alias_output(self) -> Sequence[str]:
        # Signal to codegen that our output buffer isn't safe to reuse
        return [self.input_name(0)]

    def __init__(
        self,
        layout: OutputSpec,
        kernel: _OpOverloads,
        tensor_args: Sequence[IRNode],
        nontensor_args: Sequence[Any],
        unflatten_args: Callable[..., Any],
        *,
        unbacked_bindings: Optional[dict[sympy.Symbol, pytree.KeyPath]] = None,
    ) -> None:
        super().__init__(
            layout,
            kernel,
            tensor_args,
            nontensor_args,
            unflatten_args,
            unbacked_bindings=unbacked_bindings,
        )


class MemoryCheckKernel(FallbackKernel):
    """
    Custom kernel for memory checking that generates direct function calls

    TODO - the custom op was erroring with str inputs. should be able to custom op directly.
    """

    def codegen(self, wrapper: PythonWrapperCodegen) -> None:
        """Override codegen to write direct function call"""
        # Extract our arguments from nontensor_args
        wrapper.write_memory_track_allocation_once()
        alive_list, dead_list, is_final_step = self.constant_args

        alive_repr = repr(alive_list)
        dead_repr = repr(dead_list)
        if is_final_step:
            wrapper.writeline(
                "# note: dont currently distinguish between buffers returned and dealloc'd in last step"
            )
            call = f"check_memory_step(allocated={alive_repr}, freed={dead_repr}, is_final_step={is_final_step})"
        else:
            call = f"check_memory_step(allocated={alive_repr}, freed={dead_repr})"
        wrapper.writeline(call)


@ir_dataclass
class MultiOutputLayout(OutputSpec):
    device: torch.device

    def get_device(self) -> Optional[torch.device]:
        return self.device


class MultiOutput(ExternKernel):
    def codegen(self, wrapper: PythonWrapperCodegen) -> None:
        wrapper.codegen_multi_output(self)
        if not self.skip_size_stride_alignment_checks:
            self.codegen_size_asserts(wrapper)
            self.codegen_alignment_asserts(wrapper)

    def __init__(
        self,
        layout: OutputSpec,
        input: IRNode,
        indices: list[tuple[Any, ...]],
        skip_size_stride_alignment_checks: bool = False,
    ) -> None:
        super().__init__(None, layout, [input], ())
        self.name = V.graph.register_buffer(self)
        V.graph.register_operation(self)
        self.indices = indices
        self.skip_size_stride_alignment_checks = skip_size_stride_alignment_checks

    def get_free_symbol_uses(
        self, unbacked_only: bool = False
    ) -> OrderedSet[sympy.Symbol]:
        input_node = self.inputs[0]
        assert isinstance(input_node, IRNode), input_node
        return input_node.get_free_symbol_uses(unbacked_only)

    def should_allocate(self) -> bool:
        return len(self.inputs) == 1 and (
            isinstance(self.inputs[0], CppTemplateBuffer)  # Grouped GEMM
        )

    def get_inputs_that_alias_output(self) -> Sequence[str]:
        return [
            inp.get_name()
            for inp in self.inputs
            if isinstance(inp, FallbackKernel)
            and len(inp.get_inputs_that_alias_output()) > 0
        ]


# We just use a normal dataclass for MutableBox/TensorBox/StorageBox since
# they're mainly lowering-time constructs that we expect to mutate and such.
@dataclasses.dataclass
class MutableBox(IRNode):
    """
    TensorBox / StorageBox allow in-place mutation of Tensors
    """

    data: IRNode

    def has_exceeded_max_reads(self) -> bool:
        return self.data.has_exceeded_max_reads()

    def get_device(self) -> Optional[torch.device]:
        return self.data.get_device()

    def make_loader(self) -> Callable[[Sequence[Expr]], OpsValue]:
        return self.data.make_loader()

    def make_indexer(self) -> Callable[[Sequence[Expr]], Expr]:
        return self.data.make_indexer()

    def get_stride(self) -> Sequence[_IntLike]:
        return self.data.get_stride()

    def get_name(self) -> str:
        return self.data.get_name()

    def has_large_inner_fn(self, threshold: Optional[int] = None) -> bool:
        return self.data.has_large_inner_fn(threshold)

    def mark_reuse(self, users: int) -> None:
        return self.data.mark_reuse(users)

    def realize_hint(self) -> None:
        return self.data.realize_hint()

    def unwrap_view(self) -> IRNode:
        return self.data.unwrap_view()

    def is_input_buffer(self) -> bool:
        return self.data.is_input_buffer()

    def freeze_layout(self) -> None:
        return self.data.freeze_layout()

    def freeze_layout_with_stride_order(
        self, order: Sequence[int], allow_padding: bool = False
    ) -> None:
        return self.data.freeze_layout_with_stride_order(order, allow_padding)

    def freeze_layout_with_fill_order(self, order: Sequence[int]) -> None:
        return self.data.freeze_layout_with_fill_order(order)

    def freeze_layout_with_same_order(self, stride: Sequence[_IntLike]) -> None:
        return self.data.freeze_layout_with_same_order(stride)

    def freeze_layout_with_exact_strides(
        self, exact_strides: Sequence[_IntLike], allow_padding: bool = False
    ) -> None:
        return self.data.freeze_layout_with_exact_strides(exact_strides, allow_padding)

    def get_read_writes(self) -> dependencies.ReadWrites:
        return self.data.get_read_writes()

    def get_reads(self) -> OrderedSet[Dep]:
        return self.data.get_reads()

    def num_reads(self) -> int:
        return self.data.num_reads()

    def get_storage_numel(self) -> _IntLike:
        return self.data.get_storage_numel()

    def get_reduction_type(self) -> Optional[str]:
        return self.data.get_reduction_type()

    def get_reduction_size(self) -> Sequence[Expr]:
        return self.data.get_reduction_size()

    def is_extern(self) -> bool:
        return self.data.is_extern()

    def is_no_op(self) -> bool:
        return self.data.is_no_op()

    def constant_to_device(self, device: torch.device) -> IRNode:
        return self.data.constant_to_device(device)

    def get_mutation_names(self) -> Sequence[str]:
        return self.data.get_mutation_names()

    def get_operation_name(self) -> str:
        return self.data.get_operation_name()

    def get_inputs_that_alias_output(self) -> Sequence[str]:
        return self.data.get_inputs_that_alias_output()

    def realize(self) -> Optional[str]:
        return self.data.realize()

    def get_free_symbol_uses(
        self, unbacked_only: bool = False
    ) -> OrderedSet[sympy.Symbol]:
        return self.data.get_free_symbol_uses(unbacked_only)

    def get_read_names(self) -> OrderedSet[str]:
        return self.data.get_read_names()

    def get_defining_op(self) -> Optional[Operation]:
        return self.data.get_defining_op()

    def codegen_reference(self, writer: Optional[IndentedBuffer] = None) -> str:
        return self.data.codegen_reference(writer)

    @property
    def layout(self) -> OutputSpec:
        # we intentionally call get_output_spec (rather than get_layout) since Buffer.layout is an OutputSpec
        return self.data.get_output_spec()

    def get_layout(self) -> Layout:
        return self.data.get_layout()

    def get_output_spec(self) -> OutputSpec:
        return self.data.get_output_spec()

    def get_size(self) -> Sequence[Expr]:
        return self.data.get_size()

    @property
    def dtype(self) -> torch.dtype:
        return self.data.dtype

    def __str__(self) -> str:
        if isinstance(self.data, MutableBox):
            line0 = f"{type(self).__name__}({type(self.data).__name__}("
            endl = "))"
            inner = self.data.data
        else:
            line0 = f"{type(self).__name__}("
            inner = self.data
            endl = ")"

        lines = [
            line0,
            indent(str(inner)),
            endl,
        ]
        return "\n".join(lines)

    __repr__ = __str__


class TensorBox(MutableBox):
    @staticmethod
    def create(data: IRNode) -> Union[TensorBox, ShapeAsConstantBuffer]:
        if isinstance(data, ShapeAsConstantBuffer):
            return data
        return TensorBox(StorageBox(data))


class StorageBox(MutableBox):
    """
    StorageBox allow in-place mutation of Tensors
    """

    def is_input_buffer(self) -> bool:
        if isinstance(self.data, (InputBuffer, ReinterpretView)):
            return self.data.get_name() in V.graph.graph_inputs
        return False

    def is_module_buffer(self) -> bool:
        return (
            isinstance(self.data, (ConstantBuffer))
            and self.data.get_name() in V.graph.constants
        )

    def realize(self) -> Optional[str]:
        if IRNode.is_realized_node(self.data):
            return self.data.get_name()

        assert isinstance(self.data, (Pointwise, Reduction, Scan, Sort)), type(
            self.data
        )
        origin_node = self.data.get_origin_node()
        traceback = self.data.get_traceback()
        device = self.data.get_device()
        assert device is not None

        self.data = ComputedBuffer(
            name=None,
            layout=FlexibleLayout(
                device=device,
                dtype=self.data.get_dtype(),
                size=self.data.get_size(),
                is_pinned=False,
            ),
            data=self.data,
        )
        self.data.name = V.graph.register_buffer(self.data)
        V.graph.register_operation(self.data)
        self.data.origins = self.origins
        self.data.origin_node = origin_node
        self.data.traceback = traceback
        return self.data.name

    def realize_hint(self) -> None:
        """
        Called on buffers we expect to be forced to realize later.
        """
        if (
            isinstance(self.data, (Pointwise, Reduction))
            and self.data.inner_fn_opcount().nontrivial_read_count > 1
        ):
            self.realize()

    def has_accumulated_enough_reads_by_size(self, threshold: int) -> bool:
        return (
            sum(V.graph.get_dep_size_hint(dep) for dep in self.get_reads()) > threshold
        )

    def has_exceeded_max_reads(self) -> bool:
        return isinstance(self.data, Pointwise) and (
            self.num_reads() > config.realize_acc_reads_threshold
            or self.has_large_inner_fn()
            or (
                config.realize_acc_reads_size_threshold is not None
                and self.has_accumulated_enough_reads_by_size(
                    config.realize_acc_reads_size_threshold
                )
            )
        )

    def should_realize_on_reuse(self, users: int) -> bool:
        """
        A heuristic to decide if we should realize a tensor
        that is used multiple times.
        """
        if users > 1 and isinstance(self.data, (Pointwise, Reduction)):
            if is_cpu(self.data):
                # Heuristic for realizing reused result of heavy ops on cpu
                opcount = self.data.inner_fn_opcount()
                heavy_ops = ["exp", "sigmoid"]  # a list of heavy ops
                if any(x in opcount.used_ops for x in heavy_ops):
                    return True
            return (
                self.num_reads() > config.realize_reads_threshold
                or self.has_large_inner_fn()
            )
        return False

    def mark_reuse(self, users: int) -> None:
        if self.should_realize_on_reuse(users):
            self.realize()

    def num_reads(self) -> int:
        return self.data.num_reads()


@ir_dataclass(frozen=False)
class Subgraph(IRNode):
    name: str
    graph_module: torch.fx.GraphModule
    graph: Optional[GraphLowering] = None


def _has_aliased_buffers(buffers: Sequence[IRNode]) -> bool:
    buffers = [
        buffer.unwrap_view() if isinstance(buffer, ReinterpretView) else buffer
        for buffer in buffers
    ]
    # assuming the same buffer is represented by the same IRNode object
    return len(OrderedSet(id(buffer) for buffer in buffers)) < len(buffers)


@ir_dataclass(frozen=False)
class InvokeSubgraph(ExternKernel):
    """
    Ir node for the invoke_subgraph HOP.
    """

    subgraph: Optional[Subgraph] = None
    operands: Optional[Sequence[IRNode]] = None
    outputs: Optional[Sequence[IRNode]] = None

    def __init__(
        self, subgraph: Subgraph, operands: Sequence[IRNode], layout: MultiOutputLayout
    ) -> None:
        super().__init__(
            name=None,
            layout=layout,
            inputs=operands,
        )
        self.subgraph = subgraph
        self.name = V.graph.register_buffer(self)
        V.graph.register_operation(self)

    @classmethod
    def create(
        cls, subgraph: Subgraph, *operands: IRNode
    ) -> list[Union[ShapeAsConstantBuffer, NoneAsConstantBuffer, MultiOutput]]:
        """For each operand, get a realized input, force it to have the same
        strides as the subgraph inputs, then use an InvokeSubgraph"""
        from .lowering import constrain_to_fake_tensor

        # TODO(anijain2305) - Support sym expr as operands in future.
        current_node = V.graph.current_node

        fake_operands = None
        if eager_input_vals := current_node.meta.get("eager_input_vals"):
            # eager_input_vals is (args_values, kwargs_values). We need args for invoke_subgraph
            fake_operands = eager_input_vals[0][2:]
        else:
            # For the partitioned backward graph, we do not have
            # eager_input_vals. Here, we rely on the recorded example values.
            fx_operands = current_node.args[2:]
            fake_operands = [x.meta["val"] for x in fx_operands]  # type: ignore[union-attr]

        # Realize the inputs. Also intermediates can have different strides than
        # the inputs of the subgraph. So, force the intermediates to have same
        # strides as that of subgraph inputs.
        operands: list[IRNode] = [cls.realize_input(x) for x in operands]
        new_operands: list[IRNode] = []

        for idx, operand in enumerate(operands):
            if isinstance(operand, (ShapeAsConstantBuffer, GeneratorState)):
                new_operands.append(operand)
            else:
                new_operands.append(
                    constrain_to_fake_tensor(operand, fake_operands[idx])
                )

        operands = new_operands

        if subgraph.graph is None:
            # create and lower subgraphs
            subgraph.graph = V.graph.make_subgraph(
                gm=subgraph.graph_module,
                example_inputs=fake_operands,
                subgraph_name=subgraph.name,
            )
            with V.set_graph_handler(subgraph.graph):
                subgraph.graph.run(*fake_operands)

        outputs = subgraph.graph.graph_outputs

        # Find the device - operands could be integers from shapes, so we can't
        # use operands[0]
        device = None
        for operand in operands:
            if not isinstance(operand, ShapeAsConstantBuffer):
                device = operand.get_device()
                break
        assert device is not None
        invoke_subgraph = InvokeSubgraph(
            subgraph=subgraph,
            operands=operands,
            layout=MultiOutputLayout(device=device),
        )

        def create_output(
            output: IRNode, ind: int
        ) -> Union[ShapeAsConstantBuffer, NoneAsConstantBuffer, MultiOutput]:
            if isinstance(output, (ShapeAsConstantBuffer, NoneAsConstantBuffer)):
                return output
            else:
                device = output.get_device()
                assert device is not None

                return MultiOutput(
                    FixedLayout(
                        device=device,
                        dtype=output.get_dtype(),
                        size=output.get_size(),
                        stride=output.get_stride(),
                        offset=output.get_layout().offset,
                        is_pinned=output.get_layout().is_pinned,
                    ),
                    invoke_subgraph,  # type: ignore[has-type]
                    [(list, ind)],
                    skip_size_stride_alignment_checks=True,
                )

        outs = [create_output(output, i) for i, output in enumerate(outputs)]
        invoke_subgraph.outputs = outs  # type: ignore[assignment]
        return outs

    def codegen(self, wrapper: PythonWrapperCodegen) -> None:
        wrapper.codegen_invoke_subgraph(self)


@ir_dataclass(frozen=False)
class Conditional(ExternKernel):
    predicate: Optional[IRNode] = None
    operands: Optional[Sequence[IRNode]] = None
    true_subgraph: Optional[Subgraph] = None
    false_subgraph: Optional[Subgraph] = None
    outputs: Optional[Sequence[MultiOutput]] = None

    def __init__(
        self,
        predicate: IRNode,
        operands: Sequence[IRNode],
        true_subgraph: Subgraph,
        false_subgraph: Subgraph,
        layout: MultiOutputLayout,
        unbacked_bindings: Optional[dict[sympy.Symbol, pytree.KeyPath]],
    ) -> None:
        self.predicate = predicate
        self.operands = operands
        self.true_subgraph = true_subgraph
        self.false_subgraph = false_subgraph

        sym_args, tensor_args = _split_by_sym_type([predicate, *operands])

        super().__init__(
            name=None,
            layout=layout,
            inputs=tensor_args,
            constant_args=sym_args,
        )
        if unbacked_bindings is not None:
            self.unbacked_bindings = unbacked_bindings

        self.name = V.graph.register_buffer(self)
        V.graph.register_operation(self)

    @classmethod
    def create(
        cls,
        predicate: TensorBox,
        true_fn: Subgraph,
        false_fn: Subgraph,
        operands: list[Union[TensorBox, ShapeAsConstantBuffer]],
    ) -> Sequence[IRNode]:
        """Create a Sequence of IRNodes from a conditional statement (see .lowering.cond)"""
        predicate = cls.realize_input(predicate)
        operands = [cls.realize_input(x) for x in operands]
        fx_operands: Argument = V.graph.current_node.args[-1]

        assert isinstance(fx_operands, Sequence), type(fx_operands)
        assert all(isinstance(n, Node) for n in fx_operands)
        fake_operands = [cast(Node, x).meta["val"] for x in fx_operands]

        for subgraph in (true_fn, false_fn):
            if subgraph.graph is None:
                # create and lower subgraphs
                subgraph.graph = V.graph.make_subgraph(
                    gm=subgraph.graph_module,
                    example_inputs=fake_operands,
                    subgraph_name=subgraph.name,
                )
                with V.set_graph_handler(subgraph.graph):
                    subgraph.graph.run(*fake_operands)

        assert true_fn.graph is not None
        assert false_fn.graph is not None
        true_outputs = true_fn.graph.graph_outputs
        false_outputs = false_fn.graph.graph_outputs

        for name, outputs in (("true_fn", true_outputs), ("false_fn", false_outputs)):
            if _has_aliased_buffers(true_outputs):
                raise AssertionError(
                    "Output aliasing is currently not supported in compiled torch.cond. "
                    f"The outputs of the {name} subgraph of torch.cond are aliased: {outputs}"
                )

        # make sure true and false outputs are structurally equivalent
        assert len(true_outputs) == len(false_outputs), (true_outputs, false_outputs)
        for i, (t_o, f_o) in enumerate(zip(true_outputs, false_outputs)):
            assert t_o.get_device() == f_o.get_device(), (i, t_o, f_o)
            assert t_o.get_dtype() == f_o.get_dtype(), (i, t_o, f_o)
            assert t_o.get_layout().offset == f_o.get_layout().offset, (i, t_o, f_o)

        device = next(
            o.get_device()
            for o in [predicate] + operands
            if not isinstance(o, ShapeAsConstantBuffer)
        )
        unbacked_bindings = resolve_unbacked_bindings(
            V.graph.sizevars.shape_env,
            V.graph.current_node.meta.get("unbacked_bindings", None),
        )
        assert device is not None, "cannot determine device"
        conditional = Conditional(
            predicate=predicate,
            operands=operands,
            true_subgraph=true_fn,
            false_subgraph=false_fn,
            layout=MultiOutputLayout(device=device),
            unbacked_bindings=unbacked_bindings,
        )

        def _maybe_expr(s: Union[int, torch.SymInt]) -> Union[int, sympy.Expr]:
            if isinstance(s, int):
                return s
            return s.node.expr

        outputs = [
            MultiOutput(
                FixedLayout(
                    device=device,
                    dtype=output.get_dtype(),
                    size=[_maybe_expr(sz) for sz in merged_output.size()],
                    stride=[_maybe_expr(sz) for sz in merged_output.stride()],
                    offset=output.get_layout().offset,
                    is_pinned=output.get_layout().is_pinned,
                ),
                conditional,
                [(list, i)],
            )
            # as the true and false outputs are equivalent,
            # we can use either of them here as a "template"
            for i, (output, merged_output) in enumerate(
                zip(true_outputs, V.graph.current_node.meta["val"])
            )
        ]

        conditional.outputs = outputs  # type: ignore[assignment]
        return outputs

    def codegen(self, wrapper: PythonWrapperCodegen) -> None:
        wrapper.codegen_conditional(self)
        wrapper.codegen_unbacked_symbol_defs_for_outputs(
            self.get_name(), self.outputs, getattr(self, "unbacked_bindings", {})
        )

    def get_unbacked_symbol_defs(self) -> OrderedSet[sympy.Symbol]:
        if unbacked_bindings := getattr(self, "unbacked_bindings", None):
            resolved = resolve_unbacked_bindings(
                V.graph.sizevars.shape_env, unbacked_bindings
            )
            assert resolved is not None
            return OrderedSet(resolved.keys())
        else:
            return OrderedSet()


def _split_by_sym_type(
    args: list[Any],
) -> tuple[list[ShapeAsConstantBuffer], list[Any]]:
    non_sym_args = []
    sym_args = []
    for arg in args:
        if isinstance(arg, ShapeAsConstantBuffer):
            sym_args.append(arg.expr)
        else:
            non_sym_args.append(arg)

    return sym_args, non_sym_args


@ir_dataclass(frozen=False)
class WhileLoop(ExternKernel):
    """IR node for while_loop, which supports input mutations"""

    carried_inputs: Optional[Sequence[IRNode]] = None
    additional_inputs: Optional[Sequence[IRNode]] = None
    cond_subgraph: Optional[Subgraph] = None
    body_subgraph: Optional[Subgraph] = None
    outputs: Optional[Sequence[MultiOutput]] = None

    def __init__(
        self,
        carried_inputs: Sequence[IRNode],
        additional_inputs: Sequence[IRNode],
        cond_subgraph: Subgraph,
        body_subgraph: Subgraph,
        layout: MultiOutputLayout,
    ) -> None:
        self.carried_inputs = carried_inputs
        self.additional_inputs = additional_inputs
        self.cond_subgraph = cond_subgraph
        self.body_subgraph = body_subgraph

        sym_args, tensor_args = _split_by_sym_type(
            [*carried_inputs, *additional_inputs]
        )
        super().__init__(
            name=None,
            layout=layout,
            inputs=tensor_args,
            constant_args=sym_args,
        )

        self.name = V.graph.register_buffer(self)
        V.graph.register_operation(self)

    # Accidental aliasing can be created due to cse, where the empty buffers we
    # allocated for backward to use gets csed into the same buffer in function fx_graph_cse.
    # See test_scan_multiple_layers_gradient for a concrete example.
    @staticmethod
    def _clone_aliased_inputs(carried_inputs: Sequence[IRNode]) -> Sequence[IRNode]:
        if not _has_aliased_buffers(carried_inputs):
            return carried_inputs

        # Import clone from lowering module
        from .lowering import clone

        # Unwrap views to get the underlying buffers for comparison
        unwrapped_buffers = [
            buffer.unwrap_view() if isinstance(buffer, ReinterpretView) else buffer
            for buffer in carried_inputs
        ]

        # Track which buffers we've seen and their indices
        seen_buffers: OrderedSet[int] = OrderedSet()
        result = []

        for i, (original_input, unwrapped_buffer) in enumerate(
            zip(carried_inputs, unwrapped_buffers)
        ):
            if id(unwrapped_buffer) in seen_buffers:
                result.append(clone(original_input))
            else:
                seen_buffers.add(id(unwrapped_buffer))
                result.append(original_input)

        return result

    @classmethod
    def create(
        cls,
        cond_fn: Subgraph,
        body_fn: Subgraph,
        carried_inputs: Sequence[IRNode],
        additional_inputs: Sequence[IRNode],
    ) -> Union[IRNode, Sequence[IRNode]]:
        from torch._higher_order_ops.utils import check_input_alias_and_mutation

        def _require_exact_strides(
            tensor_boxes: Sequence[IRNode],
            fake_tensors: list[Union[int, torch.SymInt, torch.Tensor]],
        ) -> list[IRNode]:
            assert len(tensor_boxes) == len(fake_tensors)
            ret = []
            for tb, fk in zip(tensor_boxes, fake_tensors):
                if isinstance(fk, torch.Tensor):
                    ret.append(
                        ExternKernel.require_exact_strides(
                            tb, fk.stride(), allow_padding=False
                        )
                    )
                else:
                    ret.append(tb)
            return ret

        fx_carried_inputs = V.graph.current_node.args[-2]
        fx_additional_inputs = V.graph.current_node.args[-1]
        fx_all_inputs = fx_carried_inputs + fx_additional_inputs  # type: ignore[operator]
        fake_all_inputs = [x.meta["val"] for x in fx_all_inputs]  # type: ignore[union-attr]
        fake_carried_inputs = [x.meta["val"] for x in fx_carried_inputs]  # type: ignore[union-attr]
        fake_additional_inputs = [x.meta["val"] for x in fx_additional_inputs]  # type: ignore[union-attr]

        carried_inputs_ = [cls.realize_input(x) for x in carried_inputs]
        carried_inputs_ = WhileLoop._clone_aliased_inputs(carried_inputs_)
        carried_inputs_ = _require_exact_strides(carried_inputs_, fake_carried_inputs)
        additional_inputs_ = [cls.realize_input(x) for x in additional_inputs]
        additional_inputs_ = _require_exact_strides(
            additional_inputs_, fake_additional_inputs
        )
        all_inputs = carried_inputs_ + additional_inputs_

        for subgraph in (cond_fn, body_fn):
            if subgraph.graph is None:
                # create and lower subgraphs
                assert isinstance(fx_all_inputs, Sequence), type(fx_all_inputs)
                subgraph.graph = V.graph.make_subgraph(
                    gm=subgraph.graph_module,
                    example_inputs=fx_all_inputs,  # type: ignore[arg-type]
                    subgraph_name=subgraph.name,
                )
                with V.set_graph_handler(subgraph.graph):
                    subgraph.graph.run(*fake_all_inputs)
                    # For body_fn, we require its output to have the exact same stride
                    # as inputs because the previous output is the input of next iteration.
                    #
                    # This cannot be automatically done in graph lowering because body_fn's graph outputs
                    # are not user-facing so the special handling for strides of user-facing output in graph
                    # lowering is not applicable.
                    if subgraph is body_fn:
                        assert len(subgraph.graph.graph_outputs) == len(
                            fake_carried_inputs
                        )
                        subgraph.graph.graph_outputs = _require_exact_strides(  # type: ignore[assignment]
                            subgraph.graph.graph_outputs,
                            fake_carried_inputs,
                        )

        assert cond_fn.graph and body_fn.graph
        cond_outputs = cond_fn.graph.graph_outputs
        body_outputs = body_fn.graph.graph_outputs

        if _has_aliased_buffers(body_outputs):
            raise AssertionError(
                "Output aliasing is currently not supported in compiled torch.while_loop. "
                f"The outputs of the body_fn subgraph of torch.while_loop are aliased: {body_outputs}"
            )

        # make sure cond_fn returns a boolean scalar Tensor
        assert len(cond_outputs) == 1, cond_outputs
        p = cond_outputs[0]
        if not isinstance(p, ShapeAsConstantBuffer):
            assert p.get_dtype() == torch.bool, p
            assert len(p.get_size()) == 0, p

        assert len(all_inputs) > 0, (
            "torch.while_loop is assumed to have at least one operand."
        )

        device = all_inputs[0].get_device()

        assert device is not None  # to make linter happy
        # make sure carried_inputs_ and body outputs are structurally equivalent
        assert len(carried_inputs_) == len(body_outputs), (
            carried_inputs_,
            body_outputs,
        )
        for i, (op, bo) in enumerate(zip(carried_inputs_, body_outputs)):

            def _guard_list_equals(
                lhs_exprs: Sequence[Union[int, sympy.Expr]],
                rhs_exprs: Sequence[Union[int, sympy.Expr]],
            ) -> None:
                assert len(lhs_exprs) == len(rhs_exprs)
                for lhs, rhs in zip(lhs_exprs, rhs_exprs):
                    V.graph.sizevars.check_equals(lhs, rhs)

            _guard_list_equals(op.get_size(), bo.get_size())
            _guard_list_equals(op.get_stride(), bo.get_stride())
            # assume all carried_inputs_ and outputs are on the same device
            # as the MultiOutputLayout below requires single device
            assert op.get_device() == bo.get_device(), (i, op, bo, device)
            assert op.get_dtype() == bo.get_dtype(), (i, op, bo)

        assert device is not None
        while_loop = WhileLoop(
            carried_inputs=carried_inputs_,
            additional_inputs=additional_inputs_,
            cond_subgraph=cond_fn,
            body_subgraph=body_fn,
            # asserted above that there is at least one operand
            layout=MultiOutputLayout(device=device),
        )

        assert body_fn.graph is not None and isinstance(
            body_fn.graph.module, torch.fx.GraphModule
        )  # to make linter happy

        # Handling input mutations
        mutated_idxs = check_input_alias_and_mutation(
            body_fn.graph.module, fake_all_inputs
        )[3]
        mutated_idx_set = OrderedSet(mutated_idxs)
        mutated_inputs = [all_inputs[idx] for idx in mutated_idx_set]

        # Create all outputs first
        mutated_inputs_iter = iter(mutated_inputs)
        all_outputs = []
        while_loop.outputs = []
        while_loop.mutation_outputs = []

        for idx, output in enumerate(body_outputs):
            if idx in mutated_idx_set:
                assert idx < len(carried_inputs), "only carries can be mutated."
                # Create MutationOutput for mutated inputs
                mutated_input = next(mutated_inputs_iter)
                while_loop.mutation_outputs.append(
                    MutationOutput(mutated_input.layout, mutated_input, while_loop)  # type: ignore[attr-defined, union-attr]
                )
                all_outputs.append(mutated_input)
            else:
                # Create MultiOutput for regular outputs
                multi_out = MultiOutput(
                    FixedLayout(
                        device=output.get_device(),  # type: ignore[arg-type]
                        dtype=output.get_dtype(),
                        size=output.get_size(),
                        stride=output.get_stride(),
                        offset=output.get_layout().offset,
                    ),
                    while_loop,
                    [(list, idx)],
                )
                while_loop.outputs.append(multi_out)
                all_outputs.append(multi_out)

        for inp, out in zip(carried_inputs, all_outputs):
            if inp.get_name() in V.graph.graph_inputs:
                # if a carried input of the while_loop is a graph input,
                # it can be returned as is when the number of iterations
                # is zero. due to this, we can't (generally) reuse the
                # output buffers corresponding to the graph inputs, as
                # the inputs may end up being mutated.
                V.graph.never_reuse_buffers.add(out.get_name())
        return all_outputs

    def codegen(self, wrapper: PythonWrapperCodegen) -> None:
        wrapper.codegen_while_loop(self)


class EffectfulKernel(FallbackKernel):
    def __init__(
        self,
        layout: OutputSpec,
        kernel: _OpOverloads,
        tensor_args: Sequence[IRNode],
        nontensor_args: Sequence[Any],
        unflatten_args: Callable[..., Any],
        kwargs: Optional[dict[str, Any]] = None,
        *,
        unbacked_bindings: Optional[dict[sympy.Symbol, pytree.KeyPath]] = None,
    ) -> None:
        super().__init__(
            layout,
            kernel,
            tensor_args,
            nontensor_args,
            unflatten_args,
            kwargs=None,
            unbacked_bindings=unbacked_bindings,
        )

        from torch._higher_order_ops.effects import get_effect_key

        uncovered_args = [
            a.value if isinstance(a, TorchBindObject) else a for a in tensor_args
        ]
        effect_type = get_effect_key(kernel, (*nontensor_args, *uncovered_args), kwargs)
        assert effect_type is not None
        self.effect_type = effect_type
        self.prev_effect_buffer = V.graph.effectful_ops.get(effect_type, None)
        V.graph.effectful_ops[effect_type] = self

    def get_read_writes(self) -> dependencies.ReadWrites:
        read_writes = super().get_read_writes()

        if self.prev_effect_buffer is not None:
            read_writes.reads.add(
                dependencies.StarDep(self.prev_effect_buffer.get_name())
            )

        return read_writes

    def has_side_effects(self) -> bool:
        return True


class NonTensorObj(IRNode):
    def get_free_symbol_uses(
        self, unbacked_only: bool = False
    ) -> OrderedSet[sympy.Symbol]:
        return OrderedSet()


@ir_dataclass
class TorchBindObject(NonTensorObj):
    name: str
    value: Union[FakeScriptObject, torch.ScriptObject]

    def get_name(self) -> str:
        return self.name

    def codegen_reference(self, writer: Optional[IndentedBuffer] = None) -> str:
        return self.name

    def get_value(self) -> Union[FakeScriptObject, torch.ScriptObject]:
        return self.value

    def get_real_obj(self) -> torch.ScriptObject:
        if isinstance(self.value, torch.ScriptObject):
            return self.value
        else:
            return self.value.real_obj

    def get_buf_bytes(self) -> int:
        # Returns the sum of all tensors in the flattened object
        real_script_obj = self.get_real_obj()
        assert hasattr(real_script_obj, "__obj_flatten__")
        flat_dict = dict(real_script_obj.__obj_flatten__())
        flat_elems = pytree.tree_flatten(flat_dict)[0]
        flat_sizes = [
            x.element_size() * x.numel()
            for x in flat_elems
            if isinstance(x, torch.Tensor)
        ]
        return functools.reduce(operator.add, flat_sizes, 0)


@ir_dataclass
class GeneratorState(NonTensorObj):
    name: str
    device: torch.device

    def get_name(self) -> str:
        return self.name

    def codegen_reference(self, writer: Optional[IndentedBuffer] = None) -> str:
        return self.name


class _CollectiveKernel(FallbackKernel):
    def should_allocate(self) -> bool:
        return False

    def has_side_effects(self) -> bool:
        return True

    # This is identical to FallbackKernel.set_cpp_kernel(), minus the
    # part that checks against input aliasing and mutation.
    def set_cpp_kernel_name(self, cpp_kernel_name: Optional[str] = None) -> None:
        assert type(self.op_overload) is torch._ops.OpOverload, (
            "Setting cpp kernel needs a valid op_overload"
        )
        kernel = self.op_overload
        if cpp_kernel_name is not None:
            self.cpp_kernel_name = cpp_kernel_name
        else:
            self.cpp_kernel_name = kernel._schema.name

        self.ordered_kwargs_for_cpp_kernel = [
            x.name for x in kernel._schema.arguments if x.kwarg_only
        ]

    # NOTE: [In-Place Collective Safety]
    # Between the initiation and completion of an in-place collective, the
    # input buffers are subject to both volatile reads and volatile writes.
    # They must not be read, written to or reused by another kernel. To ensure
    # the constraints, we model collective -> wait_tensor as as two-step
    # mutation of the input buffers.
    @classmethod
    def create_inplace(
        cls,
        kernel: _OpOverloads,
        inputs: Union[IRNode, list[IRNode]],
        *args: Any,
        **kwargs: Any,
    ) -> None:
        with V.graph.fake_mode:
            (
                _example_output,
                tensor_args,
                non_tensor_args,
                unflatten_args,
                unbacked_bindings,
            ) = cls.process_kernel(kernel, inputs, *args, **kwargs)
        assert not unbacked_bindings, f"{kernel} {unbacked_bindings}"
        for tensor_arg in tensor_args:
            tensor_arg.realize()

        device = tensor_args[0].get_device()
        packed = cls(
            NoneLayout(device=device),
            kernel,
            tensor_args,
            non_tensor_args,
            unflatten_args,
        )

        inps = pytree.tree_leaves(inputs)
        packed.mutation_outputs.extend(
            [MutationOutput(NoneLayout(device=device), buf, packed) for buf in inps]
        )

        # For inplace collective ops, the input is guaranteed to be alias of the returned value of op.
        packed.alias_names.extend([inp.get_name() for inp in inps])
        if "out" in kwargs:
            packed.mutation_outputs.append(
                MutationOutput(NoneLayout(device=device), kwargs["out"], packed)
            )
            # For out-variant collective ops, the `out=` arg is guaranteed to be alias of the returned value of op.
            packed.alias_names.append(kwargs["out"].get_name())

    # NOTE: [Out-of-Place Collective Safety]
    # Between the initiation and completion of an out-of-place collective:
    #
    # Input buffers:
    # - Are subject to volatile reads
    # - Can be read by another kernel
    # - Must not be written to or reused by another kernel
    #
    # Output buffers:
    # - Are subject to volatile writes
    # - Must not be read, written to or reused by another kernel
    #
    # To ensure the safety of input buffers without sacrificing read
    # availability, we add input buffers as read deps of wait_tensor kernels.
    #
    # To ensure the safety of output buffers, we model wait_tensor as a
    # mutation to the output buffer. Note we also assumes the user program being
    # correct and the output buffer is not consumed by kernels other than
    # wait_tensor.
    #
    # TODO(yifu): add a pre-grad pass to validate the correctness of collective
    # usage in the user program.
    @classmethod
    def create_out_of_place(
        cls,
        kernel: _OpOverloads,
        inputs: Union[TensorBox, list[TensorBox]],
        *args: Any,
        **kwargs: Any,
    ) -> Union[list[MultiOutput], _CollectiveKernel]:
        with V.graph.fake_mode:
            (
                example_output,
                tensor_args,
                non_tensor_args,
                unflatten_args,
                unbacked_bindings,
            ) = cls.process_kernel(kernel, inputs, *args, **kwargs)
        assert not unbacked_bindings, f"{kernel}, {unbacked_bindings}"
        for tensor_arg in tensor_args:
            tensor_arg.realize()

        if isinstance(example_output, list):
            device = cls.find_device(tensor_args, example_output)
            assert device is not None
            packed = cls(
                MultiOutputLayout(device=device),
                kernel,
                tensor_args,
                non_tensor_args,
                unflatten_args,
            )
            packed.outputs = [
                MultiOutput(
                    cls.tensor_to_layout(tensor),
                    packed,
                    [(list, i)],
                )
                for i, tensor in enumerate(example_output)
            ]
            for buf, tensor in zip(packed.outputs, example_output):
                if config.assume_unaligned_fallback_output or not tensor_is_aligned(
                    tensor
                ):
                    V.graph.unaligned_buffers.add(buf.name)  # type: ignore[arg-type]
            return packed.outputs
        else:
            packed = cls(
                cls.tensor_to_layout(example_output),
                kernel,
                tensor_args,
                non_tensor_args,
                unflatten_args,
            )
            if config.assume_unaligned_fallback_output or not tensor_is_aligned(
                example_output
            ):
                V.graph.unaligned_buffers.add(packed.name)  # type: ignore[arg-type]
            packed.outputs = [packed]
            return packed


class _AllReduce_Kernel(_CollectiveKernel):
    def __init__(
        self,
        layout: OutputSpec,
        kernel: _OpOverloads,
        tensor_args: Sequence[IRNode],
        nontensor_args: Sequence[Any],
        unflatten_args: Callable[..., Any],
        kwargs: Optional[dict[str, Any]] = None,
        *,
        unbacked_bindings: Optional[dict[sympy.Symbol, pytree.KeyPath]] = None,
    ) -> None:
        super().__init__(
            layout,
            kernel,
            tensor_args,
            nontensor_args,
            unflatten_args,
            kwargs=None,
            unbacked_bindings=unbacked_bindings,
        )
        self.set_cpp_kernel_name("aoti_torch_cpu__c10d_functional_all_reduce_")

    def codegen(self, wrapper: PythonWrapperCodegen) -> None:
        wrapper.include_extra_header("torch/csrc/inductor/aoti_torch/c/shim_cpu.h")
        wrapper.generate_extern_kernel_alloc(self)

        if isinstance(self.layout, Layout):
            self.codegen_size_asserts(wrapper)


class _AllReduceKernel(_CollectiveKernel):
    def __init__(
        self,
        layout: OutputSpec,
        kernel: _OpOverloads,
        tensor_args: Sequence[IRNode],
        nontensor_args: Sequence[Any],
        unflatten_args: Callable[..., Any],
        kwargs: Optional[dict[str, Any]] = None,
        *,
        unbacked_bindings: Optional[dict[sympy.Symbol, pytree.KeyPath]] = None,
    ) -> None:
        super().__init__(
            layout,
            kernel,
            tensor_args,
            nontensor_args,
            unflatten_args,
            kwargs=None,
            unbacked_bindings=unbacked_bindings,
        )
        self.set_cpp_kernel_name("aoti_torch_cpu__c10d_functional_all_reduce")

    def codegen(self, wrapper: PythonWrapperCodegen) -> None:
        wrapper.include_extra_header("torch/csrc/inductor/aoti_torch/c/shim_cpu.h")
        wrapper.generate_extern_kernel_alloc(self)

        if isinstance(self.layout, Layout):
            self.codegen_size_asserts(wrapper)


class _WaitKernel(_CollectiveKernel):
    def __init__(
        self,
        layout: OutputSpec,
        kernel: _OpOverloads,
        tensor_args: Sequence[IRNode],
        nontensor_args: Sequence[Any],
        unflatten_args: Callable[..., Any],
        kwargs: Optional[dict[str, Any]] = None,
        *,
        unbacked_bindings: Optional[dict[sympy.Symbol, pytree.KeyPath]] = None,
    ) -> None:
        super().__init__(
            layout,
            kernel,
            tensor_args,
            nontensor_args,
            unflatten_args,
            kwargs=None,
            unbacked_bindings=unbacked_bindings,
        )
        self.set_cpp_kernel_name("aoti_torch_cpu__c10d_functional_wait_tensor")

    def codegen(self, wrapper: PythonWrapperCodegen) -> None:
        wrapper.include_extra_header("torch/csrc/inductor/aoti_torch/c/shim_cpu.h")
        wrapper.generate_extern_kernel_alloc(self)

        if isinstance(self.layout, Layout):
            self.codegen_size_asserts(wrapper)

    def get_volatile_reads(self) -> Sequence[IRNode]:
        inp = self.inputs[0]
        assert isinstance(inp, IRNode)
        if isinstance(inp, _CollectiveKernel):
            # Out-of-place single-output
            i = inp.inputs[0]
            assert isinstance(i, IRNode), type(i)
            return [i]
        elif isinstance(inp, MultiOutput):
            # This can be two things:
            # 1. Out-of-place multi-output coll
            # 2. In-place coll with inputs coming from another MultiOutput
            coll = inp.inputs[0]
            # Case 1
            if isinstance(coll, _CollectiveKernel):
                _, idx = inp.indices[0]
                return [coll.inputs[idx]]
            # Case 2
            return []
        else:
            # In-place requires no additional deps handling for volatile
            # reads since the inputs are mutated.
            return []

    @classmethod
    def create_wait(cls, kernel: _OpOverloads, inp: TensorBox) -> None:
        with V.graph.fake_mode:
            (
                _example_output,
                tensor_args,
                non_tensor_args,
                unflatten_args,
                unbacked_bindings,
            ) = cls.process_kernel(kernel, inp)
        assert not unbacked_bindings, f"{kernel} {unbacked_bindings}"
        packed = cls(
            NoneLayout(device=inp.get_device()),
            kernel,
            tensor_args,
            non_tensor_args,
            unflatten_args,
        )
        packed.mutation_outputs.append(
            MutationOutput(NoneLayout(device=inp.get_device()), inp, packed)
        )

    def get_read_writes(self) -> dependencies.ReadWrites:
        read_writes = super().get_read_writes()
        # See [Out-of-Place Collective Safety].
        volatile_reads = self.get_volatile_reads()
        for vr in volatile_reads:
            read_writes.reads.add(dependencies.StarDep(vr.get_name()))
        return read_writes


# NB: recursive structure here reflects val_to_arg_str, avoid
# calling free_unbacked_symbols on "exotic" types that don't get pexpr
# treatment
def maybe_free_unbacked_symbols(s: object) -> OrderedSet[Symbol]:
    if isinstance(s, (SymTypes, Expr)):
        # This branch should be impossible in return position
        return free_unbacked_symbols(s)
    elif isinstance(s, (tuple, list)):
        r = OrderedSet[sympy.Symbol]()
        for t in s:
            r |= maybe_free_unbacked_symbols(t)
        return r
    elif isinstance(s, torch.Tensor):
        # This branch is impossible in constant-args position
        return free_unbacked_symbols(s)
    else:
        return OrderedSet()


def maybe_free_symbols(s: object) -> OrderedSet[Symbol]:
    if isinstance(s, (SymTypes, Expr)):
        # This branch should be impossible in return position
        return free_symbols(s)
    elif isinstance(s, (tuple, list)):
        r = OrderedSet[sympy.Symbol]()
        for t in s:
            r |= maybe_free_symbols(t)
        return r
    elif isinstance(s, torch.Tensor):
        # This branch is impossible in constant-args position
        return free_symbols(s)
    else:
        return OrderedSet()<|MERGE_RESOLUTION|>--- conflicted
+++ resolved
@@ -7286,14 +7286,9 @@
     def __init__(
         self,
         unbacked_size_symbol: sympy.Symbol,
-<<<<<<< HEAD
-        start: sympy.Symbol,
-        end: Union[sympy.Symbol, int],
-=======
         start: Union[sympy.Symbol, int],
         end: Union[sympy.Symbol, int],
         step: Union[sympy.Symbol, int],
->>>>>>> fa9e353e
         size: Union[sympy.Symbol, int],
     ):
         super().__init__(None, NoneLayout(device=torch.device("cpu")), [])
@@ -7301,10 +7296,7 @@
         self.unbacked_size_symbol = unbacked_size_symbol
         self.start = start
         self.end = end
-<<<<<<< HEAD
-=======
         self.step = step
->>>>>>> fa9e353e
         self.size = size
 
     def get_unbacked_symbol_defs(self) -> OrderedSet[sympy.Symbol]:
