# mypy: allow-untyped-defs
import logging
from typing import TYPE_CHECKING

import torch
from torch._dynamo.utils import counters
from torch._inductor.codegen.rocm.ck_universal_gemm_template import CKGemmTemplate

from .. import ir, lowering as L
from ..kernel_inputs import MMKernelInputs
from ..select_algorithm import (
    autotune_select_algorithm,
    ExternKernelChoice,
    SymbolicGridFn,
    TritonTemplate,
)
from ..utils import (
    _use_cutlass_for_op,
    use_aten_gemm_kernels,
    use_ck_gemm_template,
    use_cpp_bmm_template,
    use_cutlass_template,
    use_triton_template,
)
from ..virtualized import V
from .mm_common import _is_static_problem, is_batch_stride_largest_or_zero, mm_args


if TYPE_CHECKING:
    from ..ir import ChoiceCaller

log = logging.getLogger(__name__)
aten = torch.ops.aten


@SymbolicGridFn
def bmm_grid(b, m, n, meta, *, cdiv):
    return (cdiv(m, meta["BLOCK_M"]) * cdiv(n, meta["BLOCK_N"]), b, 1)


bmm_template = TritonTemplate(
    name="bmm",
    grid=bmm_grid,
    source=r"""
{{def_kernel("A", "B")}}
    M = {{size("A", -2)}}
    N = {{size("B", -1)}}
    K = {{size("A", -1)}}

    stride_aq = {{stride("A", 0)}}
    stride_am = {{stride("A", 1)}}
    stride_ak = {{stride("A", 2)}}

    stride_bq = {{stride("B", 0)}}
    stride_bk = {{stride("B", 1)}}
    stride_bn = {{stride("B", 2)}}

    # based on triton.ops.matmul
    pid = tl.program_id(0)
    grid_m = (M + BLOCK_M - 1) // BLOCK_M
    grid_n = (N + BLOCK_N - 1) // BLOCK_N

    # re-order program ID for better L2 performance
    width = GROUP_M * grid_n
    group_id = pid // width
    group_size = min(grid_m - group_id * GROUP_M, GROUP_M)
    pid_m = group_id * GROUP_M + (pid % group_size)
    pid_n = (pid % width) // (group_size)
    tl.assume(pid_m >= 0)
    tl.assume(pid_n >= 0)

    rm = pid_m * BLOCK_M + tl.arange(0, BLOCK_M)
    rn = pid_n * BLOCK_N + tl.arange(0, BLOCK_N)
    if (stride_am == 1 and stride_ak == M) or (stride_am == K and stride_ak == 1):
        ram = tl.max_contiguous(tl.multiple_of(rm % M, BLOCK_M), BLOCK_M)
    else:
        ram = rm % M
    if (stride_bk == 1 and stride_bn == K) or (stride_bk == N and stride_bn == 1):
        rbn = tl.max_contiguous(tl.multiple_of(rn % N, BLOCK_N), BLOCK_N)
    else:
        rbn = rn % N

    rk = tl.arange(0, BLOCK_K)

    idx_q = tl.program_id(1)  # batch dimension for BMM
    A = A + (ram[:, None] * stride_am + rk[None, :] * stride_ak + idx_q*stride_aq)
    B = B + (rk[:, None] * stride_bk + rbn[None, :] * stride_bn + idx_q*stride_bq)

    acc = tl.zeros((BLOCK_M, BLOCK_N), dtype=ACC_TYPE)
    for k in range(K, 0, -BLOCK_K):
        if EVEN_K:
            a = tl.load(A)
            b = tl.load(B)
        else:
            a = tl.load(A, mask=rk[None, :] < k, other=0.)
            b = tl.load(B, mask=rk[:, None] < k, other=0.)
        acc += tl.dot(a, b, allow_tf32=ALLOW_TF32)
        A += BLOCK_K * stride_ak
        B += BLOCK_K * stride_bk

    # rematerialize rm and rn to save registers
    rm = pid_m * BLOCK_M + tl.arange(0, BLOCK_M)
    rn = pid_n * BLOCK_N + tl.arange(0, BLOCK_N)
    idx_q = tl.program_id(1)  # batch dimension for BMM
    idx_m = rm[:, None]
    idx_n = rn[None, :]
    mask = (idx_m < M) & (idx_n < N)

    # inductor generates a suffix
    {{store_output(("idx_q", "idx_m", "idx_n"), "acc", "mask")}}
""",
    cache_codegen_enabled_for_template=True,
)

aten_bmm = ExternKernelChoice(torch.bmm, "at::bmm_out")
aten_bmm_dtype = ExternKernelChoice(
    torch.bmm,
    "at::_bmm_out_dtype_cuda",
    name="bmm_dtype",
    op_overload=aten.bmm.dtype_out,
)
aten_baddbmm = ExternKernelChoice(
    torch.baddbmm, "at::baddbmm_out", op_overload=aten.baddbmm.out
)


@L.register_lowering(aten.bmm)
def tuned_bmm(mat1, mat2, out_dtype=None, *, layout=None):
    """
    Lowering for autotuning aten.bmm with different backends (Aten, Triton, CUTLASS, etc.)
    """
    if all(x.get_device().type == "cpu" for x in [mat1, mat2]):
        # decompose to small ops when memory bound
        if mat1.get_size()[1] == 1 or mat2.get_size()[2] == 1:
            mat1 = L.unsqueeze(mat1, -1)
            mat2 = L.unsqueeze(mat2, 1)
            return L.sum_(L.mul(mat1, mat2), axis=2)

        def is_valid_to_require_contiguous(t):
            if not ir.is_storage_and_layout(t):
                return True
            _, layout = ir.as_storage_and_layout(t, freeze=False)
            return isinstance(layout, ir.FlexibleLayout)

        def is_preferred_layout_as_bmm_input(sizes, strides):
            # contiguous on one of the last two dims
            return (
                strides[-1] == 1 and (sizes[-2] == 1 or strides[-2] >= sizes[-1])
            ) or (strides[-2] == 1 and (sizes[-1] == 1 or strides[-1] >= sizes[-2]))

        # Make the input of bmm contiguous
        # if it is not contiguous on either of the last two dims,
        # because bmm cpu implementation would do contiguous() if not.
        # This is to avoid additional copies in bmm.
        def may_require_contiguous(t, meta_t):
            sizes = meta_t.meta["val"].size()
            strides = meta_t.meta["val"].stride()
            if not is_preferred_layout_as_bmm_input(sizes, strides):
                t = ir.ExternKernel.require_contiguous(t)
            return t

        if is_valid_to_require_contiguous(mat1):
            meta_mat1 = V.graph.current_node.args[0]
            mat1 = may_require_contiguous(mat1, meta_mat1)
        if is_valid_to_require_contiguous(mat2):
            meta_mat2 = V.graph.current_node.args[1]
            mat2 = may_require_contiguous(mat2, meta_mat2)

    # TODO(coconutruben): integrate into MMKernelInputs when all callsites use that
    m, n, k, layout, mat1, mat2 = mm_args(
        mat1, mat2, layout=layout, out_dtype=out_dtype
    )
    name = "bmm"

    # Create MMKernelInputs for BMM at the top
    kernel_inputs = MMKernelInputs([mat1, mat2])

    # below is for getting an overview logging info of inductor mms
    batch_size = mat1.get_size()[0]  # Extract batch dimension
    counters["aten_mm_info"][f"aten.bmm_{batch_size}_{m}_{n}_{k}"] += 1
    log.info(
        "Tuned aten.bmm: batch=%s, m=%s, n=%s, k=%s, mat1_dtype=%s, mat2_dtype=%s, output_layout=%s",
        batch_size,
        m,
        n,
        k,
        mat1.get_dtype(),
        mat2.get_dtype(),
        layout,
    )

    aten_handler: ExternKernelChoice = aten_bmm
    aten_extra_kwargs = {}
    if out_dtype:
        assert mat1.get_device().type == "cuda", "out_dtype is only supported for CUDA"
        aten_handler = aten_bmm_dtype
        aten_extra_kwargs = {"out_dtype": out_dtype}

    choices: list[ChoiceCaller] = []
    if use_aten_gemm_kernels():
        choices.extend(
            V.choices.get_mm_configs(
                kernel_inputs,
                layout,
                [aten_handler],
                name,
                {aten_handler.uid: aten_extra_kwargs},
            )
        )

    if use_triton_template(layout):
        # TODO: add out_dtype support for Triton Template
        assert out_dtype is None, "out_dtype is not supported for Triton"

<<<<<<< HEAD
        choices.extend(
            V.choices.get_mm_configs(kernel_inputs, layout, [bmm_template], name)
        )
=======
        for kwargs, extra_kwargs in V.choices.get_mm_configs(
            kernel_inputs, layout, bmm_template.name, name
        ):
            bmm_template.maybe_append_choice(
                choices,
                **kwargs,
                **extra_kwargs,
            )
>>>>>>> 1aa74768
    _, is_nonzero = _is_static_problem(layout)
    batch_stride_largest_or_zero = is_batch_stride_largest_or_zero(mat1, mat2, layout)
    if (
        batch_stride_largest_or_zero
        and is_nonzero
        and use_cutlass_template(layout, m, n, k)
        and _use_cutlass_for_op(name)
    ):
        from ..codegen.cuda.gemm_template import CUTLASS3xGemmTemplate

        CUTLASS3xGemmTemplate.add_cutlass_gemm_choices(
            choices, layout, kernel_inputs.nodes()
        )  # type: ignore[arg-type]

    if use_cpp_bmm_template(layout, mat1, mat2):
        from ..codegen.cpp_bmm_template import CppBmmTemplate

        CppBmmTemplate.add_choices(
            choices,
            layout,
            kernel_inputs.nodes(),
        )

    if use_ck_gemm_template(layout, m, n, k):
        CKGemmTemplate.add_ck_gemm_choices(choices, layout, kernel_inputs.nodes())

    return autotune_select_algorithm(name, choices, kernel_inputs.nodes(), layout)


@L.register_lowering(aten.baddbmm)
def tuned_baddbmm(inp, mat1, mat2, *, alpha=1, beta=1, layout=None):
    """
    Lowering for autotuning aten.mm with different backends (Aten, Triton, CUTLASS, etc.)
    """
    # TODO(coconutruben): integrate into MMKernelInputs when all callsites use that
    m, n, k, layout, mat1, mat2, inp = mm_args(mat1, mat2, inp, layout=layout)

    # Create MMKernelInputs for BadDBMM at the top
    kernel_inputs = MMKernelInputs(
        [inp, mat1, mat2], scalars=dict(alpha=alpha, beta=beta)
    )

    # below is for getting an overview logging info of inductor mms
    batch_size = mat1.get_size()[0]
    counters["aten_mm_info"][f"aten.baddbmm_{batch_size}_{m}_{n}_{k}"] += 1
    log.info(
        "Tuned aten.baddbmm: batch_size=%s, m=%s, n=%s, k=%s, mat1_dtype=%s, mat2_dtype=%s, inp=%s, output_layout=%s",
        batch_size,
        m,
        n,
        k,
        mat1.get_dtype(),
        mat2.get_dtype(),
        inp.get_dtype(),
        layout,
    )
    name = "baddbmm"
    # options to tune from
    choices: list[ChoiceCaller] = []
    if use_aten_gemm_kernels():
<<<<<<< HEAD
        choices.extend(
            V.choices.get_mm_configs(kernel_inputs, layout, [aten_baddbmm], name)
        )

    if use_triton_template(layout):
        choices.extend(
            V.choices.get_mm_configs(
                kernel_inputs,
                layout,
                [bmm_template],
                name,
=======
        aten_baddbmm.maybe_append_choice(
            choices,
            input_nodes=kernel_inputs.nodes(),
            layout=layout,
            alpha=alpha,
            beta=beta,
        )

    if use_triton_template(layout):
        for kwargs, extra_kwargs in V.choices.get_mm_configs(
            kernel_inputs,
            layout,
            bmm_template.name,
            name,
        ):
            bmm_template.maybe_append_choice(
                choices,
                **kwargs,
                **extra_kwargs,
>>>>>>> 1aa74768
            )
        )

    return autotune_select_algorithm(name, choices, kernel_inputs.nodes(), layout)<|MERGE_RESOLUTION|>--- conflicted
+++ resolved
@@ -212,20 +212,9 @@
         # TODO: add out_dtype support for Triton Template
         assert out_dtype is None, "out_dtype is not supported for Triton"
 
-<<<<<<< HEAD
         choices.extend(
             V.choices.get_mm_configs(kernel_inputs, layout, [bmm_template], name)
         )
-=======
-        for kwargs, extra_kwargs in V.choices.get_mm_configs(
-            kernel_inputs, layout, bmm_template.name, name
-        ):
-            bmm_template.maybe_append_choice(
-                choices,
-                **kwargs,
-                **extra_kwargs,
-            )
->>>>>>> 1aa74768
     _, is_nonzero = _is_static_problem(layout)
     batch_stride_largest_or_zero = is_batch_stride_largest_or_zero(mat1, mat2, layout)
     if (
@@ -286,7 +275,6 @@
     # options to tune from
     choices: list[ChoiceCaller] = []
     if use_aten_gemm_kernels():
-<<<<<<< HEAD
         choices.extend(
             V.choices.get_mm_configs(kernel_inputs, layout, [aten_baddbmm], name)
         )
@@ -298,27 +286,6 @@
                 layout,
                 [bmm_template],
                 name,
-=======
-        aten_baddbmm.maybe_append_choice(
-            choices,
-            input_nodes=kernel_inputs.nodes(),
-            layout=layout,
-            alpha=alpha,
-            beta=beta,
-        )
-
-    if use_triton_template(layout):
-        for kwargs, extra_kwargs in V.choices.get_mm_configs(
-            kernel_inputs,
-            layout,
-            bmm_template.name,
-            name,
-        ):
-            bmm_template.maybe_append_choice(
-                choices,
-                **kwargs,
-                **extra_kwargs,
->>>>>>> 1aa74768
             )
         )
 
