--- conflicted
+++ resolved
@@ -747,7 +747,6 @@
     )
 
     choices: list[ChoiceCaller] = []
-<<<<<<< HEAD
     static_shape, is_nonzero = _is_static_problem(layout)
 
     # Collect all templates for unified call
@@ -767,37 +766,7 @@
         templates_to_use.append(mm_contiguous_subgraph_template)
 
     # Single unified call for all non-autoheuristic templates
-    choices.extend(
-        V.choices.get_mm_configs(kernel_inputs, layout, templates_to_use, "mm")
-    )
-=======
-    if use_aten_gemm_kernels():
-        choices.extend(V.choices.get_mm_configs(kernel_inputs, [aten_mm], "mm"))
-    static_shape, is_nonzero = _is_static_problem(layout)
-
-    if is_nonzero and use_triton_template(layout, check_max_autotune=False):
-        # Get template choices using the new unified function
-        choices.extend(V.choices.get_mm_configs(kernel_inputs, [mm_template], "mm"))
-        if use_triton_tma_template(mat1, mat2):
-            # Get TMA template choices using the new unified function
-            choices.extend(
-                V.choices.get_mm_configs(
-                    kernel_inputs, [persistent_tma_mm_template], "mm"
-                )
-            )
-
-        if use_decompose_k_choice(m, n, k):
-            choices.extend(
-                V.choices.get_mm_configs(
-                    kernel_inputs, [decompose_k_subgraph_template], "mm"
-                )
-            )
-        choices.extend(
-            V.choices.get_mm_configs(
-                kernel_inputs, [mm_contiguous_subgraph_template], "mm"
-            )
-        )
->>>>>>> eaab436a
+    choices.extend(V.choices.get_mm_configs(kernel_inputs, templates_to_use, "mm"))
 
     if (
         is_nonzero
@@ -912,19 +881,7 @@
     choices: list[ChoiceCaller] = []
 
     # Create MMKernelInputs for Int MM
-<<<<<<< HEAD
     kernel_inputs = MMKernelInputs([mat1, mat2])
-=======
-    kernel_inputs = MMKernelInputs([mat1, mat2], out_dtype=torch.int32)
-    if use_aten_gemm_kernels():
-        choices.extend(
-            V.choices.get_mm_configs(
-                kernel_inputs,
-                [aten__int_mm],
-                name,
-            )
-        )
->>>>>>> eaab436a
 
     # Collect all templates for unified call
     templates_to_use: list[Union[ExternKernelChoice, KernelTemplate]] = []
@@ -934,21 +891,15 @@
     if is_nonzero and use_triton_template(
         layout, enable_int32=True, check_max_autotune=False
     ):
-<<<<<<< HEAD
         templates_to_use.append(mm_template)
 
     # Single unified call for all templates
-    choices.extend(
-        V.choices.get_mm_configs(kernel_inputs, layout, templates_to_use, name)
-    )
+    choices.extend(V.choices.get_mm_configs(kernel_inputs, templates_to_use, name))
 
     if use_cutlass and _use_cutlass_for_op(name):
         CUTLASS3xGemmTemplate.add_cutlass_gemm_choices(
             choices, layout, kernel_inputs.nodes(), fuseable=True, non_fuseable=True
         )
-=======
-        choices.extend(V.choices.get_mm_configs(kernel_inputs, [mm_template], name))
->>>>>>> eaab436a
 
     return autotune_select_algorithm(name, choices, kernel_inputs.nodes(), layout)
 
@@ -1000,7 +951,6 @@
     # Collect all templates for unified call
     templates_to_use: list[Union[ExternKernelChoice, KernelTemplate]] = []
     if use_aten_gemm_kernels():
-<<<<<<< HEAD
         templates_to_use.extend([aten_bias_addmm, aten_addmm])
 
     if is_nonzero and use_triton_template(layout, check_max_autotune=False):
@@ -1012,54 +962,7 @@
         templates_to_use.append(addmm_contiguous_subgraph_template)
 
     # Single unified call for all templates
-    choices.extend(
-        V.choices.get_mm_configs(kernel_inputs, layout, templates_to_use, name)
-    )
-=======
-        choices.extend(
-            V.choices.get_mm_configs(
-                kernel_inputs,
-                [aten_bias_addmm],
-                name,
-            )
-        )
-        choices.extend(
-            V.choices.get_mm_configs(
-                kernel_inputs,
-                [aten_addmm],
-                name,
-            )
-        )
-
-    if is_nonzero and use_triton_template(layout, check_max_autotune=False):
-        # all the triton templates use the extra_kwargs
-        # Get template choices using the new unified function
-        choices.extend(
-            V.choices.get_mm_configs(
-                kernel_inputs,
-                [mm_template],
-                name,
-            )
-        )
-
-        if use_triton_tma_template(mat1, mat2):
-            # Get TMA template choices using the new unified function
-            choices.extend(
-                V.choices.get_mm_configs(
-                    kernel_inputs,
-                    [persistent_tma_mm_template],
-                    name,
-                )
-            )
-
-        choices.extend(
-            V.choices.get_mm_configs(
-                kernel_inputs,
-                [addmm_contiguous_subgraph_template],
-                "addmm",
-            )
-        )
->>>>>>> eaab436a
+    choices.extend(V.choices.get_mm_configs(kernel_inputs, templates_to_use, name))
 
     if (
         is_nonzero
@@ -1209,9 +1112,7 @@
         input_nodes = [mat_a, mat_b, scale_a_real, scale_b_real, bias_real]
 
     # Create MMKernelInputs for Scaled MM (matrices are at indices 0, 1)
-    kernel_inputs = MMKernelInputs(
-        input_nodes, mat1_idx=0, mat2_idx=1, out_dtype=out_dtype
-    )
+    kernel_inputs = MMKernelInputs(input_nodes, mat1_idx=0, mat2_idx=1)
 
     choices: list[ChoiceCaller] = []
 
@@ -1220,23 +1121,9 @@
     kwarg_overrides = {}
 
     if use_aten_gemm_kernels():
-<<<<<<< HEAD
         templates_to_use.append(aten__fp8_mm)
         kwarg_overrides[aten__fp8_mm.uid] = dict(
             out_dtype=out_dtype, use_fast_accum=use_fast_accum
-=======
-        choices.extend(
-            V.choices.get_mm_configs(
-                kernel_inputs,
-                [aten__fp8_mm],
-                name,
-                kwarg_overrides={
-                    aten__fp8_mm.uid: dict(
-                        out_dtype=out_dtype, use_fast_accum=use_fast_accum
-                    )
-                },
-            )
->>>>>>> eaab436a
         )
 
     _, is_nonzero = _is_static_problem(layout)
@@ -1252,7 +1139,6 @@
         # TODO (paulzhan): There is no template that exists for bias and TMA
         # Don't run tma template currently if bias exists
         if use_triton_tma_template(mat_a, mat_b) and not bias:
-<<<<<<< HEAD
             templates_to_use.append(scaled_mm_device_tma_template)
             kwarg_overrides[scaled_mm_device_tma_template.uid] = overriders
 
@@ -1263,30 +1149,9 @@
     choices.extend(
         V.choices.get_mm_configs(
             kernel_inputs,
-            layout,
             templates_to_use,
             name,
             kwarg_overrides=kwarg_overrides,
-=======
-            # Get TMA template choices using the new unified function
-            choices.extend(
-                V.choices.get_mm_configs(
-                    kernel_inputs,
-                    [scaled_mm_device_tma_template],
-                    name,
-                    kwarg_overrides={scaled_mm_device_tma_template.uid: overriders},
-                )
-            )
-
-        # Get template choices using the new unified function
-        choices.extend(
-            V.choices.get_mm_configs(
-                kernel_inputs,
-                [mm_template],
-                name,
-                kwarg_overrides={mm_template.uid: overriders},
-            )
->>>>>>> eaab436a
         )
     )
 
