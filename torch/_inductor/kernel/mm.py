# mypy: allow-untyped-defs
import functools
import logging
from typing import Any, Optional

import torch
from torch._dynamo.utils import counters
from torch._inductor.autoheuristic.autoheuristic import AutoHeuristicSelectAlgorithm
from torch._inductor.autoheuristic.autoheuristic_utils import (
    AHContext,
    context_add_strides,
    context_add_using_tf32,
    mm_operations,
)
from torch._inductor.codegen.cpp_gemm_template import CppGemmTemplate
from torch._inductor.remote_gemm_autotune_cache import gen_best_config
from torch._inductor.virtualized import V
from torch.fx.experimental.proxy_tensor import make_fx
from torch.torch_version import TorchVersion

from .. import config as inductor_config
from ..codegen.cuda.gemm_template import CUTLASS2xGemmTemplate, CUTLASS3xGemmTemplate
from ..codegen.rocm.ck_tile_universal_gemm_template import CKTileGemmTemplate
from ..codegen.rocm.ck_universal_gemm_template import CKGemmTemplate
from ..codegen.subgraph import SubgraphChoiceCaller, SubgraphTemplate
from ..ir import Buffer, ChoiceCaller, FlexibleLayout, is_triton, Layout
from ..kernel_inputs import MMKernelInputs
from ..lowering import add_layout_constraint, constrain_to_fx_strides, register_lowering
from ..select_algorithm import (
    autotune_select_algorithm,
    ExternKernelChoice,
    realize_inputs,
    TritonTemplate,
)
from ..utils import (
    _use_cutlass_for_op,
    use_aten_gemm_kernels,
    use_ck_gemm_template,
    use_ck_tile_gemm_template,
    use_cpp_gemm_template,
    use_cutlass_template,
    use_decompose_k_choice,
    use_triton_template,
    use_triton_tma_template,
)
from .mm_common import _is_static_problem, mm_args, mm_grid, persistent_mm_grid


try:
    import triton

    triton_version = TorchVersion(triton.__version__)
    has_triton = True
except ImportError:
    triton_version = TorchVersion("0.0.0")
    has_triton = False

log = logging.getLogger(__name__)
aten = torch.ops.aten
prims = torch.ops.prims

mm_template = TritonTemplate(
    name="mm",
    grid=mm_grid,
    source=(
        r"""
{{def_kernel("A", "B")}}
    M = {{size("A", 0)}}
    N = {{size("B", 1)}}
    K = {{size("A", 1)}}
    if M * N == 0:
        # early exit due to zero-size input(s)
        return
    stride_am = {{stride("A", 0)}}
    stride_ak = {{stride("A", 1)}}
    stride_bk = {{stride("B", 0)}}
    stride_bn = {{stride("B", 1)}}

    # based on triton.ops.matmul
    pid = tl.program_id(0)
    grid_m = (M + BLOCK_M - 1) // BLOCK_M
    grid_n = (N + BLOCK_N - 1) // BLOCK_N

    # re-order program ID for better L2 performance
    width = GROUP_M * grid_n
    group_id = pid // width
    group_size = min(grid_m - group_id * GROUP_M, GROUP_M)
    pid_m = group_id * GROUP_M + (pid % group_size)
    pid_n = (pid % width) // (group_size)
    tl.assume(pid_m >= 0)
    tl.assume(pid_n >= 0)

    rm = pid_m * BLOCK_M + tl.arange(0, BLOCK_M)
    rn = pid_n * BLOCK_N + tl.arange(0, BLOCK_N)
    if ((stride_am == 1 and stride_ak == M) or (stride_am == K and stride_ak == 1)) and (M >= BLOCK_M and K > 1):
        offs_a_m = tl.max_contiguous(tl.multiple_of(rm % M, BLOCK_M), BLOCK_M)
    else:
        offs_a_m = rm % M
    if ((stride_bk == 1 and stride_bn == K) or (stride_bk == N and stride_bn == 1)) and (N >= BLOCK_N and K > 1):
        offs_b_n = tl.max_contiguous(tl.multiple_of(rn % N, BLOCK_N), BLOCK_N)
    else:
        offs_b_n = rn % N
    offs_k = tl.arange(0, BLOCK_K)
    acc = tl.zeros((BLOCK_M, BLOCK_N), dtype=ACC_TYPE)

    for k_idx in range(0, tl.cdiv(K, BLOCK_K)):
        {% if not EVEN_K %}
        a_mask = offs_k[None, :] < (K - k_idx * BLOCK_K)
        b_mask = offs_k[:, None] < (K - k_idx * BLOCK_K)
        {% endif %}
        a_k_idx_vals = offs_k[None, :] + (k_idx * BLOCK_K)
        b_k_idx_vals = offs_k[:, None] + (k_idx * BLOCK_K)

        idx_m = offs_a_m[:, None]
        idx_n = a_k_idx_vals
        {{load_input("A", "a", ("idx_m", "idx_n"), mask=None if EVEN_K else "a_mask", indent_width=8)}}

        idx_m = b_k_idx_vals
        idx_n = offs_b_n[None, :]
        {{load_input("B", "b", ("idx_m", "idx_n"), mask=None if EVEN_K else "b_mask", indent_width=8)}}

        {% if USE_FAST_ACCUM %}
        acc = tl.dot(a, b, acc, allow_tf32=ALLOW_TF32, out_dtype=ACC_TYPE)
        {% else %}
        acc += tl.dot(a, b, allow_tf32=ALLOW_TF32, out_dtype=ACC_TYPE)
        {% endif %}

    # rematerialize rm and rn to save registers
    rm = pid_m * BLOCK_M + tl.arange(0, BLOCK_M)
    rn = pid_n * BLOCK_N + tl.arange(0, BLOCK_N)
    idx_m = rm[:, None]
    idx_n = rn[None, :]
    mask = (idx_m < M) & (idx_n < N)

    # inductor generates a suffix
    {{store_output(("idx_m", "idx_n"), "acc", "mask")}}
"""
        if (torch.version.hip is None) or triton_version >= "3.3.0"
        # FIXME: To get around rocm failures like https://github.com/pytorch/pytorch/actions/runs/13123783322/job/36617154943
        # The only difference between the two templates is M >= BLOCK_M and N >= BLOCK_N checking.
        # See more details in https://github.com/pytorch/pytorch/pull/146293
        else r"""
{{def_kernel("A", "B")}}
    M = {{size("A", 0)}}
    N = {{size("B", 1)}}
    K = {{size("A", 1)}}
    if M * N == 0:
        # early exit due to zero-size input(s)
        return
    stride_am = {{stride("A", 0)}}
    stride_ak = {{stride("A", 1)}}
    stride_bk = {{stride("B", 0)}}
    stride_bn = {{stride("B", 1)}}

    # based on triton.ops.matmul
    pid = tl.program_id(0)
    grid_m = (M + BLOCK_M - 1) // BLOCK_M
    grid_n = (N + BLOCK_N - 1) // BLOCK_N

    # re-order program ID for better L2 performance
    width = GROUP_M * grid_n
    group_id = pid // width
    group_size = min(grid_m - group_id * GROUP_M, GROUP_M)
    pid_m = group_id * GROUP_M + (pid % group_size)
    pid_n = (pid % width) // (group_size)
    tl.assume(pid_m >= 0)
    tl.assume(pid_n >= 0)

    rm = pid_m * BLOCK_M + tl.arange(0, BLOCK_M)
    rn = pid_n * BLOCK_N + tl.arange(0, BLOCK_N)
    if (stride_am == 1 and stride_ak == M) or (stride_am == K and stride_ak == 1):
        offs_a_m = tl.max_contiguous(tl.multiple_of(rm % M, BLOCK_M), BLOCK_M)
    else:
        offs_a_m = rm % M
    if (stride_bk == 1 and stride_bn == K) or (stride_bk == N and stride_bn == 1):
        offs_b_n = tl.max_contiguous(tl.multiple_of(rn % N, BLOCK_N), BLOCK_N)
    else:
        offs_b_n = rn % N
    offs_k = tl.arange(0, BLOCK_K)
    acc = tl.zeros((BLOCK_M, BLOCK_N), dtype=ACC_TYPE)

    for k_idx in range(0, tl.cdiv(K, BLOCK_K)):
        {% if not EVEN_K %}
        a_mask = offs_k[None, :] < (K - k_idx * BLOCK_K)
        b_mask = offs_k[:, None] < (K - k_idx * BLOCK_K)
        {% endif %}
        a_k_idx_vals = offs_k[None, :] + (k_idx * BLOCK_K)
        b_k_idx_vals = offs_k[:, None] + (k_idx * BLOCK_K)

        idx_m = offs_a_m[:, None]
        idx_n = a_k_idx_vals
        {{load_input("A", "a", ("idx_m", "idx_n"), mask=None if EVEN_K else "a_mask", indent_width=8)}}

        idx_m = b_k_idx_vals
        idx_n = offs_b_n[None, :]
        {{load_input("B", "b", ("idx_m", "idx_n"), mask=None if EVEN_K else "b_mask", indent_width=8)}}
        {% if USE_FAST_ACCUM %}
        acc = tl.dot(a, b, acc, allow_tf32=ALLOW_TF32, out_dtype=ACC_TYPE)
        {% else %}
        acc += tl.dot(a, b, allow_tf32=ALLOW_TF32, out_dtype=ACC_TYPE)
        {% endif %}

    # rematerialize rm and rn to save registers
    rm = pid_m * BLOCK_M + tl.arange(0, BLOCK_M)
    rn = pid_n * BLOCK_N + tl.arange(0, BLOCK_N)
    idx_m = rm[:, None]
    idx_n = rn[None, :]
    mask = (idx_m < M) & (idx_n < N)

    # inductor generates a suffix
    {{store_output(("idx_m", "idx_n"), "acc", "mask")}}
"""
    ),
    cache_codegen_enabled_for_template=True,
    prologue_loads_all_inputs=True,
)

persistent_tma_mm_template = TritonTemplate(
    name="mm_persistent_tma",
    grid=persistent_mm_grid,
    source=r"""
{{def_kernel("A", "B")}}
    M = {{size("A", 0)}}
    N = {{size("B", 1)}}
    K = {{size("A", 1)}}
    if M * N == 0:
        # early exit due to zero-size input(s)
        return

    start_pid = tl.program_id(0)
    grid_m = tl.cdiv(M, BLOCK_M)
    grid_n = tl.cdiv(N, BLOCK_N)
    k_tiles = tl.cdiv(K, BLOCK_K)
    num_tiles = grid_m * grid_n
    tiles_per_SM = num_tiles // NUM_SMS
    if start_pid < num_tiles % NUM_SMS:
        tiles_per_SM += 1

    tile_id = start_pid - NUM_SMS
    ki = -1

    width = GROUP_M * grid_n
    rk_for_mask = tl.arange(0, BLOCK_K)
    acc = tl.zeros((BLOCK_M, BLOCK_N), dtype=ACC_TYPE)

    {%- if TMA_EXPERIMENTAL_API %}
    workspace_base = ws_ptr + start_pid * 2 * TMA_SIZE
    a_desc_ptr = workspace_base
    b_desc_ptr = workspace_base + TMA_SIZE

    triton.language.extra.cuda.experimental_device_tensormap_create2d(
        desc_ptr=a_desc_ptr,
        global_address=A,
        load_size=[BLOCK_M, BLOCK_K] if A_ROW_MAJOR else [BLOCK_K, BLOCK_M],
        global_size=[M, K] if A_ROW_MAJOR else [K, M],
        element_ty=A.dtype.element_ty,
    )
    triton.language.extra.cuda.experimental_device_tensormap_create2d(
        desc_ptr=b_desc_ptr,
        global_address=B,
        load_size=[BLOCK_K, BLOCK_N] if B_ROW_MAJOR else [BLOCK_N, BLOCK_K],
        global_size=[K, N] if B_ROW_MAJOR else [N, K],
        element_ty=B.dtype.element_ty,
    )

    tl.extra.cuda.experimental_tensormap_fenceproxy_acquire(a_desc_ptr)
    tl.extra.cuda.experimental_tensormap_fenceproxy_acquire(b_desc_ptr)

    {%- else %}
    stride_am = {{stride("A", 0)}}
    stride_ak = {{stride("A", 1)}}
    stride_bk = {{stride("B", 0)}}
    stride_bn = {{stride("B", 1)}}
    a_desc = triton.language.make_tensor_descriptor(
        base=A,
        shape=[M, K] if A_ROW_MAJOR else [K, M],
        strides=[stride_am, 1] if A_ROW_MAJOR else [stride_ak, 1],
        block_shape=[BLOCK_M, BLOCK_K] if A_ROW_MAJOR else [BLOCK_K, BLOCK_M],
    )
    b_desc = triton.language.make_tensor_descriptor(
        base=B,
        shape=[K, N] if B_ROW_MAJOR else [N, K],
        strides=[stride_bk, 1] if B_ROW_MAJOR else [stride_bn, 1],
        block_shape=[BLOCK_K, BLOCK_N] if B_ROW_MAJOR else [BLOCK_N, BLOCK_K],
    )
    {%- endif %}

    pid_m = 0
    pid_n = 0
    rm = 0
    rn = 0

    for _ in range(0, k_tiles * tiles_per_SM):
        ki = tl.where(ki == k_tiles - 1, 0, ki + 1)
        if ki == 0:
            tile_id += NUM_SMS
            # re-order program ID for better L2 performance
            group_id = tile_id // width
            group_size = min(grid_m - group_id * GROUP_M, GROUP_M)
            pid_m = group_id * GROUP_M + (tile_id % group_size)
            pid_n = (tile_id % width) // (group_size)

            rm = pid_m * BLOCK_M
            rn = pid_n * BLOCK_N

        rk = ki * BLOCK_K

        {%- if TMA_EXPERIMENTAL_API %}
        a = tl._experimental_descriptor_load(
            a_desc_ptr,
            [rm, rk] if A_ROW_MAJOR else [rk, rm],
            [BLOCK_M, BLOCK_K] if A_ROW_MAJOR else [BLOCK_K, BLOCK_M],
            A.dtype.element_ty,
        )
        b = tl._experimental_descriptor_load(
            b_desc_ptr,
            [rk, rn] if B_ROW_MAJOR else [rn, rk],
            [BLOCK_K, BLOCK_N] if B_ROW_MAJOR else [BLOCK_N, BLOCK_K],
            B.dtype.element_ty,
        )
        {%- else %}
        a = tl.load_tensor_descriptor(
            a_desc,
            [rm, rk] if A_ROW_MAJOR else [rk, rm],
        )
        b = tl.load_tensor_descriptor(
            b_desc,
            [rk, rn] if B_ROW_MAJOR else [rn, rk],
        )
        {%- endif %}
        acc += tl.dot(
            a if A_ROW_MAJOR else a.T,
            b if B_ROW_MAJOR else b.T,
            allow_tf32=ALLOW_TF32,
        )

        if ki == k_tiles - 1:
            # rematerialize rm and rn to save registers
            rcm = rm + tl.arange(0, BLOCK_M)
            rcn = rn + tl.arange(0, BLOCK_N)
            idx_m = rcm[:, None]
            idx_n = rcn[None, :]
            mask = (idx_m < M) & (idx_n < N)

            # inductor generates a suffix
            {{store_output(("idx_m", "idx_n"), "acc", "mask", indent_width=12)}}
            acc = tl.zeros((BLOCK_M, BLOCK_N), dtype=ACC_TYPE)

""",
)

load_scales = r"""
@triton.jit
def load_scales(a_scale_ptr, b_scale_ptr, SCALING_ROWWISE: tl.constexpr):
    if SCALING_ROWWISE:
        # For row-wise scaling, we'll return the pointers
        return a_scale_ptr, b_scale_ptr
    else:
        # For per-tensor scaling, we'll load the scalar values
        a_scale = tl.load(a_scale_ptr)
        b_scale = tl.load(b_scale_ptr)
        return a_scale, b_scale
"""


apply_scaling = r"""
@triton.jit
def apply_scaling(
    accumulator,
    a_scale,
    b_scale,
    SCALING_ROWWISE: tl.constexpr,
    offs_cm,
    offs_cn,
    M,
    N,
    stride_a_scale_m,
    stride_b_scale_n,
):
    if SCALING_ROWWISE:
        # For row-wise scaling, we need to load the scales for each row/column
        a_scales = tl.load(
            a_scale + (offs_cm * stride_a_scale_m),
            mask=offs_cm < M,
            other=0.0,
        )
        b_scales = tl.load(
            b_scale + (offs_cn * stride_b_scale_n),
            mask=offs_cn < N,
            other=0.0,
        )
        acc_scale = a_scales[:, None] * b_scales[None, :]
    else:
        # For per-tensor scaling, we can directly use the loaded scalar values
        acc_scale = a_scale * b_scale

    return accumulator * acc_scale
"""


device_tma = r"""
{{def_kernel("A", "B", "A_inverse_scale", "B_inverse_scale")}}
    M = {{size("A", 0)}}
    N = {{size("B", 1)}}
    K = {{size("A", 1)}}
    if M * N == 0:
        # early exit due to zero-size input(s)
        return

    stride_am = {{stride("A", 0)}}
    stride_ak = {{stride("A", 1)}}
    stride_bk = {{stride("B", 0)}}
    stride_bn = {{stride("B", 1)}}

    if SCALING_ROWWISE:
        stride_a_scale_m = 1
        stride_b_scale_n = 1
    else:
        stride_a_scale_m = 0
        stride_b_scale_n = 0

    start_pid = tl.program_id(axis=0)
    num_pid_m = tl.cdiv(M, BLOCK_M)
    num_pid_n = tl.cdiv(N, BLOCK_N)
    k_tiles = tl.cdiv(K, BLOCK_K)
    num_tiles = num_pid_m * num_pid_n

    {%- if TMA_EXPERIMENTAL_API %}
    workspace_base = ws_ptr + start_pid * 2 * TMA_SIZE
    a_desc_ptr = workspace_base
    b_desc_ptr = workspace_base + TMA_SIZE

    triton.language.extra.cuda.experimental_device_tensormap_create2d(
        desc_ptr=a_desc_ptr,
        global_address=A,
        load_size=[BLOCK_M, BLOCK_K],
        global_size=[M, K],
        element_ty=A.dtype.element_ty,
    )
    triton.language.extra.cuda.experimental_device_tensormap_create2d(
        desc_ptr=b_desc_ptr,
        global_address=B,
        load_size=[BLOCK_N, BLOCK_K],
        global_size=[N, K],
        element_ty=B.dtype.element_ty,
    )

    tl.extra.cuda.experimental_tensormap_fenceproxy_acquire(a_desc_ptr)
    tl.extra.cuda.experimental_tensormap_fenceproxy_acquire(b_desc_ptr)

    {%- else %}
    stride_am = {{stride("A", 0)}}
    stride_bn = {{stride("B", 1)}}
    a_desc = triton.language.make_tensor_descriptor(
        base=A,
        shape=[M, K],
        strides=[stride_am, 1],
        block_shape=[BLOCK_M, BLOCK_K],
    )
    b_desc = triton.language.make_tensor_descriptor(
        base=B,
        shape=[N, K],
        strides=[stride_bn, 1],
        block_shape=[BLOCK_N, BLOCK_K],
    )
    {%- endif %}

    tiles_per_SM = num_tiles // NUM_SMS
    if start_pid < num_tiles % NUM_SMS:
        tiles_per_SM += 1

    tile_id = start_pid - NUM_SMS
    ki = -1

    pid_m = 0
    pid_n = 0
    offs_am = 0
    offs_bn = 0

    num_pid_in_group = GROUP_M * num_pid_n
    accumulator = tl.zeros((BLOCK_M, BLOCK_N), dtype=ACC_TYPE)
    a_scale, b_scale = load_scales(A_inverse_scale, B_inverse_scale, SCALING_ROWWISE)

    for _ in range(0, k_tiles * tiles_per_SM):
        ki = tl.where(ki == k_tiles - 1, 0, ki + 1)
        if ki == 0:
            tile_id += NUM_SMS
            group_id = tile_id // num_pid_in_group
            first_pid_m = group_id * GROUP_M
            group_size_m = min(num_pid_m - first_pid_m, GROUP_M)
            pid_m = first_pid_m + (tile_id % group_size_m)
            pid_n = (tile_id % num_pid_in_group) // group_size_m

            offs_am = pid_m * BLOCK_M
            offs_bn = pid_n * BLOCK_N

        offs_k = ki * BLOCK_K

        {%- if TMA_EXPERIMENTAL_API %}
        a = tl._experimental_descriptor_load(
            a_desc_ptr, [offs_am, offs_k], [BLOCK_M, BLOCK_K],  A.dtype.element_ty
        )
        b = tl._experimental_descriptor_load(
            b_desc_ptr, [offs_bn, offs_k], [BLOCK_N, BLOCK_K],  B.dtype.element_ty
        )
        {%- else %}
        a = tl.load_tensor_descriptor(a_desc, [offs_am, offs_k])
        b = tl.load_tensor_descriptor(b_desc, [offs_bn, offs_k])
        {%- endif %}
        if USE_FAST_ACCUM:
            accumulator = tl.dot(a, b.T, accumulator)
        else:
            accumulator += tl.dot(a, b.T)

        if ki == k_tiles - 1:
            # Apply inverse scaling
            offs_cm = offs_am + tl.arange(0, BLOCK_M)
            offs_cn = offs_bn + tl.arange(0, BLOCK_N)
            # Apply scaling
            accumulator = apply_scaling(
                accumulator,
                a_scale,
                b_scale,
                SCALING_ROWWISE,
                offs_cm,
                offs_cn,
                M,
                N,
                stride_a_scale_m,
                stride_b_scale_n,
            )

            idx_m = offs_cm[:, None]
            idx_n = offs_cn[None, :]
            mask = (idx_m < M) & (idx_n < N)
            # inductor generates a suffix
            {{store_output(("idx_m", "idx_n"), "accumulator", "mask", indent_width=12)}}
            accumulator = tl.zeros((BLOCK_M, BLOCK_N), dtype=tl.float32)
"""


scaled_mm_device_tma_template = TritonTemplate(
    name="scaled_mm_device_tma",
    grid=persistent_mm_grid,
    source=device_tma + load_scales + apply_scaling,
)


# prevent duplication registration of extern functions
@functools.cache
def lazy_register_extern_choice(fn):
    return ExternKernelChoice(fn)


aten_mm = ExternKernelChoice(torch.mm, "at::mm_out")

aten_addmm = ExternKernelChoice(
    torch.addmm, "at::addmm_out", op_overload=aten.addmm.default
)

aten__int_mm = ExternKernelChoice(torch._int_mm, "at::_int_mm_out")

aten__sparse_semi_structured_mm = ExternKernelChoice(
    torch._sparse_semi_structured_mm,
    "at::_sparse_semi_structured_mm",
    has_out_variant=False,
)

aten__fp8_mm = ExternKernelChoice(
    torch._scaled_mm, "at::_scaled_mm_out", op_overload=aten._scaled_mm.out
)


def _is_int8_mat(mat):
    return mat.get_dtype() in (torch.int8, torch.uint8)


def bias_addmm(inp, mat1, mat2, *, out=None, alpha=1, beta=1):
    """
    Giving torch.addmm a 1D tensor calls a different (faster) cublasLt
    kernel under the hood.  There are a few shapes where this is slower,
    but they are rare.
    """
    if inp.stride(0) == 0 or inp.size(0) == 1:
        return torch.addmm(inp[0], mat1, mat2, out=out, alpha=alpha, beta=beta)
    return torch.addmm(inp, mat1, mat2, out=out, alpha=alpha, beta=beta)


def check_supported_striding(mat_a, mat_b) -> None:
    def is_row_major(stride) -> bool:
        return V.graph.sizevars.statically_known_equals(stride[1], 1)

    def is_col_major(stride) -> bool:
        return V.graph.sizevars.statically_known_equals(stride[0], 1)

    def has_zero_dim(size) -> bool:
        return bool(
            V.graph.sizevars.statically_known_equals(size[0], 0)
            or V.graph.sizevars.statically_known_equals(size[1], 0)
        )

    # Check mat_a (self) stride requirements
    torch._check(
        is_row_major(mat_a.get_stride()) or has_zero_dim(mat_a.get_size()),
        lambda: f"mat_a must be row_major, got stride {mat_a.get_stride()}",
    )

    # Check mat_b stride requirements
    torch._check(
        is_col_major(mat_b.get_stride()) or has_zero_dim(mat_b.get_size()),
        lambda: f"mat_b must be col_major, got stride {mat_b.get_stride()}",
    )


aten_bias_addmm = ExternKernelChoice(bias_addmm, None)


def decomposeK(a, b, k_splits):
    m = a.shape[0]
    n = b.shape[1]
    k = a.shape[1]

    k_parts = k // k_splits
    B = k_splits
    a_reshaped = torch.permute(a.reshape(m, B, k_parts), (1, 0, 2))
    b_reshaped = b.reshape(B, k_parts, n)
    result = torch.bmm(a_reshaped, b_reshaped, out_dtype=torch.float32)
    reduced_buf = torch.sum(result, 0)
    return reduced_buf.to(a.dtype)


class DecomposeKSugraphTemplate(SubgraphTemplate):
    def __init__(self):
        super().__init__(
            name="decompose_k",
        )

    def generate(  # type: ignore[override]
        self,
        input_nodes: list[Buffer],
        layout: Layout,
        k_split: int,
    ) -> SubgraphChoiceCaller:
        from torch._dispatch.python import enable_python_dispatcher

        from ..decomposition import select_decomp_table

        name = f"decompose_k_mm_{k_split}_split"
        description = f"{k_split=}"

        with enable_python_dispatcher():
            decompositions = select_decomp_table()
            fn = make_fx(
                functools.partial(decomposeK, k_splits=k_split),
                decompositions,
            )

            return super().generate(
                name=name,
                input_nodes=input_nodes,
                layout=layout,
                make_fx_graph=fn,
                description=description,
            )


decompose_k_subgraph_template = DecomposeKSugraphTemplate()


@register_lowering(aten.mm, type_promotion_kind=None)
def tuned_mm(mat1, mat2, *, layout=None):
    """
    Lowering for autotuning aten.mm with different backends (Aten, Triton, CUTLASS, etc.)
    """
    # TODO(coconutruben): integrate into MMKernelInputs when all callsites use that
    m, n, k, layout, mat1, mat2 = mm_args(mat1, mat2, layout=layout)
    static_shape, is_nonzero = _is_static_problem(layout)
    name = "mm"

    # Create MMKernelInputs for standard MM at the top
    kernel_inputs = MMKernelInputs([mat1, mat2])

    # below is for getting an overview logging info of inductor mms
    counters["aten_mm_info"][f"aten.mm_{m}_{n}_{k}"] += 1
    log.info(
        "Tuned aten.mm: m=%s, n=%s, k=%s, mat1_dtype=%s, mat2_dtype=%s, output_layout=%s",
        m,
        n,
        k,
        mat1.get_dtype(),
        mat2.get_dtype(),
        layout,
    )

    aten_layout = layout
    if not (inductor_config.max_autotune or inductor_config.max_autotune_gemm):
        aten_layout = FlexibleLayout(
            device=layout.device, dtype=layout.dtype, size=layout.size
        )
    choices: list[ChoiceCaller] = []
    if use_aten_gemm_kernels():
        for kwargs, extra_kwargs in V.choices.get_mm_configs(
            kernel_inputs, aten_layout, aten_mm, "mm"
        ):
            aten_mm.maybe_append_choice(
                choices=choices,
                **kwargs,
                **extra_kwargs,
            )
    static_shape, is_nonzero = _is_static_problem(layout)

    if is_nonzero and use_triton_template(layout):
        # Get template params using the new unified function
        for kwargs, extra_kwargs in V.choices.get_mm_configs(
            kernel_inputs, layout, mm_template, "mm"
        ):
            mm_template.maybe_append_choice(
                choices,
                **kwargs,
                **extra_kwargs,
            )

        if use_triton_tma_template(mat1, mat2):
            # Get TMA template params using the new unified function
            for kwargs, extra_kwargs in V.choices.get_mm_configs(
                kernel_inputs, layout, persistent_tma_mm_template, "mm"
            ):
                persistent_tma_mm_template.maybe_append_choice(
                    choices,
                    **kwargs,
                    **extra_kwargs,
                )

        # Only do split-k optimization if K is much larger than m, n and m, n are small
        if use_decompose_k_choice(m, n, k):
            for kwargs, extra_kwargs in V.choices.get_mm_configs(
                kernel_inputs, layout, decompose_k_subgraph_template, "mm"
            ):
                decompose_k_subgraph_template.maybe_append_choice(
                    choices,
                    **kwargs,
                    **extra_kwargs,
                )

    if (
        is_nonzero
        and use_cutlass_template(layout, m, n, k)
        and _use_cutlass_for_op("mm")
    ):
        CUTLASS3xGemmTemplate.add_cutlass_gemm_choices(
            choices, layout, kernel_inputs.nodes()
        )

    if is_nonzero and use_ck_gemm_template(layout, m, n, k):
        CKGemmTemplate.add_ck_gemm_choices(choices, layout, kernel_inputs.nodes())
    if is_nonzero and use_ck_tile_gemm_template(layout, m, n, k):
        CKTileGemmTemplate.add_choices(choices, layout, kernel_inputs.nodes())

    if use_cpp_gemm_template(layout, mat1, mat2):
        CppGemmTemplate.add_choices(
            choices,
            layout,
            kernel_inputs.nodes(),
        )

    input_nodes = [mat1, mat2]
    if (
        is_nonzero
        and use_triton_template(layout)
        and torch._inductor.config.run_autoheuristic(name)
        and is_triton(mat1)
    ):
        always_included = []
        if use_aten_gemm_kernels():
            always_included.append("extern_mm")
        num_choices_before_extra_configs = len(choices)
        for kwargs, _ in V.choices.get_mm_configs(
            # TODO(coconutruben): remove once we deprecate ah
            # mm-extra is a hack to keep the ah functionality alive
            # while we transition to the unified kwargs retrieval
            kernel_inputs,
            layout,
            mm_template,
            "mm-ah",
        ):
            mm_template.maybe_append_choice(
                choices,
                input_nodes=kernel_inputs.nodes(),
                layout=layout,
                **kwargs,
            )

        # using AutoHeuristic for ranking
        ah_choices = mm_autoheuristic(
            mat1,
            mat2,
            m,
            n,
            k,
            choices,
            name,
            input_nodes,
            mm_operations(),
            None,
            top_k=10,
            always_included=always_included,
        )
        if not torch._inductor.config.collect_autoheuristic(name):
            # if we are collecting data, we do not want to modify choices
            if ah_choices is not None and len(ah_choices) > 0:
                # the order in which autoheuristic returns choices is not the same as
                # as the order of choices, which affects things like epilogue fusion.
                # once epilogue fusion benchmarks choices in sorted order, I think we can
                # just use the order returned by autoheuristic
                choices = [choice for choice in choices if choice in ah_choices]
            else:
                choices = choices[:num_choices_before_extra_configs]

    for k in inductor_config.external_matmul:
        choices.append(
            lazy_register_extern_choice(k).bind(kernel_inputs.nodes(), layout)
        )

    best_config_future = None
    # Purposely not awaiting the future here - this kicks off the best config lookup at lowering time
    # The future will be awaited at scheduling time in select_algorithm.py
    if torch._inductor.config.remote_gemm_autotune_cache:
        best_config_future = gen_best_config(mat1, mat2)

    return autotune_select_algorithm(
        name,
        choices,
        kernel_inputs.nodes(),
        layout,
        best_config_future=best_config_future,
    )


@register_lowering(aten._int_mm, type_promotion_kind=None)
def tuned_int_mm(mat1, mat2, *, layout=None):
    # TODO(coconutruben): integrate into MMKernelInputs when all callsites use that
    m, n, k, layout, mat1, mat2 = mm_args(
        mat1, mat2, layout=layout, out_dtype=torch.int32
    )
    name = "int_mm"
    # below is for getting an overview logging info of inductor mms
    counters["aten_mm_info"][f"aten._int_mm_{m}_{n}_{k}"] += 1
    log.info(
        "Tuned aten._int_mm: m=%s, n=%s, k=%s, mat1_dtype=%s, mat2_dtype=%s, output_layout=%s",
        m,
        n,
        k,
        mat1.get_dtype(),
        mat2.get_dtype(),
        layout,
    )

    static_shape, is_nonzero = _is_static_problem(layout)
    use_cutlass = static_shape and is_nonzero and use_cutlass_template(layout, m, n, k)
    choices: list[ChoiceCaller] = []

    # Create MMKernelInputs for Int MM
    kernel_inputs = MMKernelInputs([mat1, mat2])
    if use_aten_gemm_kernels():
        for kwargs, extra_kwargs in V.choices.get_mm_configs(
            kernel_inputs,
            layout,
            aten__int_mm,
            name,
        ):
            aten__int_mm.maybe_append_choice(
                choices=choices,
                **kwargs,
                **extra_kwargs,
            )

    if use_cutlass and _use_cutlass_for_op(name):
        CUTLASS3xGemmTemplate.add_cutlass_gemm_choices(
            choices, layout, kernel_inputs.nodes(), fuseable=True, non_fuseable=True
        )

    if is_nonzero and use_triton_template(layout, enable_int32=True):
        for kwargs, extra_kwargs in V.choices.get_mm_configs(
            kernel_inputs, layout, mm_template, name
        ):
            mm_template.maybe_append_choice(
                choices,
                **kwargs,
                **extra_kwargs,
            )

    return autotune_select_algorithm(name, choices, kernel_inputs.nodes(), layout)


@register_lowering(aten.addmm, type_promotion_kind=None)
def tuned_addmm(inp, mat1, mat2, *, alpha=1, beta=1, layout=None):
    # TODO(coconutruben): integrate into MMKernelInputs when all callsites use that
    m, n, k, layout, mat1, mat2, inp_expanded = mm_args(mat1, mat2, inp, layout=layout)
    static_shape, is_nonzero = _is_static_problem(layout)
    name = "addmm"
    # Create MMKernelInputs for AddMM at the top
    kernel_inputs = MMKernelInputs(
        [inp_expanded, mat1, mat2], scalars=dict(alpha=alpha, beta=beta)
    )
    choices: list[ChoiceCaller] = []

    # below is for getting an overview logging info of inductor mms
    counters["aten_mm_info"][f"aten.addmm_{m}_{n}_{k}"] += 1
    log.info(
        "Tuned aten.addmm: m=%s, n=%s, k=%s, mat1_dtype=%s, mat2_dtype=%s, output_layout=%s",
        m,
        n,
        k,
        mat1.get_dtype(),
        mat2.get_dtype(),
        layout,
    )
    aten_layout = layout
    if (not is_nonzero) or (
        not (inductor_config.max_autotune or inductor_config.max_autotune_gemm)
    ):
        # Use a FlexibleLayout if we are not autotuning.
        # This allows padding strides for the output.
        from torch._inductor.ir import FixedLayout, FlexibleLayout

        if isinstance(layout, FixedLayout):
            aten_layout = FlexibleLayout(
                device=layout.device, dtype=layout.dtype, size=layout.size
            )

    if use_aten_gemm_kernels():
        for kwargs, extra_kwargs in V.choices.get_mm_configs(
            kernel_inputs,
            aten_layout,
<<<<<<< HEAD
            aten_bias_addmm,
=======
            aten_addmm.uid,
>>>>>>> 4a522312
            name,
        ):
            aten_addmm.maybe_append_choice(
                choices,
                **kwargs,
                **extra_kwargs,
            )
        for kwargs, extra_kwargs in V.choices.get_mm_configs(
            kernel_inputs,
            aten_layout,
<<<<<<< HEAD
            aten_addmm,
=======
            aten_bias_addmm.uid,
>>>>>>> 4a522312
            name,
        ):
            aten_bias_addmm.maybe_append_choice(
                choices,
                **kwargs,
                **extra_kwargs,
            )

    if is_nonzero and use_triton_template(layout):
        # all the triton templates use the extra_kwargs
        # Get template params using the new unified function
        for kwargs, extra_kwargs in V.choices.get_mm_configs(
            kernel_inputs,
            layout,
            mm_template,
            name,
        ):
            mm_template.maybe_append_choice(
                choices,
                **kwargs,
                **extra_kwargs,
            )

        if use_triton_tma_template(mat1, mat2):
            # Get TMA template params using the new unified function
            for kwargs, extra_kwargs in V.choices.get_mm_configs(
                kernel_inputs,
                layout,
                persistent_tma_mm_template,
                name,
            ):
                persistent_tma_mm_template.maybe_append_choice(
                    choices,
                    **kwargs,
                    **extra_kwargs,
                )

    if (
        is_nonzero
        and use_cutlass_template(layout, m, n, k)
        and _use_cutlass_for_op(name)
    ):
        CUTLASS3xGemmTemplate.add_cutlass_gemm_choices(
            choices,
            layout,
            # reorder here because CUTLASS expects (x, w, bias) but torch
            # is bias, x, w
            kernel_inputs.nodes(reorder=[1, 2, 0]),
            alpha=alpha,
            beta=beta,
        )

    if is_nonzero and use_ck_gemm_template(layout, m, n, k):
        CKGemmTemplate.add_ck_gemm_choices(
            choices,
            layout,
            # reorder here because CK expects (x, w, bias) but torch
            # is bias, x, w
            kernel_inputs.nodes(reorder=[1, 2, 0]),
            alpha=alpha,
            beta=beta,
            input_reorder=[2, 0, 1],
        )

    if use_cpp_gemm_template(layout, mat1, mat2):
        CppGemmTemplate.add_choices(
            choices,
            layout,
            kernel_inputs.nodes(),
            alpha=alpha,
            beta=beta,
            has_bias=True,
        )

    return autotune_select_algorithm(name, choices, kernel_inputs.nodes(), layout)


@register_lowering(aten._sparse_semi_structured_mm, type_promotion_kind=None)
def tuned_sparse_semi_structured_mm(
    mat1, mat1_meta, mat2, *, out_dtype=None, layout=None
):
    from torch._inductor.select_algorithm import realize_inputs

    # TODO(coconturuben): support V.choices.get_mm_configs for sparse_semi_structured_mm
    mat1, mat1_meta, mat2 = realize_inputs(mat1, mat1_meta, mat2)
    m1, k1 = mat1.get_size()
    m2, _ = mat1_meta.get_size()
    k2, n = mat2.get_size()
    m = V.graph.sizevars.check_equals_and_simplify(m1, m2)
    k = V.graph.sizevars.check_equals_and_simplify(2 * k1, k2)
    if layout is None:
        from torch._inductor.ir import FixedLayout

        layout = FixedLayout(
            mat2.get_device(),
            out_dtype if out_dtype else mat2.get_dtype(),
            [m, n],
            [n, 1],
        )
    else:
        assert out_dtype is None, "out_dtype is ignored if layout is specified."

    choices = (
        [
            aten__sparse_semi_structured_mm.bind(
                (mat1, mat1_meta, mat2), layout, out_dtype=out_dtype
            )
        ]
        if use_aten_gemm_kernels()
        else []
    )

    if (
        m * n != 0
        and use_cutlass_template(layout, m, n, k)
        and _use_cutlass_for_op("sparse_semi_structured_mm")
    ):
        CUTLASS2xGemmTemplate.add_cutlass_gemm_choices(
            choices, layout, [mat1, mat2, mat1_meta], fuseable=True, non_fuseable=True
        )

    return autotune_select_algorithm(
        "sparse_semi_structured_mm", choices, (mat1, mat1_meta, mat2), layout
    )


add_layout_constraint(aten._scaled_mm.default, constrain_to_fx_strides)


@register_lowering(aten._scaled_mm.default, type_promotion_kind=None)  # type: ignore[misc]
def tuned_scaled_mm(
    mat_a,
    mat_b,
    scale_a,
    scale_b,
    bias=None,
    scale_result=None,
    out_dtype=None,
    use_fast_accum=False,
    layout=None,
):
    """
    Performs an optimized matrix multiplication where scaling factors are applied
    to the inputs and/or output.

    Args:
        mat1 (Tensor): First input matrix
        mat2 (Tensor): Second input matrix
        scale1 (Tensor): Scale factor applied to mat1 (supports broadcasting)
        scale2 (Tensor): Scale factor applied to mat2 (supports broadcasting)
        bias (Tensor, optional): Optional bias tensor to add to the result
        layout: Layout hint for optimization

    Returns:
        Tensor: The result of the scaled matrix multiplication
    """
    # TODO(coconutruben): integrate into MMKernelInputs when all callsites use that
    m, n, k, layout, mat_a, mat_b = mm_args(
        mat_a, mat_b, layout=layout, out_dtype=out_dtype
    )
    # below is for getting an overview logging info of inductor mms
    counters["aten_mm_info"][f"aten._scaled_mm.default_{m}_{n}_{k}"] += 1
    log.info(
        "Tuned aten._scaled_mm.default: m=%s, n=%s, k=%s, mat1_dtype=%s, mat2_dtype=%s, output_layout=%s",
        m,
        n,
        k,
        mat_a.get_dtype(),
        mat_b.get_dtype(),
        layout,
    )
    name = "scaled_mm"
    check_supported_striding(mat_a, mat_b)

    scale_a_real, scale_b_real = realize_inputs(scale_a, scale_b)

    input_nodes: list[Any]

    if not bias:
        input_nodes = [mat_a, mat_b, scale_a_real, scale_b_real]
    else:
        bias_real = realize_inputs(bias)
        input_nodes = [mat_a, mat_b, scale_a_real, scale_b_real, bias_real]

    # Create MMKernelInputs for Scaled MM (matrices are at indices 0, 1)
    kernel_inputs = MMKernelInputs(input_nodes, mat1_idx=0, mat2_idx=1)

    choices: list[ChoiceCaller] = []
    if use_aten_gemm_kernels():
        aten_extra_kwargs = dict(out_dtype=out_dtype, use_fast_accum=use_fast_accum)
        for kwargs, extra_kwargs in V.choices.get_mm_configs(
            kernel_inputs,
            layout,
            aten__fp8_mm,
            name,
            kwarg_overrides=aten_extra_kwargs,
        ):
            aten__fp8_mm.maybe_append_choice(
                choices,
                **kwargs,
                **extra_kwargs,
            )

    # We dont have triton lowerings for the MX variants yet
    if scale_a.dtype != torch.float32:
        return autotune_select_algorithm(name, choices, input_nodes, layout)

    _, is_nonzero = _is_static_problem(layout)

    if is_nonzero and use_triton_template(layout, enable_float8=True):
        scaled_mm_kwargs = {"USE_FAST_ACCUM": use_fast_accum}
        # TODO (paulzhan): There is no template that exists for bias and TMA
        # Don't run tma template currently if bias exists
        if use_triton_tma_template(mat_a, mat_b) and not bias:
            # Get TMA template params using the new unified function
            for kwargs, extra_kwargs in V.choices.get_mm_configs(
                kernel_inputs,
                layout,
                scaled_mm_device_tma_template,
                name,
                kwarg_overrides=scaled_mm_kwargs,
            ):
                scaled_mm_device_tma_template.maybe_append_choice(
                    choices,
                    **kwargs,
                    **extra_kwargs,
                )

        # Get template params using the new unified function
        for kwargs, extra_kwargs in V.choices.get_mm_configs(
            kernel_inputs,
            layout,
            mm_template,
            name,
            kwarg_overrides=scaled_mm_kwargs,
        ):
            # possibly appends a TritonTemplateCaller to choices
            mm_template.maybe_append_choice(
                choices,
                **kwargs,
                **extra_kwargs,
            )

    if (
        is_nonzero
        and use_cutlass_template(layout, m, n, k)
        and _use_cutlass_for_op(name)
    ):
        CUTLASS3xGemmTemplate.add_cutlass_gemm_choices(
            choices,
            layout,
            kernel_inputs.nodes(),  # type: ignore[arg-type]
            use_fast_accum=use_fast_accum,  # type: ignore[arg-type]
        )

    if is_nonzero and use_ck_gemm_template(layout, m, n, k):
        CKGemmTemplate.add_ck_gemm_choices(choices, layout, kernel_inputs.nodes())

    return autotune_select_algorithm(name, choices, kernel_inputs.nodes(), layout)


@functools.cache
def _is_sm7x_or_older_gpu(index: Optional[int]) -> bool:
    props = torch.cuda.get_device_properties(index or 0)
    return props.major <= 7


def dims_are_int(dims):
    return all(isinstance(dim, int) for dim in dims)


def mm_autoheuristic(
    mat1,
    mat2,
    m,
    n,
    k,
    choices,
    name,
    input_nodes,
    ops,
    precondition,
    top_k: Optional[int] = None,
    always_included=None,
):
    m, n, k = get_size_hints(mat1, mat2, m, n, k)
    if not dims_are_int([m, n, k]):
        return None
    mat1_stride, mat2_stride = get_size_hints_strides(mat1, mat2)

    def get_context(m, k, n, mat1, mat2, mat1_stride, mat2_stride):
        context = AHContext()
        context.add_feature("m", m)
        context.add_feature("k", k)
        context.add_feature("n", n)
        context.add_feature("mat1_dtype", mat1.layout.dtype, is_categorical=True)
        context.add_feature("mat2_dtype", mat2.layout.dtype, is_categorical=True)
        context_add_strides(context, "mat1", mat1_stride)
        context_add_strides(context, "mat2", mat2_stride)
        context.add_feature(
            "mat1_iscontig", mat1.layout.is_contiguous(), is_categorical=True
        )
        context.add_feature(
            "mat2_iscontig", mat2.layout.is_contiguous(), is_categorical=True
        )
        if name == "mm":
            context_add_using_tf32(context, mat1.layout.dtype)
        return context

    def fallback():
        return None

    context = get_context(m, k, n, mat1, mat2, mat1_stride, mat2_stride)
    autoheuristic = AutoHeuristicSelectAlgorithm(
        fallback=fallback,
        choices=choices,
        input_nodes=input_nodes,
        context=context,
        name=name,
        augment_context=ops,
        precondition=precondition,
    )

    if top_k is not None:
        # TODO: is there a cleaner way to ensure aten.mm is always included?
        return autoheuristic.get_top_k_choices_caller(
            top_k, always_included=always_included
        )

    return autoheuristic.get_choice_caller()


def get_size_hints(mat1, mat2, m, n, k):
    if not isinstance(m, int) or not isinstance(k, int):
        (m, k) = V.graph.sizevars.size_hints(
            mat1.get_size(),
            fallback=torch._inductor.config.unbacked_symint_fallback,
        )

    if not isinstance(n, int) or not isinstance(k, int):
        (k, n) = V.graph.sizevars.size_hints(
            mat2.get_size(),
            fallback=torch._inductor.config.unbacked_symint_fallback,
        )
    return m, n, k


def get_size_hints_strides(mat1, mat2):
    mat1_stride = mat1.layout.stride
    mat2_stride = mat2.layout.stride
    strides = [mat1_stride, mat2_stride]
    strides_hints = []
    for stride in strides:
        if not isinstance(stride, int):
            stride = V.graph.sizevars.size_hints(
                stride,
                fallback=torch._inductor.config.unbacked_symint_fallback,
            )
        strides_hints.append(stride)
    return strides_hints[0], strides_hints[1]<|MERGE_RESOLUTION|>--- conflicted
+++ resolved
@@ -932,11 +932,7 @@
         for kwargs, extra_kwargs in V.choices.get_mm_configs(
             kernel_inputs,
             aten_layout,
-<<<<<<< HEAD
-            aten_bias_addmm,
-=======
-            aten_addmm.uid,
->>>>>>> 4a522312
+            aten_addmm,
             name,
         ):
             aten_addmm.maybe_append_choice(
@@ -947,11 +943,7 @@
         for kwargs, extra_kwargs in V.choices.get_mm_configs(
             kernel_inputs,
             aten_layout,
-<<<<<<< HEAD
-            aten_addmm,
-=======
-            aten_bias_addmm.uid,
->>>>>>> 4a522312
+            aten_bias_addmm,
             name,
         ):
             aten_bias_addmm.maybe_append_choice(
