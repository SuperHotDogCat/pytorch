--- conflicted
+++ resolved
@@ -931,8 +931,11 @@
         # TODO(coconutruben): combine this with the main flow of addmm through
         # a subgraph or something as inp vs inp_expanded causes some slight numeric
         # differences
+        kernel_inputs = MMKernelInputs(
+            [inp, mat1, mat2], scalars=dict(alpha=alpha, beta=beta)
+        )
         for kwargs, extra_kwargs in V.choices.get_mm_configs(
-            MMKernelInputs([inp, mat1, mat2], scalars=dict(alpha=alpha, beta=beta)),
+            kernel_inputs,
             aten_layout,
             aten_addmm.uid,
             name,
@@ -1179,13 +1182,8 @@
                 kernel_inputs,
                 layout,
                 scaled_mm_device_tma_template.uid,
-<<<<<<< HEAD
                 name,
-                kwarg_overrides=scaled_mm_kwargs,
-=======
-                "scaled_mm",
                 overriders,
->>>>>>> f72363b4
             ):
                 scaled_mm_device_tma_template.maybe_append_choice(
                     choices,
@@ -1198,13 +1196,8 @@
             kernel_inputs,
             layout,
             mm_template.uid,
-<<<<<<< HEAD
             name,
-            kwarg_overrides=scaled_mm_kwargs,
-=======
-            "scaled_mm",
             overriders,
->>>>>>> f72363b4
         ):
             # possibly appends a TritonTemplateCaller to choices
             mm_template.maybe_append_choice(
