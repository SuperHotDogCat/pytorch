--- conflicted
+++ resolved
@@ -132,6 +132,8 @@
 _IS_WINDOWS = sys.platform == "win32"
 
 log = logging.getLogger(__name__)
+perf_hint_log = torch._logging.getArtifactLogger(__name__, "perf_hints")
+
 
 _T = TypeVar("_T")
 VarRanges = dict[sympy.Expr, sympy.Expr]
@@ -3505,9 +3507,6 @@
     if unbacked_only:
         return free_unbacked_symbols(x)
     else:
-<<<<<<< HEAD
-        return free_symbols(x)
-=======
         return free_symbols(x)
 
 
@@ -3560,5 +3559,4 @@
     if config.is_fbcode():
         env["PYTHONHOME"] = sysconfig.get_path("data")
 
-    return env
->>>>>>> 74c4c758
+    return env