from __future__ import annotations

import dataclasses
import itertools
import math
from functools import partial
from threading import Lock
from typing import Any, Callable, Optional, TYPE_CHECKING

import sympy

import torch
from torch._inductor.template_heuristics.addmm import AddMMConfigMixin
from torch.utils._ordered_set import OrderedSet
from torch.utils._triton import has_triton_stable_tma_api

from .. import config, config as inductor_config
from ..kernel_inputs import KernelInputs, MMKernelInputs
from ..utils import (
    get_backend_num_stages,
    get_num_sms,
    get_tma_workspace_arg,
    TMA_DESCRIPTOR_SIZE,
    using_b200,
)
from ..virtualized import V
from .base import TemplateConfigHeuristics
from .registry import register_template_heuristic


if TYPE_CHECKING:
    from collections.abc import Generator

    from triton import Config as TritonConfig

    from ..ir import Layout


# Gemm Configs
@dataclasses.dataclass
class BaseConfig:
    """
    Base Gemm configuration used for most backends (CPU, CUDA)
    """

    block_m: int
    block_n: int
    block_k: int
    num_stages: int
    num_warps: int
    hint_override: Optional[int] = None


@dataclasses.dataclass
class GemmConfig(BaseConfig):
    """
    Gemm configuration used for most backends (CPU, CUDA)
    """

    group_m: int = 8


ConvConfig = BaseConfig


# FlexAttention Configs
@dataclasses.dataclass
class FlexConfig:
    """
    Base Config class for flex attention
    - FlexAttn forward, backward and flex decode will use this

    NOTE:
    For flex_attn bwd block_m and block_n are reused for block_m1, block_m2, block_n1, block_n2

    """

    block_m: int
    block_n: int
    num_stages: int
    num_warps: int


@dataclasses.dataclass
class FlexDecodeConfig:
    """
    Config class for flex decoding
    """

    block_n: int
    num_stages: int
    num_warps: int


# ROCm classes
@dataclasses.dataclass
class ROCmGemmConfig(GemmConfig):
    """
    ROCm subclass for GEMMs, with AMD backend specific tuneable kernargs
    """

    matrix_instr_nonkdim: int = 16
    waves_per_eu: int = 0
    kpack: int = 2


@dataclasses.dataclass
class ROCmConvConfig(ConvConfig):
    """
    ROCm subclass for Conv, with AMD backend specific tuneable kernargs
    """

    matrix_instr_nonkdim: int = 16
    waves_per_eu: int = 0
    kpack: int = 2


@dataclasses.dataclass
class ROCmFlexConfig(FlexConfig):
    """
    ROCm subclass for FlexAttn, with AMD backend specific tuneable kernargs
    """

    matrix_instr_nonkdim: int = 0
    waves_per_eu: int = 0
    kpack: int = 2


@dataclasses.dataclass
class ROCmFlexDecodeConfig(FlexDecodeConfig):
    """
    ROCm subclass for FlexDecode, with AMD backend specific tuneable kernargs
    """

    matrix_instr_nonkdim: int = 0
    waves_per_eu: int = 0
    kpack: int = 2


class BaseHeuristicSingleton(type):
    """
    Thread-safe implementation of single to be used in the config heuristic subclasses
    to ensure heavy __init__ calls are not repeatedly run
    """

    _instances: dict[type[Any], Any] = {}
    _lock: Lock = Lock()

    def __call__(
        cls: BaseHeuristicSingleton, *args: Any, **kwargs: Any
    ) -> BaseConfigHeuristic:
        with cls._lock:
            if cls not in cls._instances:
                instance = super().__call__()
                cls._instances[cls] = instance
            return cls._instances[cls]


class BaseConfigHeuristic(metaclass=BaseHeuristicSingleton):
    """
    Base class for mm_configs, device specific triton kernels config inherit from here
    """

    def __init__(self) -> None:
        # Whether the heuristic is used for int8. Use this when the heuristic is int8 exclusive
        # but prefer the preprocess_mm_configs argument when it's used for both
        self.has_int8_tensor: bool = False
        # Whether to scale configs at all
        # TODO(coconutruben): remove this once mm_plus_mm and tests support scaling
        self.should_scale_configs: bool = True
        # List of dictionaries to store the kernel configs. Configs that evaluate to true
        # will be utilised on the target platform. The configs are as follows:
        # (BLOCK_M, BLOCK_N, BLOCK_K, num_stages, num_warps)
        self.mm_configs: list[BaseConfig] = [
            GemmConfig(32, 32, 16, 1, 2),
            GemmConfig(32, 32, 128, 2, 4),
            GemmConfig(32, 64, 32, 5, 8),
            GemmConfig(64, 32, 32, 5, 8),
            GemmConfig(64, 32, 128, 5, 4),
            GemmConfig(64, 64, 16, 2, 4),
            GemmConfig(64, 64, 32, 2, 4),
            GemmConfig(64, 64, 64, 3, 8),
            GemmConfig(64, 64, 128, 5, 4),
            GemmConfig(64, 128, 32, 3, 4),
            GemmConfig(64, 128, 32, 4, 8),
            GemmConfig(64, 128, 64, 3, 4),
            GemmConfig(64, 128, 128, 4, 4),
            GemmConfig(128, 64, 32, 3, 4),
            GemmConfig(128, 64, 32, 4, 8),
            GemmConfig(128, 128, 32, 2, 8),
            GemmConfig(128, 128, 32, 3, 4),
            GemmConfig(128, 128, 64, 3, 4),
            GemmConfig(128, 128, 64, 5, 8),
        ]

        # Exhaustive search for mm configs
        self.exhaustive_configs: list[BaseConfig] = [
            GemmConfig(BLOCK_M, BLOCK_N, BLOCK_K, num_stages, num_warps, group_m)
            for BLOCK_M, BLOCK_N, BLOCK_K in itertools.product(
                [16, 32, 64, 128, 256], repeat=3
            )
            for num_stages in [1, 2, 3, 4, 5]
            for num_warps in [2, 4, 8]
            for group_m in [8]
        ]

        # these are only used in tuned_mm when AutoHeuristic is enabled
        # the idea is that when AutoHeuristic collects data to learn a heuristic, more configs are autotuned
        # when the learned heuristic is used, the learned heuristic reduces the number of configs down to 10
        # which saves compilation time (since less configs are autotuned) and potentially increase performance
        # because the learned heuristic might predict a config that is not part mm_configs
        self.extra_mm_configs: list[BaseConfig] = [
            GemmConfig(16, 32, 16, 3, 2),
            GemmConfig(16, 32, 32, 4, 2),
            GemmConfig(16, 32, 32, 5, 2),
            GemmConfig(64, 64, 128, 3, 4),
            GemmConfig(128, 64, 32, 2, 2),
            GemmConfig(128, 64, 64, 3, 8),
            GemmConfig(128, 64, 128, 4, 8),
            GemmConfig(128, 128, 32, 4, 4),
            GemmConfig(128, 128, 64, 3, 8),
            GemmConfig(128, 128, 64, 5, 4),
        ]

        self.int8_mm_configs: list[BaseConfig] = [
            GemmConfig(64, 64, 32, 2, 4),
            GemmConfig(64, 128, 32, 3, 4),
            GemmConfig(128, 64, 32, 3, 4),
            GemmConfig(64, 128, 32, 4, 8),
            GemmConfig(128, 64, 32, 4, 8),
            GemmConfig(64, 32, 32, 5, 8),
            GemmConfig(32, 64, 32, 5, 8),
            GemmConfig(128, 128, 32, 2, 8),
            GemmConfig(64, 64, 64, 3, 8),
            GemmConfig(128, 256, 128, 3, 8),
            GemmConfig(256, 128, 128, 3, 8),
        ]

        self.mixed_mm_configs: list[BaseConfig] = [
            GemmConfig(16, 128, 256, 3, 4),
            GemmConfig(16, 128, 256, 5, 8),
        ]

        self.persistent_mm_configs: list[BaseConfig] = [
            GemmConfig(128, 256, 64, 3, 8),
            GemmConfig(128, 128, 64, 3, 8),
            GemmConfig(128, 128, 128, 3, 8),
            GemmConfig(128, 128, 128, 3, 4),
            GemmConfig(128, 128, 64, 4, 8),
            GemmConfig(128, 128, 64, 5, 8),
            GemmConfig(256, 128, 64, 4, 8),
            GemmConfig(128, 128, 64, 5, 4),
        ]

        self.scaled_mm_configs: list[BaseConfig] = [
            GemmConfig(128, 256, 32, 3, 8),
            GemmConfig(256, 128, 32, 3, 8),
            GemmConfig(256, 64, 32, 4, 4),
            GemmConfig(64, 256, 32, 4, 4),
            GemmConfig(128, 128, 32, 4, 4),
            GemmConfig(128, 64, 32, 4, 4),
            GemmConfig(64, 128, 32, 4, 4),
            GemmConfig(128, 32, 32, 4, 4),
            GemmConfig(64, 32, 32, 5, 2),
            GemmConfig(256, 128, 128, 3, 8),
            GemmConfig(256, 64, 128, 4, 4),
            GemmConfig(64, 256, 128, 4, 4),
            GemmConfig(128, 128, 128, 4, 4),
            GemmConfig(128, 64, 64, 4, 4),
            GemmConfig(64, 128, 64, 4, 4),
            GemmConfig(128, 32, 64, 4, 4),
            GemmConfig(64, 32, 64, 5, 2),
            GemmConfig(16, 32, 32, 2, 2),
            GemmConfig(16, 64, 32, 2, 2),
            GemmConfig(16, 128, 32, 2, 4),
            GemmConfig(16, 256, 32, 2, 4),
            GemmConfig(16, 32, 64, 2, 2),
            GemmConfig(16, 64, 64, 2, 2),
            GemmConfig(16, 128, 64, 2, 4),
            GemmConfig(16, 256, 64, 2, 4),
            GemmConfig(32, 32, 32, 2, 2),
            GemmConfig(32, 64, 32, 2, 2),
            GemmConfig(32, 128, 32, 2, 4),
            GemmConfig(32, 256, 32, 2, 4),
            GemmConfig(32, 32, 64, 2, 2),
            GemmConfig(32, 64, 64, 2, 2),
            GemmConfig(32, 128, 64, 2, 4),
            GemmConfig(32, 256, 64, 2, 4),
            GemmConfig(16, 32, 32, 3, 2),
            GemmConfig(16, 64, 32, 3, 2),
            GemmConfig(16, 128, 32, 3, 4),
            GemmConfig(16, 256, 32, 3, 4),
            GemmConfig(16, 32, 64, 3, 2),
            GemmConfig(16, 64, 64, 3, 2),
            GemmConfig(16, 128, 64, 3, 4),
            GemmConfig(16, 256, 64, 3, 4),
            GemmConfig(32, 32, 32, 3, 2),
            GemmConfig(32, 64, 32, 3, 2),
            GemmConfig(32, 128, 32, 3, 4),
            GemmConfig(32, 256, 32, 3, 4),
            GemmConfig(32, 32, 64, 3, 2),
            GemmConfig(32, 64, 64, 3, 2),
            GemmConfig(32, 128, 64, 3, 4),
            GemmConfig(32, 256, 64, 3, 4),
            GemmConfig(16, 32, 32, 4, 2),
            GemmConfig(16, 64, 32, 4, 2),
            GemmConfig(16, 128, 32, 4, 4),
            GemmConfig(16, 256, 32, 4, 4),
            GemmConfig(16, 32, 64, 4, 2),
            GemmConfig(16, 64, 64, 4, 2),
            GemmConfig(16, 128, 64, 4, 4),
            GemmConfig(16, 256, 64, 4, 4),
            GemmConfig(32, 32, 32, 4, 2),
            GemmConfig(32, 64, 32, 4, 2),
            GemmConfig(32, 128, 32, 4, 4),
            GemmConfig(32, 256, 32, 4, 4),
            GemmConfig(32, 32, 64, 4, 2),
            GemmConfig(32, 64, 64, 4, 2),
            GemmConfig(32, 128, 64, 4, 4),
            GemmConfig(32, 256, 64, 4, 4),
            GemmConfig(16, 32, 32, 5, 2),
            GemmConfig(16, 64, 32, 5, 2),
            GemmConfig(16, 128, 32, 5, 4),
            GemmConfig(16, 256, 32, 5, 4),
            GemmConfig(16, 32, 64, 5, 2),
            GemmConfig(16, 64, 64, 5, 2),
            GemmConfig(16, 128, 64, 5, 4),
            GemmConfig(16, 256, 64, 5, 4),
            GemmConfig(32, 32, 32, 5, 2),
            GemmConfig(32, 64, 32, 5, 2),
            GemmConfig(32, 128, 32, 5, 4),
            GemmConfig(32, 256, 32, 5, 4),
            GemmConfig(32, 32, 64, 5, 2),
            GemmConfig(32, 64, 64, 5, 2),
            GemmConfig(32, 128, 64, 5, 4),
            GemmConfig(32, 256, 64, 5, 4),
            GemmConfig(16, 32, 32, 6, 2),
            GemmConfig(16, 64, 32, 6, 2),
            GemmConfig(16, 128, 32, 6, 4),
            GemmConfig(16, 256, 32, 6, 4),
            GemmConfig(16, 32, 64, 6, 2),
            GemmConfig(16, 64, 64, 6, 2),
            GemmConfig(16, 128, 64, 6, 4),
            GemmConfig(16, 256, 64, 6, 4),
            GemmConfig(32, 32, 32, 6, 2),
            GemmConfig(32, 64, 32, 6, 2),
            GemmConfig(32, 128, 32, 6, 4),
            GemmConfig(32, 256, 32, 6, 4),
            GemmConfig(32, 32, 64, 6, 2),
            GemmConfig(32, 64, 64, 6, 2),
            GemmConfig(32, 128, 64, 6, 4),
            GemmConfig(32, 256, 64, 6, 4),
        ]

        self.scaled_persistent_mm_configs: list[BaseConfig] = [
            GemmConfig(128, 128, 64, 3, 8),
            GemmConfig(128, 128, 128, 3, 8),
            GemmConfig(128, 128, 128, 4, 8),
            GemmConfig(128, 128, 128, 4, 4),
            GemmConfig(128, 128, 128, 3, 4),
            GemmConfig(128, 128, 128, 5, 4),
            GemmConfig(128, 128, 128, 5, 8),
            GemmConfig(128, 128, 128, 6, 8),
            GemmConfig(128, 128, 64, 4, 8),
        ]

        # TODO: Unify with other gemm patterns, mm_plus_mm currently follows
        # slightly different pattern than rest
        self.mm_plus_mm_configs: list[BaseConfig] = [
            GemmConfig(64, 64, 32, 2, 4),
            GemmConfig(64, 64, 32, 3, 8),
            GemmConfig(64, 64, 32, 4, 16),
            GemmConfig(64, 32, 32, 4, 8),
            GemmConfig(32, 64, 32, 4, 8),
            GemmConfig(128, 128, 32, 1, 8),
            GemmConfig(64, 64, 64, 1, 8),
            GemmConfig(32, 32, 128, 1, 8),
            GemmConfig(64, 64, 16, 2, 4),
            GemmConfig(32, 32, 16, 1, 2),
        ]

        self.conv_configs: list[BaseConfig] = [
            ConvConfig(64, 256, 16, 2, 4),
            ConvConfig(256, 64, 16, 2, 4),
            ConvConfig(1024, 16, 16, 1, 8),
            ConvConfig(128, 128, 32, 2, 8),
            ConvConfig(64, 64, 32, 2, 4),
            ConvConfig(64, 256, 32, 2, 8),
            ConvConfig(256, 64, 32, 2, 8),
        ]

        self.flex_attn_fwd_autotune_configs: list[FlexConfig] = [
            FlexConfig(128, 64, 3, 4),
            FlexConfig(128, 128, 3, 4),
            FlexConfig(128, 128, 2, 8),
            FlexConfig(64, 128, 3, 4),
            FlexConfig(64, 64, 3, 4),
        ]

        self.flex_attn_bwd_autotune_configs: list[FlexConfig] = [
            FlexConfig(BLOCK1, BLOCK2, s, w)
            for BLOCK1 in [32, 64]
            for BLOCK2 in [32, 64, 128]
            for s in [1, 3, 4, 5]  # num_stages
            for w in ([4, 8] if BLOCK1 >= 128 or BLOCK2 >= 128 else [4])
            if BLOCK2 % BLOCK1 == 0
        ]

        self.flex_decode_autotune_configs: list[FlexDecodeConfig] = [
            FlexDecodeConfig(64, 3, 2),
            FlexDecodeConfig(32, 3, 2),
            FlexDecodeConfig(128, 3, 2),
        ]

        self.exhaustive_flex_attn_fwd_configs: list[FlexConfig] = [
            FlexConfig(BLOCK_M, BLOCK_N, num_stages, num_warps)
            for BLOCK_M in [16, 32, 64, 128]
            for BLOCK_N in [32, 64, 128]
            for num_stages in [1, 3, 4, 5]
            for num_warps in [2, 4, 8]
        ]

        self.exhaustive_flex_attn_bwd_configs: list[FlexConfig] = [
            FlexConfig(BLOCK1, BLOCK2, num_stages, num_warps)
            for BLOCK1 in [16, 32, 64, 128]
            for BLOCK2 in [16, 32, 64, 128]
            for num_stages in [1, 3, 4, 5]
            for num_warps in [2, 4, 8]
            if BLOCK2 % BLOCK1 == 0
        ]

        self.exhaustive_flex_decode_configs: list[FlexDecodeConfig] = [
            FlexDecodeConfig(block_n, num_stages, num_warps)
            for block_n in [16, 32, 64, 128]
            for num_stages in [1, 3, 4, 5]
            for num_warps in [2, 4, 8]
        ]

    def _finalize_mm_configs(
        self,
        configs: list[BaseConfig],
    ) -> Generator[TritonConfig, None, None]:
        """
        Finalizes configs after scaling, applying additional constraints.
        """
        used: OrderedSet[tuple[Optional[int], ...]] = OrderedSet()

        max_mm_configs = config.test_configs.max_mm_configs

        for conf in configs:
            # Each warp computes a 16x16 tile = 256 elements
            num_warps = min(conf.num_warps, conf.block_m * conf.block_n // 256)

            # Construct key for finding duplicate configs
            key: tuple[Optional[int], ...] = (
                conf.block_m,
                conf.block_n,
                conf.block_k,
                conf.num_stages,
                conf.hint_override,
                num_warps,
            )

            # Check if gemm specific arg exists - add to key if does
            group_m = getattr(conf, "group_m", None)
            if group_m is not None:
                key += (group_m,)

            if key not in used and (
                max_mm_configs is None or len(used) < max_mm_configs
            ):
                used.add(key)
                kwargs = {
                    "BLOCK_M": conf.block_m,
                    "BLOCK_N": conf.block_n,
                    "BLOCK_K": conf.block_k,
                    "hint_override": conf.hint_override,
                }
                if group_m is not None:
                    kwargs["GROUP_M"] = group_m
                yield self.triton_config(conf.num_stages, num_warps, **kwargs)

    def _scale_mm_configs(
        self,
        m: int,
        n: int,
        k: int,
        configs: list[BaseConfig],
        scale: float,
        has_int8_tensor: bool,
        exclude: Callable[[sympy.Integer, sympy.Integer, sympy.Integer], bool],
        hint_override: Optional[int] = None,
    ) -> list[BaseConfig]:
        """
        Scales and filters matrix multiplication configs based on input size.
        """
        if not self.should_scale_configs:
            return configs
        from ..runtime.runtime_utils import next_power_of_2

        min_block_size = 16
        min_block_size_k = 32 if (has_int8_tensor or self.has_int8_tensor) else 16

        scaled_configs = []
        for hint_override in [None] + config.multi_kernel_hints:
            m_hint = max(
                next_power_of_2(
                    V.graph.sizevars.size_hint(
                        m,
                        fallback=config.unbacked_symint_fallback,  # type: ignore[arg-type]
                        hint_override=hint_override,
                    )
                ),
                min_block_size,
            )
            n_hint = max(
                next_power_of_2(
                    V.graph.sizevars.size_hint(
                        n,
                        fallback=config.unbacked_symint_fallback,  # type: ignore[arg-type]
                        hint_override=hint_override,
                    )
                ),
                min_block_size,
            )
            k_hint = max(
                next_power_of_2(
                    V.graph.sizevars.size_hint(
                        k,
                        fallback=config.unbacked_symint_fallback,  # type: ignore[arg-type]
                        hint_override=hint_override,
                    )
                ),
                min_block_size_k,
            )

            for c in configs:
                scaled_config = dataclasses.replace(
                    c,
                    block_m=max(min(int(c.block_m * scale), m_hint), min_block_size),
                    block_n=max(min(int(c.block_n * scale), n_hint), min_block_size),
                    block_k=max(min(int(c.block_k * scale), k_hint), min_block_size_k),
                    hint_override=hint_override,
                )

                if not exclude(
                    scaled_config.block_m, scaled_config.block_n, scaled_config.block_k
                ):
                    scaled_configs.append(scaled_config)

        return scaled_configs

    def _prune_exhaustive_configs(
        self,
        configs: list[BaseConfig],
        dtype_size: int,
    ) -> list[BaseConfig]:
        import torch

        pruned_configs = []
        for gemm_config in configs:
            device = torch.cuda.current_device()
            props = torch.cuda.get_device_properties(device)
            sm_available = props.shared_memory_per_block_optin  # type: ignore[attr-defined]
            NUM_REG = 255

            acc_regs = math.ceil(
                gemm_config.block_m * gemm_config.block_n / (gemm_config.num_warps * 32)
            )

            shared_mem_accum = dtype_size * (
                gemm_config.block_m * gemm_config.block_k
                + gemm_config.block_n * gemm_config.block_k
            )

            # Will use more shared memory than available
            if shared_mem_accum * gemm_config.num_stages > sm_available:
                continue
            # Lower bound for register spillage, if exceeds the kernel will certainly spill
            elif acc_regs > NUM_REG:
                continue

            pruned_configs.append(gemm_config)

        return pruned_configs

    def _filter_configs(self, configs: list[BaseConfig]) -> list[BaseConfig]:
        """
        Filter configs based on specific requirements.
        Subclasses can override this to implement custom filtering logic.
        """
        return configs

    def preprocess_mm_configs(
        self,
        m: int,
        n: int,
        k: int,
        configs: list[BaseConfig],
        has_int8_tensor: bool = False,
        scale: float = 1.0,
        exclude: Callable[
            [sympy.Integer, sympy.Integer, sympy.Integer], bool
        ] = lambda m, n, k: False,
        dtype_size: int = 0,
        op_name: str = "mm",  # For preprocessing overrides e.g. on CPU
    ) -> Generator[TritonConfig, None, None]:
        configs = self._filter_configs(configs)
        scaled_configs = self._scale_mm_configs(
            m, n, k, configs, scale, has_int8_tensor, exclude
        )
        if config.max_autotune_gemm_search_space == "EXHAUSTIVE":
            assert dtype_size > 0, "dtype_size must be provided for exhaustive search"
            scaled_configs = self._prune_exhaustive_configs(scaled_configs, dtype_size)
        return self._finalize_mm_configs(scaled_configs)

    def triton_config(
        self, num_stages: int, num_warps: int, **kwargs: Any
    ) -> TritonConfig:
        from triton import Config as TritonConfig  # type: ignore[attr-defined]

        return TritonConfig(kwargs, num_stages=num_stages, num_warps=num_warps)

    def get_mm_configs(self) -> partial[Generator[TritonConfig, None, None]]:
        return partial(self.preprocess_mm_configs, configs=self.mm_configs)

    def get_exhaustive_mm_configs(self) -> partial[Generator[TritonConfig, None, None]]:
        return partial(self.preprocess_mm_configs, configs=self.exhaustive_configs)

    def get_conv_configs(self) -> partial[Generator[TritonConfig, None, None]]:
        return partial(
            self.preprocess_mm_configs, configs=self.conv_configs, op_name="conv"
        )

    # Flex attn helpers
    def get_flex_attn_fwd_configs(self, head_dim: int, dtype: Any) -> list[FlexConfig]:
        flex_attn_fwd_configs: list[FlexConfig] = []

        if config.max_autotune:
            if config.max_autotune_flex_search_space == "EXHAUSTIVE":
                return self.exhaustive_flex_attn_fwd_configs
            flex_attn_fwd_configs += self.flex_attn_fwd_autotune_configs

        if head_dim <= 256:
            if dtype == torch.float32:
                default_config = FlexConfig(64, 64, 3, 4)
            else:
                default_config = FlexConfig(128, 64, 3, 4)
        else:
            if dtype == torch.float32:
                default_config = FlexConfig(32, 16, 3, 4)
            else:
                default_config = FlexConfig(64, 32, 3, 4)

        if default_config not in flex_attn_fwd_configs:
            flex_attn_fwd_configs.append(default_config)

        return flex_attn_fwd_configs

    def get_flex_attn_bwd_configs(self, head_dim: int, dtype: Any) -> list[FlexConfig]:
        flex_attn_bwd_configs: list[FlexConfig] = []

        if config.max_autotune:
            if config.max_autotune_flex_search_space == "EXHAUSTIVE":
                return self.exhaustive_flex_attn_bwd_configs
            flex_attn_bwd_configs += self.flex_attn_bwd_autotune_configs

        default_config = FlexConfig(16, 16, 1, 4)

        if default_config not in flex_attn_bwd_configs:
            flex_attn_bwd_configs.append(default_config)

        return flex_attn_bwd_configs

    def get_flex_decode_configs(
        self, head_dim: int, dtype: Any
    ) -> list[FlexDecodeConfig]:
        flex_decode_configs: list[FlexDecodeConfig] = []

        if config.max_autotune:
            if config.max_autotune_flex_search_space == "EXHAUSTIVE":
                return self.exhaustive_flex_decode_configs
            flex_decode_configs += self.flex_decode_autotune_configs

        default_config = FlexDecodeConfig(block_n=64, num_stages=1, num_warps=2)

        if default_config not in flex_decode_configs:
            flex_decode_configs.append(default_config)

        return flex_decode_configs


class CPUConfigHeuristic(BaseConfigHeuristic):
    """
    CPU-specific config heuristic with CPU-specific optimizations.
    """

    def _get_cpu_exclude_function(
        self, method: str = "bmm"
    ) -> Callable[[sympy.Integer, sympy.Integer, sympy.Integer], bool]:
        """
        Get CPU-specific exclude function based on method type.
        Returns a function that can be used as exclude condition.
        Moved from mm_common._is_large_block_for_cpu and refactored to return a function.
        """
        if method in ("conv"):

            def exclude_conv(
                m: sympy.Integer, n: sympy.Integer, k: sympy.Integer
            ) -> bool:
                # Thresholds are experimentally determined to reduce Triton CPU compile times
                if m > 256 or n > 256 or k > 256:
                    return True
                return m * n * k > 2**17

            return exclude_conv
        elif method in ("mm", "addmm", "int_mm"):

            def exclude_mm(
                m: sympy.Integer, n: sympy.Integer, k: sympy.Integer
            ) -> bool:
                return m * n > 2**13

            return exclude_mm
        else:  # Default to bmm implementation for unknown methods

            def exclude_bmm(
                m: sympy.Integer, n: sympy.Integer, k: sympy.Integer
            ) -> bool:
                if m > 128 or n > 128 or k > 128:
                    return True
                return m * n > 2**12

            return exclude_bmm

    def preprocess_mm_configs(
        self,
        m: int,
        n: int,
        k: int,
        configs: list[BaseConfig],
        has_int8_tensor: bool = False,
        scale: float = 1.0,
        exclude: Callable[
            [sympy.Integer, sympy.Integer, sympy.Integer], bool
        ] = lambda m, n, k: False,
        dtype_size: int = 0,
        op_name: str = "mm",  # For preprocessing overrides e.g. on CPU
    ) -> Generator[TritonConfig, None, None]:
        """
        CPU-specific preprocessing that applies CPU-specific scaling (0.5) and exclusion logic.
        """
        # Get CPU-specific exclude function based on operation type
        cpu_exclude_fn = self._get_cpu_exclude_function(op_name)

        # Apply CPU-specific scaling (0.5) and exclusion logic
        return super().preprocess_mm_configs(
            m,
            n,
            k,
            configs=configs,
            has_int8_tensor=has_int8_tensor,
            scale=0.5,
            exclude=cpu_exclude_fn,
            dtype_size=dtype_size,
            op_name=op_name,
        )


class CUDAConfigHeuristic(BaseConfigHeuristic):
    """
    Child class for CUDA device specific gemm/flex attention/conv/ configs.
    """

    def __init__(self) -> None:
        super().__init__()

        self.sm_120_default_flex_config = {
            (torch.float32, 64): FlexConfig(128, 32, 2, 4),
            (torch.float32, 128): FlexConfig(128, 32, 2, 4),
            (torch.float32, 256): FlexConfig(64, 16, 2, 4),
            (torch.bfloat16, 64): FlexConfig(128, 64, 2, 4),
            (torch.bfloat16, 128): FlexConfig(128, 64, 2, 8),
            (torch.bfloat16, 256): FlexConfig(32, 64, 2, 4),
            (torch.float16, 64): FlexConfig(128, 64, 2, 4),
            (torch.float16, 128): FlexConfig(128, 64, 2, 8),
            (torch.float16, 256): FlexConfig(32, 64, 2, 4),
        }

        self.sm_100_default_flex_config = {
            (torch.float32, 64): FlexConfig(128, 32, 3, 4),
            (torch.float32, 128): FlexConfig(32, 64, 3, 4),
            (torch.float32, 256): FlexConfig(32, 32, 3, 4),
            (torch.bfloat16, 64): FlexConfig(128, 128, 3, 4),
            (torch.bfloat16, 128): FlexConfig(128, 64, 2, 8),
            (torch.bfloat16, 256): FlexConfig(64, 32, 3, 4),
            (torch.float16, 64): FlexConfig(128, 128, 3, 4),
            (torch.float16, 128): FlexConfig(128, 64, 3, 8),
            (torch.float16, 256): FlexConfig(64, 32, 3, 4),
        }

        self.h100_default_flex_config = {
            (torch.float32, 64): FlexConfig(128, 32, 3, 4),
            (torch.float32, 128): FlexConfig(32, 64, 3, 4),
            (torch.float32, 256): FlexConfig(32, 32, 3, 4),
            (torch.bfloat16, 64): FlexConfig(128, 128, 3, 4),
            (torch.bfloat16, 128): FlexConfig(128, 64, 3, 8),
            (torch.bfloat16, 256): FlexConfig(64, 32, 3, 4),
            (torch.float16, 64): FlexConfig(128, 128, 3, 4),
            (torch.float16, 128): FlexConfig(128, 128, 3, 8),
            (torch.float16, 256): FlexConfig(64, 32, 3, 4),
        }

        self.a100_default_flex_config = {
            (torch.float32, 64): FlexConfig(128, 32, 3, 4),
            (torch.float32, 128): FlexConfig(128, 32, 3, 4),
            (torch.float32, 256): FlexConfig(64, 16, 3, 4),
            (torch.bfloat16, 64): FlexConfig(128, 64, 3, 4),
            (torch.bfloat16, 128): FlexConfig(128, 64, 3, 8),
            (torch.bfloat16, 256): FlexConfig(32, 64, 3, 4),
            (torch.float16, 64): FlexConfig(128, 64, 3, 4),
            (torch.float16, 128): FlexConfig(128, 64, 3, 8),
            (torch.float16, 256): FlexConfig(32, 64, 3, 4),
        }

    def get_flex_attn_fwd_configs(self, head_dim: int, dtype: Any) -> list[FlexConfig]:
        capability = torch.cuda.get_device_capability()
        flex_attn_fwd_configs: list[FlexConfig] = []

        if config.max_autotune:
            if config.max_autotune_flex_search_space == "EXHAUSTIVE":
                return self.exhaustive_flex_attn_fwd_configs
            flex_attn_fwd_configs += self.flex_attn_fwd_autotune_configs

        if head_dim <= 256:
            if dtype == torch.float32:
                default_config = FlexConfig(64, 64, 3, 4)
            else:
                default_config = FlexConfig(128, 64, 3, 4)
            if capability >= (12, 0):
                default_config = self.sm_120_default_flex_config.get(
                    (dtype, head_dim), default_config
                )
            elif capability >= (10, 0):
                default_config = self.sm_100_default_flex_config.get(
                    (dtype, head_dim), default_config
                )
            elif capability == (9, 0):
                default_config = self.h100_default_flex_config.get(
                    (dtype, head_dim), default_config
                )
            elif capability >= (8, 0):
                default_config = self.a100_default_flex_config.get(
                    (dtype, head_dim), default_config
                )
        else:
            if dtype == torch.float32:
                default_config = FlexConfig(32, 16, 3, 4)
            else:
                default_config = FlexConfig(64, 32, 3, 4)

        if default_config not in flex_attn_fwd_configs:
            flex_attn_fwd_configs.append(default_config)

        return flex_attn_fwd_configs

    def get_flex_attn_bwd_configs(self, head_dim: int, dtype: Any) -> list[FlexConfig]:
        capability = torch.cuda.get_device_capability()

        flex_attn_bwd_configs: list[FlexConfig] = []

        if config.max_autotune:
            if config.max_autotune_flex_search_space == "EXHAUSTIVE":
                return self.exhaustive_flex_attn_bwd_configs
            flex_attn_bwd_configs += self.flex_attn_bwd_autotune_configs

        if dtype == torch.float32:
            default_config = FlexConfig(16, 16, 1, 4)
        elif head_dim <= 256 and capability == (9, 0):  # H100
            if head_dim == 64:
                default_config = FlexConfig(64, 64, 3, 4)
            elif head_dim == 128:
                default_config = FlexConfig(64, 128, 3, 8)
            else:
                default_config = FlexConfig(64, 64, 2, 4)
        elif head_dim <= 256 and capability >= (10, 0):  # B100
            if head_dim == 64 or head_dim == 128:
                default_config = FlexConfig(32, 32, 2, 4)
            else:
                default_config = FlexConfig(32, 32, 1, 4)
        elif capability >= (8, 0):  # A100
            if head_dim == 64:
                default_config = FlexConfig(32, 128, 3, 4)
            elif head_dim == 128:
                # SM86/89 have smaller shared memory sizes
                num_stages = 3 if capability[1] == 0 else 2
                default_config = FlexConfig(64, 64, num_stages, 4)
            else:
                default_config = FlexConfig(64, 64, 2, 4)
        else:  # modest hardware or extremely large head_dim
            default_config = FlexConfig(16, 16, 1, 4)

        if default_config not in flex_attn_bwd_configs:
            flex_attn_bwd_configs.append(default_config)

        return flex_attn_bwd_configs

    def get_flex_decode_configs(
        self, head_dim: int, dtype: Any
    ) -> list[FlexDecodeConfig]:
        capability = torch.cuda.get_device_capability()

        default_config = FlexDecodeConfig(64, 1, 2)

        flex_decode_configs: list[FlexDecodeConfig] = []

        if config.max_autotune:
            if config.max_autotune_flex_search_space == "EXHAUSTIVE":
                return self.exhaustive_flex_decode_configs
            flex_decode_configs += self.flex_decode_autotune_configs

        if capability in [(9, 0), (10, 0), (10, 3)]:  # sm_90, sm_100, sm_103
            if head_dim > 128 and dtype == torch.float32:
                default_config = FlexDecodeConfig(64, 1, 2)
            else:
                default_config = FlexDecodeConfig(64, 3, 2)
        else:
            default_config = FlexDecodeConfig(64, 1, 2)

        if default_config not in flex_decode_configs:
            flex_decode_configs.append(default_config)

        return flex_decode_configs


class ROCmConfigHeuristic(BaseConfigHeuristic):
    """
    Child class for ROCm specific gemm/flex attention/conv/ configs.
    """

    def __init__(self) -> None:
        super().__init__()

        self.default_num_stages = get_backend_num_stages()

        self.mm_configs: list[BaseConfig] = [
            ROCmGemmConfig(
                16, 16, 256, self.default_num_stages, 4, group_m=4, waves_per_eu=2
            ),
            ROCmGemmConfig(32, 16, 256, self.default_num_stages, 4, group_m=4),
            ROCmGemmConfig(
                32, 32, 16, self.default_num_stages, 4, group_m=8, waves_per_eu=2
            ),
            ROCmGemmConfig(32, 32, 128, self.default_num_stages, 4, group_m=8),
            ROCmGemmConfig(32, 64, 64, self.default_num_stages, 4, group_m=8),
            ROCmGemmConfig(
                64, 16, 128, self.default_num_stages, 4, group_m=8, waves_per_eu=2
            ),
            ROCmGemmConfig(64, 32, 32, self.default_num_stages, 4, group_m=8),
            ROCmGemmConfig(64, 32, 64, self.default_num_stages, 4, group_m=8),
            ROCmGemmConfig(64, 32, 64, self.default_num_stages, 8, group_m=8),
            ROCmGemmConfig(64, 32, 128, self.default_num_stages, 4, group_m=8),
            ROCmGemmConfig(64, 64, 16, self.default_num_stages, 4, group_m=8),
            ROCmGemmConfig(64, 64, 64, self.default_num_stages, 4, group_m=4),
            ROCmGemmConfig(64, 64, 128, self.default_num_stages, 8, group_m=16),
            ROCmGemmConfig(64, 64, 256, self.default_num_stages, 8, group_m=4),
            ROCmGemmConfig(
                64, 128, 32, self.default_num_stages, 4, group_m=4, waves_per_eu=2
            ),
            ROCmGemmConfig(64, 128, 32, self.default_num_stages, 8, group_m=8),
            ROCmGemmConfig(64, 128, 64, self.default_num_stages, 8, group_m=4),
            ROCmGemmConfig(64, 128, 128, self.default_num_stages, 8, group_m=4),
            ROCmGemmConfig(128, 32, 32, self.default_num_stages, 4, group_m=8),
            ROCmGemmConfig(128, 32, 64, self.default_num_stages, 4, group_m=8),
            ROCmGemmConfig(
                128, 64, 32, self.default_num_stages, 4, group_m=8, waves_per_eu=2
            ),
            ROCmGemmConfig(128, 64, 64, self.default_num_stages, 4, group_m=16),
            ROCmGemmConfig(128, 64, 128, self.default_num_stages, 8, group_m=4),
            ROCmGemmConfig(
                128, 128, 32, self.default_num_stages, 4, group_m=16, waves_per_eu=2
            ),
            ROCmGemmConfig(128, 128, 32, self.default_num_stages, 8, group_m=16),
            ROCmGemmConfig(
                128, 128, 32, self.default_num_stages, 8, group_m=16, waves_per_eu=2
            ),
            ROCmGemmConfig(128, 128, 64, self.default_num_stages, 4, group_m=16),
            ROCmGemmConfig(128, 128, 64, self.default_num_stages, 8, group_m=8),
            ROCmGemmConfig(128, 128, 128, self.default_num_stages, 8, group_m=16),
            ROCmGemmConfig(
                128, 256, 32, self.default_num_stages, 4, group_m=16, waves_per_eu=2
            ),
            ROCmGemmConfig(128, 256, 64, self.default_num_stages, 8, group_m=4),
            ROCmGemmConfig(256, 64, 64, self.default_num_stages, 8, group_m=4),
            ROCmGemmConfig(
                256, 128, 32, self.default_num_stages, 4, group_m=4, waves_per_eu=2
            ),
            ROCmGemmConfig(256, 128, 32, self.default_num_stages, 8, group_m=16),
            ROCmGemmConfig(256, 128, 64, self.default_num_stages, 8, group_m=4),
            ROCmGemmConfig(256, 256, 64, self.default_num_stages, 8, group_m=4),
        ]

        # Exhaustive search for mm configs
        self.exhaustive_configs: list[BaseConfig] = [
            ROCmGemmConfig(
                BLOCK_M,
                BLOCK_N,
                BLOCK_K,
                num_stages,
                num_warps,
                group_m,
                matrix_instr_nonkdim,
                waves_per_eu,
                kpack,
            )
            for BLOCK_M, BLOCK_N, BLOCK_K in itertools.product(
                [16, 32, 64, 128, 256], repeat=3
            )
            for num_stages in [1, self.default_num_stages]
            for num_warps in [4, 8]
            for group_m in [4, 8, 16]
            for matrix_instr_nonkdim in [0, 16]
            for waves_per_eu in [0, 2]
            for kpack in [2]
        ]

        self.default_flex_config = {
            (torch.float32, 64): ROCmFlexConfig(128, 32, 1, 4),
            (torch.float32, 128): ROCmFlexConfig(128, 32, 1, 4),
            (torch.float32, 256): ROCmFlexConfig(64, 16, 1, 4),
            (torch.bfloat16, 64): ROCmFlexConfig(128, 64, 1, 8),
            (torch.bfloat16, 128): ROCmFlexConfig(128, 64, 1, 8),
            (torch.bfloat16, 256): ROCmFlexConfig(32, 64, 1, 8),
            (torch.float16, 64): ROCmFlexConfig(128, 64, 1, 8),
            (torch.float16, 128): ROCmFlexConfig(128, 64, 1, 8),
            (torch.float16, 256): ROCmFlexConfig(32, 64, 1, 4),
        }

        self.flex_attn_fwd_autotune_configs: list[FlexConfig] = [
            ROCmFlexConfig(BLOCK1, BLOCK2, 1, w)
            for BLOCK1 in [16, 64, 128]
            for BLOCK2 in [16, 32, 64, 128]
            for w in [4, 8]
        ]

        self.flex_attn_bwd_autotune_configs: list[FlexConfig] = [
            ROCmFlexConfig(BLOCK1, BLOCK2, 1, w, mfma)
            for BLOCK1 in [16, 32, 64]
            for BLOCK2 in [32, 64, 128]
            for w in ([4, 8] if BLOCK1 >= 128 or BLOCK2 >= 128 else [4])
            for mfma in [0, 16]
            if BLOCK2 % BLOCK1 == 0
        ]

        self.flex_decode_autotune_configs: list[FlexDecodeConfig] = [
            ROCmFlexDecodeConfig(32, 1, 4),
            ROCmFlexDecodeConfig(64, 1, 4),
            ROCmFlexDecodeConfig(128, 1, 4),
            ROCmFlexDecodeConfig(32, 1, 8),
            ROCmFlexDecodeConfig(64, 1, 8),
            ROCmFlexDecodeConfig(128, 1, 8),
        ]

        self.exhaustive_flex_attn_fwd_configs: list[FlexConfig] = [
            ROCmFlexConfig(BLOCK_M, BLOCK_N, num_stages, num_warps, mfma, wpeu)
            for BLOCK_M in [16, 32, 64, 128]
            for BLOCK_N in [32, 64, 128]
            for num_stages in [1, 2]
            for num_warps in [2, 4, 8]
            for mfma in [0, 16]
            for wpeu in [0, int(8 // num_warps)]
        ]

        self.exhaustive_flex_attn_bwd_configs: list[FlexConfig] = [
            ROCmFlexConfig(BLOCK1, BLOCK2, num_stages, num_warps, mfma, wpeu)
            for BLOCK1 in [16, 32, 64, 128]
            for BLOCK2 in [16, 32, 64, 128]
            for num_stages in [1, 2]
            for num_warps in [2, 4, 8]
            for mfma in [0, 16]
            for wpeu in [0, int(8 // num_warps)]
            if BLOCK2 % BLOCK1 == 0
        ]

        self.exhaustive_flex_decode_configs: list[FlexDecodeConfig] = [
            ROCmFlexDecodeConfig(block_n, num_stages, num_warps, mfma, wpeu, kpack=2)
            for block_n in [16, 32, 64, 128]
            for num_stages in [1, 2]
            for num_warps in [2, 4, 8]
            for mfma in [0, 16]
            for wpeu in [0, int(8 // num_warps)]
        ]

    def _filter_configs(self, configs: list[BaseConfig]) -> list[BaseConfig]:
        """
        ROCm specific filtering
        """
        for c in configs:
            c.num_stages = self.default_num_stages
        return super()._filter_configs(configs)

    def _finalize_mm_configs(
        self,
        configs: list[BaseConfig],
    ) -> Generator[TritonConfig, None, None]:
        """
        Finalizes configs after scaling, applying additional constraints.
        """
        used: OrderedSet[tuple[int, ...]] = OrderedSet()

        max_mm_configs = config.test_configs.max_mm_configs

        for conf in configs:
            # Each warp computes a 16x16 tile = 256 elements
            conf.num_warps = min(conf.num_warps, conf.block_m * conf.block_n // 256)

            # Defaults for AMD triton backend kern args if not set
            matrix_instr_nonkdim = getattr(conf, "matrix_instr_nonkdim", 16)
            waves_per_eu = getattr(conf, "waves_per_eu", 0)
            kpack = getattr(conf, "kpack", 2)

            if matrix_instr_nonkdim != 0 and (
                conf.block_m % matrix_instr_nonkdim != 0
                or conf.block_n % matrix_instr_nonkdim != 0
            ):
                #  block_m and block_n must be a multiple of matrix_instr_nonkdim
                continue

            # Construct key for finding duplicate configs
            key: tuple[int, ...] = (
                conf.block_m,
                conf.block_n,
                conf.block_k,
                conf.num_stages,
                conf.num_warps,
                waves_per_eu,
                matrix_instr_nonkdim,
                kpack,
            )

            # Check if gemm specific arg exists - add to key if does
            group_m = getattr(conf, "group_m", None)
            if group_m is not None:
                key += (group_m,)

            if waves_per_eu != 0:
                waves_per_eu = int(8 // conf.num_warps)

            if key not in used and (
                max_mm_configs is None or len(used) < max_mm_configs
            ):
                used.add(key)
                kwargs = {
                    "BLOCK_M": conf.block_m,
                    "BLOCK_N": conf.block_n,
                    "BLOCK_K": conf.block_k,
                    "num_stages": conf.num_stages,
                    "num_warps": conf.num_warps,
                    "matrix_instr_nonkdim": matrix_instr_nonkdim,
                    "waves_per_eu": waves_per_eu,
                    "kpack": kpack,
                }
                if group_m is not None:
                    kwargs["GROUP_M"] = group_m
                yield self.triton_config(**kwargs)

    def get_flex_attn_fwd_configs(self, head_dim: int, dtype: Any) -> list[FlexConfig]:
        flex_attn_fwd_configs: list[FlexConfig] = []

        if config.max_autotune:
            if config.max_autotune_flex_search_space == "EXHAUSTIVE":
                return self.exhaustive_flex_attn_fwd_configs
            flex_attn_fwd_configs += self.flex_attn_fwd_autotune_configs

        if head_dim <= 256:
            if dtype == torch.float32:
                default_config = ROCmFlexConfig(64, 64, 1, 4)
            else:
                default_config = ROCmFlexConfig(128, 64, 1, 8)
            default_config = self.default_flex_config.get(
                (dtype, head_dim), default_config
            )
        else:
            if dtype == torch.float32:
                default_config = ROCmFlexConfig(32, 16, 1, 4)
            else:
                default_config = ROCmFlexConfig(64, 32, 1, 4)

        if default_config not in flex_attn_fwd_configs:
            flex_attn_fwd_configs.append(default_config)

        return flex_attn_fwd_configs

    def get_flex_attn_bwd_configs(self, head_dim: int, dtype: Any) -> list[FlexConfig]:
        flex_attn_bwd_configs: list[FlexConfig] = []

        if config.max_autotune:
            if config.max_autotune_flex_search_space == "EXHAUSTIVE":
                return self.exhaustive_flex_attn_bwd_configs
            flex_attn_bwd_configs += self.flex_attn_bwd_autotune_configs

        if dtype == torch.float32:
            default_config = ROCmFlexConfig(16, 16, 1, 4)
        elif head_dim <= 256:
            if head_dim == 64:
                default_config = ROCmFlexConfig(64, 64, 1, 4)
            elif head_dim == 128:
                default_config = ROCmFlexConfig(64, 128, 1, 8)
            else:
                default_config = ROCmFlexConfig(64, 64, 1, 4)
        else:
            default_config = ROCmFlexConfig(16, 16, 1, 4)

        if default_config not in flex_attn_bwd_configs:
            flex_attn_bwd_configs.append(default_config)

        return flex_attn_bwd_configs

    def get_flex_decode_configs(
        self, head_dim: int, dtype: Any
    ) -> list[FlexDecodeConfig]:
        flex_decode_configs: list[FlexDecodeConfig] = []

        if config.max_autotune:
            if config.max_autotune_flex_search_space == "EXHAUSTIVE":
                return self.exhaustive_flex_decode_configs
            flex_decode_configs += self.flex_decode_autotune_configs

        default_config = ROCmFlexDecodeConfig(64, 1, 4)

        if default_config not in flex_decode_configs:
            flex_decode_configs.append(default_config)

        return flex_decode_configs


class XPUConfigHeuristic(BaseConfigHeuristic):
    """
    Placeholder child class for XPU specific overrides.
    """


class MTIAConfigHeuristic(BaseConfigHeuristic):
    """
    Placeholder child class for MTIA specific overrides.
    """


# Template-specific mixin classes
class MMTemplateConfigMixin(TemplateConfigHeuristics):
    """
    Mixin class that converts config lists to template kwargs.
    This handles the logic that was previously in choices.get_mm_configs.

    This mixin expects to be used with BaseConfigHeuristic or its subclasses.
    """

    # Type annotations to ensure the mixin works with BaseConfigHeuristic
    get_mm_configs: Callable[[], partial[Generator[TritonConfig, None, None]]]
    get_exhaustive_mm_configs: Callable[
        [], partial[Generator[TritonConfig, None, None]]
    ]
    _filter_configs: Callable[[list[BaseConfig]], list[BaseConfig]]

    def _get_config_generator(
        self,
    ) -> partial[Generator[TritonConfig, None, None]]:
        """
        Get the appropriate config generator based on search space.
        Can be overridden by subclasses for template-specific behavior.
        """
        # Handle exhaustive search case
        if config.max_autotune_gemm_search_space == "EXHAUSTIVE":
            return self.get_exhaustive_mm_configs()
        else:
            return self.get_mm_configs()

    def get_template_configs(
        self,
        kernel_inputs: KernelInputs,
        layout: Any,
        op_name: str,
    ) -> Generator[dict[str, Any], None, None]:
        """
        Convert config lists to template kwargs.
        This replaces the logic from choices.get_mm_configs and inlines mm_options.
        """
        assert isinstance(kernel_inputs, MMKernelInputs), (
            f"{self.__class__.__name__} requires MMKernelInputs"
        )
        input_nodes = kernel_inputs.nodes()
        if len(input_nodes) < 2:
            raise ValueError(f"Need at least 2 input tensors, got {len(input_nodes)}")

        # Extract M, N, K from kernel_inputs
        m, n, k = kernel_inputs.mnk_symbolic()

        # Extract dtype and device_type from kernel_inputs
        dtype = kernel_inputs.dtype()

        # Get the appropriate config generator
        configs = self._get_config_generator()

        # Generate and process configs
        for c in configs(m, n, k, dtype_size=dtype.itemsize, op_name=op_name):
            template_kwargs = self._convert_config_to_template_kwargs(
                c, m, n, k, layout
            )
            yield template_kwargs

    def _convert_config_to_template_kwargs(
        self,
        triton_config: TritonConfig,
        m: sympy.Integer,
        n: sympy.Integer,
        k: sympy.Integer,
        layout: Any,
    ) -> dict[str, Any]:
        """
        Convert triton config to template kwargs.
        Moved from mm_common.mm_options.
        """
        # Calculate EVEN_K symbolic
        even_k_symbolic = (
            # it isn't worth guarding on this
            sympy.gcd(k, triton_config.kwargs["BLOCK_K"])
            == triton_config.kwargs["BLOCK_K"]
        )

        # Calculate allow_tf32
        allow_tf32 = torch.backends.cuda.matmul.allow_tf32 and (
            not inductor_config.force_same_precision
            or ((m % 16) == 0 and (n % 16) == 0 and (k % 8) == 0)
        )

        # Build options dict
        options_dict = dict(
            EVEN_K=even_k_symbolic,
            ALLOW_TF32=allow_tf32,
            USE_FAST_ACCUM=False,  # Option for _scaled_mm
            ACC_TYPE=self._get_acc_type(layout.dtype),
            num_stages=triton_config.num_stages,
            num_warps=triton_config.num_warps,
            **triton_config.kwargs,
        )

        # If GROUP_M not specified then default to 8
        if "GROUP_M" not in triton_config.kwargs:
            group_m = triton_config.kwargs.get("GROUP_M", 8)
            options_dict["GROUP_M"] = group_m

        return options_dict

    def _get_acc_type(self, dtype: torch.dtype) -> str:
        """
        Get accumulator type for the given dtype.
        Moved from mm_common.acc_type.
        """
        if dtype in (torch.float16, torch.bfloat16):
            return "tl.float32"
        return f"tl.{dtype}".replace("torch.", "")


# INT8 specific mixin to filter correctly
class INT8MMTemplateConfigMixin(MMTemplateConfigMixin):
    """
    Ensure that we feed in has_int8_tensor=True
    """

    def __init__(self) -> None:
        super().__init__()
        self.has_int8_tensor = True


# MMPlusMM specific mixin to avoid running _scale_mm_configs
class MMPlusMMTemplateConfigMixin(MMTemplateConfigMixin):
    """
    Ensure that _should_scale_configs is False
    """

    # TODO(coconutruben): remove this once all tests work
    # with proper scaling on mm_plus_mm
    def __init__(self) -> None:
        super().__init__()
        self.should_scale_configs = False


class TMAWorkspaceMixin(MMTemplateConfigMixin):
    """
    Small mixin to ensure that the workspace arg is correct for TMA
    and TMA specific filtering can happen.
    """

    def get_extra_kwargs(
        self,
        kernel_inputs: KernelInputs,
        layout: Layout,
        op_name: str,
    ) -> dict[str, Any]:
        kwargs = super().get_extra_kwargs(kernel_inputs, layout, op_name)
        kwargs["workspace_arg"] = get_tma_workspace_arg(
            num_tma_descriptors=2,
            device=kernel_inputs.device(),
        )
        return kwargs

    def _filter_configs(self, configs: list[BaseConfig]) -> list[BaseConfig]:
        """
        TMA specific filtering, as num_warps=2 not safe for TMA
        """
        configs = [c for c in configs if c.num_warps != 2]
        return super()._filter_configs(configs)


# TMA-specific mixin for TMA templates
class TMATemplateConfigMixin(TMAWorkspaceMixin, MMTemplateConfigMixin):
    """
    TMA-specific mixin that uses persistent configs and adds TMA options.
    This inherits from MMTemplateConfigMixin and overrides config generation.
    """

    def get_template_configs(
        self,
        kernel_inputs: KernelInputs,
        layout: Any,
        op_name: str,
    ) -> Generator[dict[str, Any], None, None]:
        """
        Generate TMA template configs by calling super and adding TMA-specific options.
        """
        assert isinstance(kernel_inputs, MMKernelInputs), (
            "TMATemplateConfigMixin requires MMKernelInputs"
        )
        mat1, mat2 = kernel_inputs.mat1mat2()
        tma_opts = {
            "A_ROW_MAJOR": not mat1.layout.is_transposed(),
            "B_ROW_MAJOR": not mat2.layout.is_transposed(),
            "NUM_SMS": get_num_sms(),
            "TMA_SIZE": TMA_DESCRIPTOR_SIZE,
            "TMA_EXPERIMENTAL_API": not has_triton_stable_tma_api(),
        }
        # Get base template configs from superclass
        for template_kwargs in super().get_template_configs(
            kernel_inputs, layout, op_name
        ):
            yield {**template_kwargs, **tma_opts}


# Scaled MM-specific mixin for scaled MM templates
class ScaledMMConfigMixin(MMTemplateConfigMixin):
    """
    This is a base that handles the common case for ScaledMM

    The TMA and non-TMA should build on top of this
    """

    def _valid(self, kernel_inputs: KernelInputs) -> bool:
        """
        override hook to enable checks for ScaledMM that are not valid for TMA version
        """
        assert isinstance(kernel_inputs, MMKernelInputs), (
            "Expect MMKernelInputs for ScaledMMConfigMixin"
        )
        _, _, k = kernel_inputs.mnk_symbolic()
        if V.graph.sizevars.guard_or_false(sympy.Le(k, 16)):
            # Triton crashes however uncommon for real workloads
            return False

        # On NVIDIA B200 GPUs, K dim must be >= 32 for tcgen05.mma.kind::f8f6f4.* PTX instruction to be valid
        # source: https://docs.nvidia.com/cuda/parallel-thread-execution/#tcgen05-matrix-shape
        if using_b200() and V.graph.sizevars.guard_or_false(sympy.Lt(k, 32)):
            return False
        return True

    def get_extra_kwargs(
        self,
        kernel_inputs: KernelInputs,
        layout: Layout,
        op_name: str,
    ) -> dict[str, Any]:
        kwargs = super().get_extra_kwargs(kernel_inputs, layout, op_name)
        from ..kernel.mm_common import scale_mm_epilogue

        kwargs.update(
            dict(
                suffix_args=kernel_inputs.count - 2,
                epilogue_fn=scale_mm_epilogue(),
                epilogue_fn_hash="scale_mm_epilogue",
            )
        )
        return kwargs

    def get_template_configs(
        self,
        kernel_inputs: KernelInputs,
        layout: Any,
        op_name: str,
    ) -> Generator[dict[str, Any], None, None]:
        """
        Generate scaled MM template configs with scaled MM-specific options.
        Handles the remaining logic from mm_common including assertions and SCALING_ROWWISE.
        """
        input_nodes = kernel_inputs.nodes()
        # Initial assertion from mm_common.scaled_mm_options
        assert len(input_nodes) >= 4, (
            f"scaled_mm requires at least 4 inputs, got {len(input_nodes)}"
        )

        # Extract scale tensors (typically scale_a and scale_b are input_nodes[2] and input_nodes[3])
        scale_a = input_nodes[2]
        scale_b = input_nodes[3]

        # Scale compatibility assertion from mm_common.scaled_mm_options
        def are_compatible_scales(size_a: Any, size_b: Any) -> bool:
            # Same sized scales are compatible
            if len(size_a) == len(size_b):
                return True

            # Both need to be scalars or len(1) tensors
            if len(size_a) <= 1 and len(size_b) <= 1:
                return True

            return False

        def is_scalar_like(sz: Any) -> bool:
            return (len(sz) == 0) or all(
                V.graph.sizevars.statically_known_equals(d, 1) for d in sz
            )

        size_a, size_b = scale_a.get_size(), scale_b.get_size()
        assert are_compatible_scales(size_a, size_b), (
            "Expect scale_a and scale_b to be either both scalars (including single-element tensors) "
            f"or 1-dimensional tensors with the same size. Got scale_a: {len(size_a)} and scale_b: {len(size_b)}."
        )

        assert isinstance(kernel_inputs, MMKernelInputs), (
            f"{self.__class__.__name__} requires MMKernelInputs"
        )

        if not self._valid(kernel_inputs):
            return

        # Get base template configs from superclass
        for template_kwargs in super().get_template_configs(
            kernel_inputs, layout, op_name
        ):
            # Add scaled MM-specific options (moved from mm_common.scaled_mm_options)
            # Override accumulator type for scaled MM
            template_kwargs["ACC_TYPE"] = "tl.float32"
            # Add SCALING_ROWWISE attribute based on scale tensor shapes
            both_scalar_like = is_scalar_like(size_a) and is_scalar_like(size_b)
            template_kwargs["SCALING_ROWWISE"] = not both_scalar_like

            yield template_kwargs


# Scaled TMA-specific mixin for scaled MM templates with TMA
class ScaledTMAConfigMixin(TMAWorkspaceMixin, ScaledMMConfigMixin):
    """
    Scaled TMA-specific mixin that extends ScaledMMConfigMixin with TMA functionality.
    This is for scaled MM templates that use device TMA.
    This inherits from ScaledMMConfigMixin and adds TMA-specific options.
    """

<<<<<<< HEAD
    def _valid(self, kernel_inputs: KernelInputs) -> bool:
        return True

    def _filter_configs(self, configs: list[BaseConfig]) -> list[BaseConfig]:
        """
        TMA specific filtering, as num_warps=2 not safe for TMA
        """
        configs = [c for c in configs if c.num_warps != 2]
        return super()._filter_configs(configs)

    def get_extra_kwargs(
        self,
        kernel_inputs: KernelInputs,
        layout: Layout,
        op_name: str,
    ) -> dict[str, Any]:
        # NOTE: reimplementation of the above, if we end up with more TMA-specific kwargs
        # consider making a common base
        kwargs = super().get_extra_kwargs(kernel_inputs, layout, op_name)
        # The TMA version does not need the epilogue stuff
        kwargs.pop("suffix_args", None)
        kwargs.pop("epilogue_fn", None)
        kwargs.pop("epilogue_fn_hash", None)
        kwargs["workspace_arg"] = get_tma_workspace_arg(
            num_tma_descriptors=2,
            device=kernel_inputs.device(),
        )
        return kwargs

=======
>>>>>>> 26b6f8bb
    def get_template_configs(
        self,
        kernel_inputs: KernelInputs,
        layout: Any,
        op_name: str,
    ) -> Generator[dict[str, Any], None, None]:
        """
        Generate scaled TMA template configs with both scaled MM and TMA-specific options.
        """
        # Get base scaled MM template configs from superclass
        for template_kwargs in super().get_template_configs(
            kernel_inputs, layout, op_name
        ):
            # Add TMA-specific options for device TMA scaled MM
            template_kwargs["TMA_SIZE"] = TMA_DESCRIPTOR_SIZE
            template_kwargs["NUM_SMS"] = get_num_sms()
            template_kwargs["TMA_EXPERIMENTAL_API"] = not has_triton_stable_tma_api()

            yield template_kwargs


# Template-specific heuristic classes using multiple inheritance


# TODO(coconutruben): replace with template.name once templates are importable
@register_template_heuristic("mm", "cuda", register=torch.version.hip is None)
# TODO(coconutruben): replace with template.name once templates are importable
@register_template_heuristic("bmm", "cuda", register=torch.version.hip is None)
class CUDAMMTemplateConfigHeuristic(MMTemplateConfigMixin, CUDAConfigHeuristic):
    """Standard MM template heuristic for CUDA"""


# TODO(coconutruben): replace with template.name once templates are importable
@register_template_heuristic(
    "mm", "cuda", register=torch.version.hip is None, op_name="addmm"
)
# TODO(coconutruben): replace with template.name once templates are importable
@register_template_heuristic(
    "bmm", "cuda", register=torch.version.hip is None, op_name="baddbmm"
)
class CUDAAddMMTemplateConfigHeuristic(AddMMConfigMixin, CUDAMMTemplateConfigHeuristic):
    """Addmm specific mixin for CUDA"""


# TODO(coconutruben): deprecate once autoheuristic is deprecated
# TODO(coconutruben): replace with template.name once templates are importable
@register_template_heuristic("mm-ah", "cuda", register=torch.version.hip is None)
class CUDAMMAHTemplateConfigHeuristic(MMTemplateConfigMixin, CUDAConfigHeuristic):
    """Standard MM template heuristic for CUDA using the extra mm configs only (for autoheuristic)"""

    def __init__(self) -> None:
        super().__init__()
        # Override mm_configs to use scaled_mm_configs
        self.mm_configs = self.extra_mm_configs
        self.exhaustive_configs = self.extra_mm_configs


# TODO(coconutruben): replace with template.name once templates are importable
@register_template_heuristic(
    "mm_persistent_tma", "cuda", register=torch.version.hip is None
)
class CUDAPersistentTMATemplateConfigHeuristic(
    TMATemplateConfigMixin, CUDAConfigHeuristic
):
    """Persistent TMA template heuristic for CUDA"""

    def __init__(self) -> None:
        super().__init__()
        # Override mm_configs to use persistent_mm_configs
        self.mm_configs = self.persistent_mm_configs


# TODO(coconutruben): replace with template.name once templates are importable
@register_template_heuristic(
    "mm_persistent_tma", "cuda", register=torch.version.hip is None, op_name="addmm"
)
class CUDAAddmmPersistentTMATemplateConfigHeuristic(
    AddMMConfigMixin, CUDAPersistentTMATemplateConfigHeuristic
):
    """Addmm specific mixin for CUDA"""


# TODO(coconutruben): replace with template.name once templates are importable
@register_template_heuristic(
    "mm", "cuda", register=torch.version.hip is None, op_name="scaled_mm"
)
class CUDAScaledMMTemplateConfigHeuristic(ScaledMMConfigMixin, CUDAConfigHeuristic):
    """Scaled MM template heuristic for CUDA"""

    def __init__(self) -> None:
        super().__init__()
        # Override mm_configs to use scaled_mm_configs
        self.mm_configs = self.scaled_mm_configs
        # NOTE: overriding exhaustive configs here to be the same as mm_configs
        # as we haven't validated exhaustive support here yet
        # TODO(coconutruben): remove this once we have validated exhaustive support
        # for scaled_mm
        self.exhaustive_configs = self.scaled_mm_configs


# TODO(coconutruben): replace with template.name once templates are importable
@register_template_heuristic(
    "scaled_mm_device_tma", "cuda", register=torch.version.hip is None
)
class CUDAScaledTMATemplateConfigHeuristic(ScaledTMAConfigMixin, CUDAConfigHeuristic):
    """Scaled TMA template heuristic for CUDA"""

    def __init__(self) -> None:
        super().__init__()
        # Override mm_configs to use scaled_persistent_mm_configs for TMA
        self.mm_configs = self.scaled_persistent_mm_configs
        # NOTE: overriding exhaustive configs here to be the same as mm_configs
        # as we haven't validated exhaustive support here yet
        # TODO(coconutruben): remove this once we have validated exhaustive support
        # for scaled_mm
        self.exhaustive_configs = self.scaled_persistent_mm_configs


# TODO(coconutruben): replace with template.name once templates are importable
@register_template_heuristic("mm_plus_mm", "cuda", register=torch.version.hip is None)
class CUDAMMPlusMMTemplateConfigHeuristic(
    MMPlusMMTemplateConfigMixin, CUDAConfigHeuristic
):
    """MM Plus MM template heuristic for CUDA"""

    def __init__(self) -> None:
        super().__init__()
        # Override mm_configs to use mm_plus_mm_configs
        self.mm_configs = self.mm_plus_mm_configs
        # NOTE: overriding exhaustive configs here to be the same as mm_configs
        # as we haven't validated exhaustive support here yet
        # TODO(coconutruben): remove this once we have validated exhaustive support
        # for scaled_mm
        self.exhaustive_configs = self.mm_plus_mm_configs


# TODO(coconutruben): replace with template.name once templates are importable
@register_template_heuristic(
    "mm", "cuda", register=torch.version.hip is None, op_name="int_mm"
)
class CUDAInt8MMTemplateConfigHeuristic(INT8MMTemplateConfigMixin, CUDAConfigHeuristic):
    """Int8 MM template heuristic for CUDA"""

    def __init__(self) -> None:
        super().__init__()
        # Override mm_configs to use int8_mm_configs
        self.mm_configs = self.int8_mm_configs
        # NOTE: overriding exhaustive configs here to be the same as mm_configs
        # as we haven't validated exhaustive support here yet
        # TODO(coconutruben): remove this once we have validated exhaustive support
        # for scaled_mm
        self.exhaustive_configs = self.int8_mm_configs


# ROCm template-specific classes


# TODO(coconutruben): replace with template.name once templates are importable
@register_template_heuristic("mm", "cuda", register=torch.version.hip is not None)
# TODO(coconutruben): replace with template.name once templates are importable
@register_template_heuristic("bmm", "cuda", register=torch.version.hip is not None)
class ROCmMMTemplateConfigHeuristic(MMTemplateConfigMixin, ROCmConfigHeuristic):
    """Standard MM template heuristic for ROCm"""


# TODO(coconutruben): deprecate once autoheuristic is deprecated
# TODO(coconutruben): replace with template.name once templates are importable
@register_template_heuristic("mm-ah", "cuda", register=torch.version.hip is not None)
class ROCmMMAHTemplateConfigHeuristic(MMTemplateConfigMixin, ROCmConfigHeuristic):
    """Standard MM template heuristic for ROCm using the extra mm configs only (for autoheuristic)"""

    def __init__(self) -> None:
        super().__init__()
        # Override mm_configs to use scaled_mm_configs
        self.mm_configs = self.extra_mm_configs
        self.exhaustive_configs = self.extra_mm_configs


# TODO(coconutruben): replace with template.name once templates are importable
@register_template_heuristic(
    "mm", "cuda", register=torch.version.hip is not None, op_name="scaled_mm"
)
class ROCmScaledMMTemplateConfigHeuristic(ScaledMMConfigMixin, ROCmConfigHeuristic):
    """Scaled MM template heuristic for ROCm (non-TMA)"""

    def __init__(self) -> None:
        super().__init__()
        # Override mm_configs to use scaled_mm_configs
        self.mm_configs = self.scaled_mm_configs
        # NOTE: overriding exhaustive configs here to be the same as mm_configs
        # as we haven't validated exhaustive support here yet
        # TODO(coconutruben): remove this once we have validated exhaustive support
        # for scaled_mm
        self.exhaustive_configs = self.scaled_mm_configs


# TODO(coconutruben): replace with template.name once templates are importable
@register_template_heuristic(
    "mm", "cuda", register=torch.version.hip is not None, op_name="int_mm"
)
class ROCmInt8MMTemplateConfigHeuristic(INT8MMTemplateConfigMixin, ROCmConfigHeuristic):
    """Int8 MM template heuristic for ROCm"""

    def __init__(self) -> None:
        super().__init__()
        # Override mm_configs to use int8_mm_configs
        self.mm_configs = self.int8_mm_configs
        # NOTE: overriding exhaustive configs here to be the same as mm_configs
        # as we haven't validated exhaustive support here yet
        # TODO(coconutruben): remove this once we have validated exhaustive support
        # for scaled_mm
        self.exhaustive_configs = self.int8_mm_configs


# TODO(coconutruben): replace with template.name once templates are importable
@register_template_heuristic(
    "mm_plus_mm", "cuda", register=torch.version.hip is not None
)
class ROCmMMPlusMMTemplateConfigHeuristic(
    MMPlusMMTemplateConfigMixin, ROCmConfigHeuristic
):
    """MM Plus MM template heuristic for ROCm"""

    def __init__(self) -> None:
        super().__init__()
        # self.default_num_stages is used to make sure all configs have that in ROCm land
        # for mm_plus_mm, we actually just want stages = 1, as pipelining brings no benefits
        self.default_num_stages = 1
        # Override mm_configs to use mm_plus_mm_configs
        self.mm_configs = self.mm_plus_mm_configs
        # NOTE: overriding exhaustive configs here to be the same as mm_configs
        # as we haven't validated exhaustive support here yet
        # TODO(coconutruben): remove this once we have validated exhaustive support
        # for scaled_mm
        self.exhaustive_configs = self.mm_plus_mm_configs


# CPU template-specific classes


@register_template_heuristic("mm", "cpu")
@register_template_heuristic("bmm", "cpu")
class CPUMMTemplateConfigHeuristic(MMTemplateConfigMixin, CPUConfigHeuristic):
    """Standard MM template heuristic for CPU"""


@register_template_heuristic("mm", "cpu", op_name="addmm")
@register_template_heuristic("bmm", "cpu", op_name="baddbmm")
class CPUAddmmTemplateConfigHeuristic(AddMMConfigMixin, CPUMMTemplateConfigHeuristic):
    """Addmm specific mixin for CPU"""


@register_template_heuristic("mm", "cpu", op_name="scaled_mm")
class CPUScaledMMTemplateConfigHeuristic(ScaledMMConfigMixin, CPUConfigHeuristic):
    """Scaled MM template heuristic for CPU (non-TMA)"""

    def __init__(self) -> None:
        super().__init__()
        # Override mm_configs to use scaled_mm_configs
        self.mm_configs = self.scaled_mm_configs
        # NOTE: overriding exhaustive configs here to be the same as mm_configs
        # as we haven't validated exhaustive support here yet
        # TODO(coconutruben): remove this once we have validated exhaustive support
        # for scaled_mm
        self.exhaustive_configs = self.scaled_mm_configs


@register_template_heuristic("mm", "cpu", op_name="int_mm")
class CPUInt8MMTemplateConfigHeuristic(INT8MMTemplateConfigMixin, CPUConfigHeuristic):
    """Int8 MM template heuristic for CPU"""

    def __init__(self) -> None:
        super().__init__()
        # Override mm_configs to use int8_mm_configs
        self.mm_configs = self.int8_mm_configs
        # NOTE: overriding exhaustive configs here to be the same as mm_configs
        # as we haven't validated exhaustive support here yet
        # TODO(coconutruben): remove this once we have validated exhaustive support
        # for scaled_mm
        self.exhaustive_configs = self.int8_mm_configs


@register_template_heuristic("mm_plus_mm", "cpu")
class CPUMMPlusMMTemplateConfigHeuristic(
    MMPlusMMTemplateConfigMixin, CPUConfigHeuristic
):
    """MM Plus MM template heuristic for CPU"""

    def __init__(self) -> None:
        super().__init__()
        # Override mm_configs to use mm_plus_mm_configs
        self.mm_configs = self.mm_plus_mm_configs
        # NOTE: overriding exhaustive configs here to be the same as mm_configs
        # as we haven't validated exhaustive support here yet
        # TODO(coconutruben): remove this once we have validated exhaustive support
        # for scaled_mm
        self.exhaustive_configs = self.mm_plus_mm_configs


# XPU template-specific classes


@register_template_heuristic("mm", "xpu")
@register_template_heuristic("bmm", "xpu")
class XPUMMTemplateConfigHeuristic(MMTemplateConfigMixin, XPUConfigHeuristic):
    """Standard MM template heuristic for XPU"""


@register_template_heuristic("mm", "xpu", op_name="addmm")
@register_template_heuristic("bmm", "xpu", op_name="baddbmm")
class XPUAddmmTemplateConfigHeuristic(AddMMConfigMixin, XPUMMTemplateConfigHeuristic):
    """Addmm specific mixin for XPU"""


@register_template_heuristic("mm", "xpu", op_name="scaled_mm")
class XPUScaledMMTemplateConfigHeuristic(ScaledMMConfigMixin, XPUConfigHeuristic):
    """Scaled MM template heuristic for XPU (non-TMA)"""

    def __init__(self) -> None:
        super().__init__()
        # Override mm_configs to use scaled_mm_configs
        self.mm_configs = self.scaled_mm_configs
        # NOTE: overriding exhaustive configs here to be the same as mm_configs
        # as we haven't validated exhaustive support here yet
        # TODO(coconutruben): remove this once we have validated exhaustive support
        # for scaled_mm
        self.exhaustive_configs = self.scaled_mm_configs


@register_template_heuristic("mm", "xpu", op_name="int_mm")
class XPUInt8MMTemplateConfigHeuristic(INT8MMTemplateConfigMixin, XPUConfigHeuristic):
    """Int8 MM template heuristic for XPU"""

    def __init__(self) -> None:
        super().__init__()
        # Override mm_configs to use int8_mm_configs
        self.mm_configs = self.int8_mm_configs
        # NOTE: overriding exhaustive configs here to be the same as mm_configs
        # as we haven't validated exhaustive support here yet
        # TODO(coconutruben): remove this once we have validated exhaustive support
        # for scaled_mm
        self.exhaustive_configs = self.int8_mm_configs


@register_template_heuristic("mm_plus_mm", "xpu")
class XPUMMPlusMMTemplateConfigHeuristic(
    MMPlusMMTemplateConfigMixin, XPUConfigHeuristic
):
    """MM Plus MM template heuristic for XPU"""

    def __init__(self) -> None:
        super().__init__()
        # Override mm_configs to use mm_plus_mm_configs
        self.mm_configs = self.mm_plus_mm_configs
        # NOTE: overriding exhaustive configs here to be the same as mm_configs
        # as we haven't validated exhaustive support here yet
        # TODO(coconutruben): remove this once we have validated exhaustive support
        # for scaled_mm
        self.exhaustive_configs = self.mm_plus_mm_configs


# MTIA template-specific classes


@register_template_heuristic("mm", "mtia")
@register_template_heuristic("bmm", "mtia")
class MTIAMMTemplateConfigHeuristic(MMTemplateConfigMixin, MTIAConfigHeuristic):
    """Standard MM template heuristic for MTIA"""


@register_template_heuristic("mm", "mtia", op_name="addmm")
@register_template_heuristic("bmm", "mtia", op_name="baddbmm")
class MTIAAddMMTemplateConfigHeuristic(AddMMConfigMixin, MTIAMMTemplateConfigHeuristic):
    """Addmm specific mixin for MTIA"""


@register_template_heuristic("mm", "mtia", op_name="scaled_mm")
class MTIAScaledMMTemplateConfigHeuristic(ScaledMMConfigMixin, MTIAConfigHeuristic):
    """Scaled MM template heuristic for MTIA (non-TMA)"""

    def __init__(self) -> None:
        super().__init__()
        # Override mm_configs to use scaled_mm_configs
        self.mm_configs = self.scaled_mm_configs
        # NOTE: overriding exhaustive configs here to be the same as mm_configs
        # as we haven't validated exhaustive support here yet
        # TODO(coconutruben): remove this once we have validated exhaustive support
        # for scaled_mm
        self.exhaustive_configs = self.scaled_mm_configs


@register_template_heuristic("mm", "mtia", op_name="int_mm")
class MTIAInt8MMTemplateConfigHeuristic(INT8MMTemplateConfigMixin, MTIAConfigHeuristic):
    """Int8 MM template heuristic for MTIA"""

    def __init__(self) -> None:
        super().__init__()
        # Override mm_configs to use int8_mm_configs
        self.mm_configs = self.int8_mm_configs
        # NOTE: overriding exhaustive configs here to be the same as mm_configs
        # as we haven't validated exhaustive support here yet
        # TODO(coconutruben): remove this once we have validated exhaustive support
        # for scaled_mm
        self.exhaustive_configs = self.int8_mm_configs


@register_template_heuristic("mm_plus_mm", "mtia")
class MTIAMMPlusMMTemplateConfigHeuristic(
    MMPlusMMTemplateConfigMixin, MTIAConfigHeuristic
):
    """MM Plus MM template heuristic for MTIA"""

    def __init__(self) -> None:
        super().__init__()
        # Override mm_configs to use mm_plus_mm_configs
        self.mm_configs = self.mm_plus_mm_configs
        # NOTE: overriding exhaustive configs here to be the same as mm_configs
        # as we haven't validated exhaustive support here yet
        # TODO(coconutruben): remove this once we have validated exhaustive support
        # for scaled_mm
        self.exhaustive_configs = self.mm_plus_mm_configs<|MERGE_RESOLUTION|>--- conflicted
+++ resolved
@@ -1262,6 +1262,9 @@
     ]
     _filter_configs: Callable[[list[BaseConfig]], list[BaseConfig]]
 
+    def _valid(self, kernel_inputs: KernelInputs) -> bool:
+        return True
+
     def _get_config_generator(
         self,
     ) -> partial[Generator[TritonConfig, None, None]]:
@@ -1291,7 +1294,8 @@
         input_nodes = kernel_inputs.nodes()
         if len(input_nodes) < 2:
             raise ValueError(f"Need at least 2 input tensors, got {len(input_nodes)}")
-
+        if not self._valid(kernel_inputs):
+            return
         # Extract M, N, K from kernel_inputs
         m, n, k = kernel_inputs.mnk_symbolic()
 
@@ -1447,48 +1451,12 @@
 
 
 # Scaled MM-specific mixin for scaled MM templates
-class ScaledMMConfigMixin(MMTemplateConfigMixin):
+class BaseScaledMMConfigMixin(MMTemplateConfigMixin):
     """
     This is a base that handles the common case for ScaledMM
 
     The TMA and non-TMA should build on top of this
     """
-
-    def _valid(self, kernel_inputs: KernelInputs) -> bool:
-        """
-        override hook to enable checks for ScaledMM that are not valid for TMA version
-        """
-        assert isinstance(kernel_inputs, MMKernelInputs), (
-            "Expect MMKernelInputs for ScaledMMConfigMixin"
-        )
-        _, _, k = kernel_inputs.mnk_symbolic()
-        if V.graph.sizevars.guard_or_false(sympy.Le(k, 16)):
-            # Triton crashes however uncommon for real workloads
-            return False
-
-        # On NVIDIA B200 GPUs, K dim must be >= 32 for tcgen05.mma.kind::f8f6f4.* PTX instruction to be valid
-        # source: https://docs.nvidia.com/cuda/parallel-thread-execution/#tcgen05-matrix-shape
-        if using_b200() and V.graph.sizevars.guard_or_false(sympy.Lt(k, 32)):
-            return False
-        return True
-
-    def get_extra_kwargs(
-        self,
-        kernel_inputs: KernelInputs,
-        layout: Layout,
-        op_name: str,
-    ) -> dict[str, Any]:
-        kwargs = super().get_extra_kwargs(kernel_inputs, layout, op_name)
-        from ..kernel.mm_common import scale_mm_epilogue
-
-        kwargs.update(
-            dict(
-                suffix_args=kernel_inputs.count - 2,
-                epilogue_fn=scale_mm_epilogue(),
-                epilogue_fn_hash="scale_mm_epilogue",
-            )
-        )
-        return kwargs
 
     def get_template_configs(
         self,
@@ -1554,24 +1522,8 @@
             yield template_kwargs
 
 
-# Scaled TMA-specific mixin for scaled MM templates with TMA
-class ScaledTMAConfigMixin(TMAWorkspaceMixin, ScaledMMConfigMixin):
-    """
-    Scaled TMA-specific mixin that extends ScaledMMConfigMixin with TMA functionality.
-    This is for scaled MM templates that use device TMA.
-    This inherits from ScaledMMConfigMixin and adds TMA-specific options.
-    """
-
-<<<<<<< HEAD
-    def _valid(self, kernel_inputs: KernelInputs) -> bool:
-        return True
-
-    def _filter_configs(self, configs: list[BaseConfig]) -> list[BaseConfig]:
-        """
-        TMA specific filtering, as num_warps=2 not safe for TMA
-        """
-        configs = [c for c in configs if c.num_warps != 2]
-        return super()._filter_configs(configs)
+class ScaledMMConfigMixin(BaseScaledMMConfigMixin):
+    """Mixing for scaled mm with the regular mm template"""
 
     def get_extra_kwargs(
         self,
@@ -1579,21 +1531,40 @@
         layout: Layout,
         op_name: str,
     ) -> dict[str, Any]:
-        # NOTE: reimplementation of the above, if we end up with more TMA-specific kwargs
-        # consider making a common base
         kwargs = super().get_extra_kwargs(kernel_inputs, layout, op_name)
-        # The TMA version does not need the epilogue stuff
-        kwargs.pop("suffix_args", None)
-        kwargs.pop("epilogue_fn", None)
-        kwargs.pop("epilogue_fn_hash", None)
-        kwargs["workspace_arg"] = get_tma_workspace_arg(
-            num_tma_descriptors=2,
-            device=kernel_inputs.device(),
+        from ..kernel.mm_common import scale_mm_epilogue
+
+        return {
+            **kwargs,
+            "suffix_args": kernel_inputs.count - 2,
+            "epilogue_fn": scale_mm_epilogue(),
+            "epilogue_fn_hash": "scale_mm_epilogue",
+        }
+
+    def _valid(self, kernel_inputs: KernelInputs) -> bool:
+        assert isinstance(kernel_inputs, MMKernelInputs), (
+            "Expect MMKernelInputs for ScaledMMConfigMixin"
         )
-        return kwargs
-
-=======
->>>>>>> 26b6f8bb
+        _, _, k = kernel_inputs.mnk_symbolic()
+        if V.graph.sizevars.guard_or_false(sympy.Le(k, 16)):
+            # Triton crashes however uncommon for real workloads
+            return False
+
+        # On NVIDIA B200 GPUs, K dim must be >= 32 for tcgen05.mma.kind::f8f6f4.* PTX instruction to be valid
+        # source: https://docs.nvidia.com/cuda/parallel-thread-execution/#tcgen05-matrix-shape
+        if using_b200() and V.graph.sizevars.guard_or_false(sympy.Lt(k, 32)):
+            return False
+        return True
+
+
+# Scaled TMA-specific mixin for scaled MM templates with TMA
+class ScaledTMAConfigMixin(TMAWorkspaceMixin, BaseScaledMMConfigMixin):
+    """
+    Scaled TMA-specific mixin that extends BaseScaledMMConfigMixin with TMA functionality.
+    This is for scaled MM templates that use device TMA.
+    This inherits from BaseScaledMMConfigMixin and adds TMA-specific options.
+    """
+
     def get_template_configs(
         self,
         kernel_inputs: KernelInputs,
