# NOTE: add new template heuristics here, so they get imported and registered
# TODO: write a simple glob if there are many heuristics to auto import them in the right order
<<<<<<< HEAD
from . import aten, base, decompose_k, registry, triton
=======
from . import base, contiguous_mm, decompose_k, registry, triton
>>>>>>> 4d63c2cf

# expose the entry function
from .registry import get_template_heuristic<|MERGE_RESOLUTION|>--- conflicted
+++ resolved
@@ -1,10 +1,6 @@
 # NOTE: add new template heuristics here, so they get imported and registered
 # TODO: write a simple glob if there are many heuristics to auto import them in the right order
-<<<<<<< HEAD
-from . import aten, base, decompose_k, registry, triton
-=======
-from . import base, contiguous_mm, decompose_k, registry, triton
->>>>>>> 4d63c2cf
+from . import aten, base, contiguous_mm, decompose_k, registry, triton
 
 # expose the entry function
 from .registry import get_template_heuristic