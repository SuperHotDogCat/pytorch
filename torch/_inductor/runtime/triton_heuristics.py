--- conflicted
+++ resolved
@@ -87,6 +87,8 @@
 if TYPE_CHECKING:
     from collections.abc import Container, Hashable, Sequence
 
+    from torch._guards import CompileId
+
     LauncherType = Any
 
 _KernelType = Union[CompiledKernel, StaticallyLaunchedCudaKernel]
@@ -278,8 +280,6 @@
 
         self.triton_interpret = os.environ.get("TRITON_INTERPRET", "0") == "1"
 
-<<<<<<< HEAD
-=======
         # Compile-time info included in runtime logginging
         self.compile_id: Optional[CompileId] = None
         self.is_backward = False
@@ -301,7 +301,6 @@
         self.compile_id = compile_id
         self.is_backward = is_backward
 
->>>>>>> b70d105c
     def precompile(
         self,
         warm_cache_only=False,
@@ -817,14 +816,6 @@
         return self.maybe_clone_args(OrderedSet(), *args, **kwargs)
 
     def benchmark_all_configs(self, *args, **kwargs):
-<<<<<<< HEAD
-        with dynamo_timed(
-            "CachingAutotuner.benchmark_all_configs",
-            log_pt2_compile_event=True,
-            metadata={"kernel_name": self.inductor_meta.get("kernel_name")},
-            # TODO(masnesral): Enable this when we figure out how to get the CompileId:
-            # dynamo_compile_runtime_column_us="runtime_triton_autotune_time_us",
-=======
         with (
             dynamo_timed(
                 "CachingAutotuner.benchmark_all_configs",
@@ -837,7 +828,6 @@
                 waitcounter_name_override="triton_autotuner",
             ),
             _WaitCounter("pytorch.wait_counter.dynamo_compile").guard(),
->>>>>>> b70d105c
         ):
             timings = {
                 launcher: self.bench(launcher, *args, **kwargs)
