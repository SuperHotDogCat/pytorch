# mypy: allow-untyped-defs
from __future__ import annotations

import builtins
import copy
import dataclasses
import functools
import hashlib
import inspect
import itertools
import logging
import math
import operator
import os
import os.path
import re
import sys
import threading
import time
from collections import namedtuple
from typing import (
    Any,
    Callable,
    Generic,
    Literal,
    Optional,
    TYPE_CHECKING,
    TypeVar,
    Union,
)

import torch
from torch._dynamo.utils import set_feature_use
from torch._environment import is_fbcode
from torch._prims_common import compute_required_storage_length
from torch.utils._ordered_set import OrderedSet

from ..triton_bundler import TritonBundler
from ..utils import prefix_is_reduction, triton_version_uses_attrs_dict
from . import triton_helpers
from .autotune_cache import AutotuneCache
from .benchmarking import benchmarker
from .coordinate_descent_tuner import CoordescTuner
from .hints import (
    _NUM_THREADS_PER_WARP,
    AutotuneHint,
    DeviceProperties,
    HeuristicType,
    ReductionHint,
    TileHint,
    TRITON_MAX_BLOCK,
    TRITON_MAX_RSPLIT,
)
from .runtime_utils import (
    ceildiv,
    conditional_product,
    create_bandwidth_info_str,
    dynamo_timed,
    get_first_attr,
    get_max_y_grid,
    get_num_bytes,
    next_power_of_2,
    triton_cache_dir,
    triton_config_to_hashable,
    triton_hash_to_path_key,
    validate_triton_config,
)
from .static_cuda_launcher import StaticallyLaunchedCudaKernel
from .triton_compat import (
    ASTSource,
    autograd_profiler,
    cc_warp_size,
    CompiledKernel,
    Config,
    GPUTarget,
    HAS_WARP_SPEC,
    KernelInterface,
    knobs,
    OutOfResources,
    PTXASError,
    triton,
)


class InductorConfig(Config):
    """Inductor-specific Triton config with additional control flags"""

    def __init__(self, *args, dynamic_scale_rblock=True, **kwargs):
        super().__init__(*args, **kwargs)
        self.dynamic_scale_rblock = dynamic_scale_rblock


class NoTritonConfigsError(RuntimeError):
    pass


if TYPE_CHECKING:
    from collections.abc import Container, Hashable

    from torch._guards import CompileId

    LauncherType = Any

_KernelType = Union[CompiledKernel, StaticallyLaunchedCudaKernel]
_T = TypeVar("_T", bound=_KernelType)

log = logging.getLogger(__name__)

triton_name_sub = re.compile(r"^def [^(]+\(")


def generate_lookup_hash_from_source_code(size_hints_str: str, source_code: str) -> str:
    # Name agnostic + strip white space
    fn_strip_name = re.sub(triton_name_sub, "(", source_code.strip(), count=1)
    hash_str = size_hints_str + fn_strip_name
    fn_hash = hashlib.sha256(hash_str.encode("utf-8")).hexdigest()

    return fn_hash


def lookup_autotune_config(size_hints, fn) -> Optional[Config]:
    lookup_table = torch._inductor.config.autotune_lookup_table
    cached_config = None
    if len(lookup_table) > 0 and "_fused_" in fn.src:
        fn_hash = generate_lookup_hash_from_source_code(str(size_hints), fn.src)
        if fn_hash in lookup_table:
            config_dict = lookup_table[fn_hash]
            block_configs = {k: v for k, v in config_dict.items() if "BLOCK" in k}
            cached_config = Config(
                block_configs,
                num_warps=config_dict["num_warps"],
                num_stages=config_dict["num_stages"],
            )

    return cached_config


def get_total_reduction_numel(numels: dict[str, int]) -> int:
    return conditional_product(
        *[numel for prefix, numel in numels.items() if prefix_is_reduction(prefix)]
    )


def autotune_hints_to_configs(
    hints: OrderedSet[AutotuneHint],
    size_hints,
    block_size: int,
    device_props: DeviceProperties,
) -> list[Config]:
    """
    AutotuneHints can be attached to the metadata of triton kernels for providing
    suggestions about what to try for autotuning. One reason to do this is if there are
    some configs that are only useful in specific scenarios, in which case we can avoid
    wasting compile time on autotuning unless we know we are in one of those scenarios.

    Based on those hints, this function will generate a list of additional autotuning
    configs to try.
    """
    xyz_options: tuple[tuple[int, Optional[int], Optional[int]], ...]
    configs: list[Config] = []
    for hint in hints:
        if hint == AutotuneHint.ONE_ELEMENT_PER_THREAD:
            if len(size_hints) == 1:
                xyz_options = ((block_size // 4, None, None),)
            elif len(size_hints) == 2:
                xyz_options = ((block_size // 4, 1, None), (1, block_size // 4, None))
            elif len(size_hints) == 3:
                xyz_options = (
                    (block_size // 4, 1, 1),
                    (1, block_size // 4, 1),
                    (1, 1, block_size // 4),
                )
            configs.extend(
                triton_config(
                    size_hints,
                    *xyz,
                    num_elements_per_warp=(
                        device_props.warp_size if device_props.warp_size else 32
                    ),
                )
                for xyz in xyz_options
            )

    return configs


def disable_pointwise_autotuning(inductor_meta):
    # Autotuning can give different benchmarking results from run to run, and
    # therefore we disable autotuning when use_deterministic flag is on.
    if inductor_meta.get("are_deterministic_algorithms_enabled"):
        return True
    return not inductor_meta.get("autotune_pointwise", True)


def _dump_launch_params(args, kwargs, launcher, kernel_name, grid):
    call_args = []
    call_kwargs = {}
    for arg in args:
        if isinstance(arg, (int, bool)):
            call_args.append(str(arg))
        else:
            call_args.append("T")
    for k, v in kwargs.items():
        if isinstance(arg, (int, bool)):
            call_kwargs[k] = v
        else:
            call_kwargs[k] = v
    call_kwargs.update(launcher.config.kwargs)
    call_kwargs["num_warps"] = launcher.config.num_warps
    call_kwargs["num_stages"] = launcher.config.num_stages
    if HAS_WARP_SPEC:
        call_kwargs["num_consumer_groups"] = getattr(
            launcher.config, "num_consumer_groups", 0
        )
        call_kwargs["num_buffers_warp_spec"] = getattr(
            launcher.config, "num_buffers_warp_spec", 0
        )
    args_str = [*call_args]
    args_str.extend(f"{k}={v}" for k, v in call_kwargs.items())
    args_str = ", ".join(args_str)
    abs_path = os.path.abspath(sys.argv[0])
    with open(f"{abs_path}.launch_params", "a") as f:
        f.write(f"{kernel_name} | {args_str} | {grid!r}\n")


def check_autotune_cache(
    configs: list[Config], filename: Optional[str], inductor_meta: dict[str, Any]
) -> tuple[list[Config], Optional[AutotuneCache], dict[str, Any]]:
    """
    Given a list of configs, checks autotune cache and return metadata
    """
    autotune_cache = None
    autotune_cache_info = {}
    disabled = inductor_meta.get("force_disable_caches", False)
    if (
        not disabled
        and filename is not None
        and (len(configs) > 1 or inductor_meta.get("coordinate_descent_tuning"))
        and not os.environ.get("TRITON_INTERPRET", "0") == "1"
    ):
        configs_hash = hash_configs(configs)

        autotune_cache = AutotuneCache.create(inductor_meta, filename, configs_hash)
        if autotune_cache:
            if best_config := autotune_cache.read_best(inductor_meta, configs):
                configs = [best_config]
                autotune_cache_info["best_config"] = triton_config_to_hashable(
                    best_config
                )
                autotune_cache_info["autotune_cache_state"] = "hit"

            else:
                autotune_cache_info["autotune_cache_state"] = "miss"
                autotune_cache_info["num_configs"] = len(configs)
                if inductor_meta.get("coordinate_descent_tuning"):
                    autotune_cache_info["coordesc_tuning"] = True
                    if len(configs) == 1:
                        # This is the config that coordinate descent tuning started at, which
                        # is not the same as the final config chosen (i.e. only_config, best_config)
                        autotune_cache_info["coordesc_tuning_start_config"] = (
                            triton_config_to_hashable(configs[0])
                        )
    else:
        if len(configs) == 1:
            autotune_cache_info["autotune_cache_state"] = "only 1 config"
            autotune_cache_info["only_config"] = triton_config_to_hashable(configs[0])

        if disabled:
            autotune_cache_info["autotune_cache_state"] = "force_disabled"
            log.debug("autotune caching is disabled by config.force_disable_caches")

    return configs, autotune_cache, autotune_cache_info


class CachingAutotuner(KernelInterface):
    """
    Simplified version of Triton autotuner that has no invalidation
    key and caches the best config to disk to improve cold start times.
    Unlike the main triton Autotuner, this version can precompile all
    configs, and does not rely on the Triton JIT.
    """

    def __init__(
        self,
        fn,
        triton_meta,  # passed directly to triton
        configs,
        save_cache_hook,
        mutated_arg_names: list[str],  # see [Note: clone mutated buffers]
        optimize_mem,
        heuristic_type,
        size_hints=None,
        inductor_meta=None,  # metadata not relevant to triton
        custom_kernel=False,  # whether the kernel is inductor-generated or custom
        filename: Optional[str] = None,
        reset_to_zero_arg_names: Optional[list[str]] = None,
        autotune_cache_info: Optional[dict[str, Any]] = None,
    ):
        super().__init__()

        assert len(configs) > 0, "Non-empty TritonConfig list required for compiling"
        # makes sure there are no pre-hooks on any of the triton configs
        for cfg in configs:
            validate_triton_config(cfg)

        self.fn = fn
        self.device_props: DeviceProperties = triton_meta["device"]
        self.triton_meta = {
            **triton_meta,
            "device": self.device_props.index,
            "device_type": self.device_props.type,
        }
        self.inductor_meta = {} if inductor_meta is None else inductor_meta
        self.save_cache_hook = save_cache_hook
        self.mutated_arg_names = mutated_arg_names
        self.reset_to_zero_arg_names = (
            [] if reset_to_zero_arg_names is None else reset_to_zero_arg_names
        )
        self.optimize_mem = optimize_mem
        cached_config = lookup_autotune_config(size_hints, fn)
        self.configs = [cached_config] if cached_config else configs

        self.heuristic_type = heuristic_type
        self.custom_kernel = custom_kernel
        self.cuda_kernel_saved = False
        self.autotune_cache_info = autotune_cache_info
        if log.isEnabledFor(logging.DEBUG):
            log.debug(
                "CachingAutotuner gets %d configs for %s",
                len(self.configs),
                self.fn.__name__,
            )
            for c in self.configs:
                log.debug(c)

        self.compile_results: list[CompileResult[_KernelType]] = []
        self.launchers: list[LauncherType] = []
        self.lock = threading.Lock()
        if os.getenv("TRITON_CACHE_DIR") is None:
            os.environ["TRITON_CACHE_DIR"] = triton_cache_dir(
                self.triton_meta.get("device", 0)
            )
        log.debug("Triton cache dir: %s", os.environ["TRITON_CACHE_DIR"])

        self.size_hints = size_hints
        self.coordesc_tuner = CoordescTuner(
            is_mm=False,
            name=self.fn.__name__,
            size_hints=size_hints,
            inductor_meta=self.inductor_meta,
        )
        self.filename = filename

        # used for profiling
        self.kernel_hash: str = ""

        # Kernels are stored in the codecache with the filename as a hash of the code.
        # We rely on this to obtain the kernel hash
        if self.filename is not None:
            base_name = os.path.basename(self.filename)
            if ".py" in base_name:
                self.kernel_hash = os.path.splitext(base_name)[0]

        self.precompile_time_taken_ns = 0
        self.autotune_time_taken_ns = 0
        # Dumps the launch configs after autotuning.
        self.dump_launch_params = (
            os.environ.get("TORCHINDUCTOR_DUMP_LAUNCH_PARAMS", "0") == "1"
        )

        self.triton_interpret = os.environ.get("TRITON_INTERPRET", "0") == "1"

        # Compile-time info included in runtime logginging
        self.compile_id: Optional[CompileId] = None
        self.is_backward = False

    def is_statically_launchable(self):
        """
        Checks if every compiled kernel is statically launchable, which
        allows us to efficiently cache it in FXGraphCache
        """
        if not self.compile_results:
            return False
        return all(
            isinstance(x, StaticTritonCompileResult) for x in self.compile_results
        )

    def recheck_autotune_cache(
        self, reload_kernel_from_src: Callable[[], CachingAutotuner]
    ) -> None:
        """
        On cache load on static autotuner, we need to recheck the autotune cache, since
        a best config could have been found from a previous run
        """
        assert self.is_statically_launchable()

        configs = [result.config for result in self.compile_results]

        (cached_configs, _, autotune_cache_info) = check_autotune_cache(
            configs, self.filename, self.inductor_meta
        )
        self.autotune_cache_info = autotune_cache_info
        # I.e. there was an autotune cache hit
        if len(cached_configs) == 1 and len(configs) > 1:
            best_config = cached_configs[0]
            # Grab the best compiled config, if it's in the list of available ones
            best_config_hash = triton_config_to_hashable(best_config)

            for compile_result in self.compile_results:
                if triton_config_to_hashable(compile_result.config) == best_config_hash:
                    self.compile_results = [compile_result]
                    return

            # If the best config isn't in our list of compile results,
            # it's likely because it was found by coordesc after the cache
            # already saved
            if best_config.found_by_coordesc:
                with dynamo_timed("CachingAutotuner.slow_precompile_config"):
                    if self.fn.fn is None:
                        self.fn = reload_kernel_from_src().fn
                    self.compile_results = [self._precompile_config(best_config)]

    def set_compile_info(
        self, compile_id: Optional[CompileId], is_backward: bool
    ) -> None:
        self.compile_id = compile_id
        self.is_backward = is_backward

    def precompile(
        self,
        warm_cache_only=False,
        reload_kernel: Optional[Callable[[], CachingAutotuner]] = None,
        static_triton_bundle_key: Optional[str] = None,
    ):
        if warm_cache_only:
            self._precompile_worker()
            return
        with self.lock:
            # Helper function for reloading a kernel generated in a worker
            # in the parent class. Normally we don't need to reload the kernel
            # in the parent process, but in certain cases (coordesc tuning, dynamic_scale_rblock),
            # we need to actually run compilation on the parent process
            if reload_kernel is not None:
                self._reload_kernel = reload_kernel
            self._precompile_worker()
            if static_triton_bundle_key is not None and self.is_statically_launchable():
                TritonBundler.put_static_autotuner(static_triton_bundle_key, self)
            self._make_launchers()
            self._dynamic_scale_rblock()

    def _precompile_worker(self):
        if self.compile_results:
            for result in self.compile_results:
                TritonBundler.put(
                    triton_hash_to_path_key(result.kernel.hash),  # type: ignore[attr-defined]
                    self.triton_meta.get("device", 0),
                )
            return
        assert not self.launchers
        if not self.configs:
            raise NoTritonConfigsError("No triton configs are available")

        compile_results = []
        exc = None
        for c in self.configs:
            try:
                compile_results.append(self._precompile_config(c))
            except (OutOfResources, PTXASError) as e:
                exc = e
        if len(compile_results) == 0:
            raise NoTritonConfigsError(
                f"No valid triton configs. {type(exc).__name__}: {exc}"
            )
        self.compile_results = compile_results
        self.configs = None

    def _dynamic_scale_rblock(self):
        # TODO(jansel): we should find a way to move this extra compile into the worker process
        # Currently it relies on _make_launchers(), which requires a cuda context, to populate nreg.
        device_prop = self.device_props
        if (
            self.inductor_meta.get("dynamic_scale_rblock", True)
            and not self.inductor_meta.get("persistent_reduction")
            and self.heuristic_type == HeuristicType.REDUCTION
            and self.size_hints is not None
            # Disable for Intel as Triton is not ready to return n_regs for a compiled_binary.
            and device_prop.type in ["cuda", "hip"]
            and device_prop.major
            and (device_prop.major >= 8 or torch.version.hip)
            and device_prop.regs_per_multiprocessor is not None
        ):
            assert device_prop.regs_per_multiprocessor
            assert device_prop.max_threads_per_multi_processor
            assert device_prop.multi_processor_count
            seen_config_hashes: Optional[OrderedSet[Hashable]] = None
            warp_size = device_prop.warp_size or 32
            for result in self.compile_results:
                triton_config = result.config
                compiled_binary = result.kernel
                assert len(self.size_hints) >= 2
                xblock = triton_config.kwargs.get("XBLOCK", 1)
                reduction_kwargs = [
                    kwarg for kwarg in triton_config.kwargs if kwarg.startswith("R")
                ]
                rblocks = [triton_config.kwargs[kwarg] for kwarg in reduction_kwargs]
                total_block = (self.size_hints["x"] + xblock - 1) // xblock
                nreg = getattr(compiled_binary, "n_regs", None)
                if nreg is None:
                    continue

                # make sure rblocks are not too small
                if conditional_product(*rblocks) <= 64:
                    continue

                # each SM of A100 has 65536 32-bit registers. To maximize
                # the theoretical occupancy, we need run 2048 threads on each
                # SM. So each thread should use no more than 65536 / 2048
                # = 32 registers. In cases where occupancy matters, and each
                # thread uses too many registers, reduce R0_BLOCK to reduce
                # the register usage.
                # For kernel https://gist.github.com/shunting314/e4cccc031fe30d378b9b23c08c238cbd
                # from PLBartForCausalLM, latency improve from
                # 7.795ms to 4.883ms.
                #
                if (
                    nreg
                    <= device_prop.regs_per_multiprocessor
                    // device_prop.max_threads_per_multi_processor
                ):
                    continue

                nreg_per_warp = nreg * warp_size
                nreg_per_block = nreg_per_warp * triton_config.num_warps

                # Previously we set max_blocks_per_sm to 'max_threads_per_multi_processo / (32 * num_warps)'
                # The formula below is a tighter upper bound since we have the assumption that
                #   nreg > device_prop.regs_per_multiprocessor // device_prop.max_threads_per_multi_processor
                # due to the if condition above and:
                #   regs_per_multiprocessor / nreg_per_block
                #   = regs_per_multiprocessor / (nreg * 32 * num_warps)
                #   < regs_per_multiprocessor / ((regs_per_multiprocessor / max_threads_per_multi_processor) * 32 * num_warps)
                #   = max_threads_per_multi_processor / (32 * num_warps)
                # Using a tigher upper bound can reveal more optimization opportunities.
                max_blocks_per_sm = max(
                    device_prop.regs_per_multiprocessor // nreg_per_block, 1
                )

                if total_block <= max_blocks_per_sm * device_prop.multi_processor_count:
                    # no need to improve occupancy
                    continue
                new_config = copy.deepcopy(triton_config)

                # Reduce the largest Rn_BLOCK by a factor of 2.
                largest_rkwarg: str = max(
                    reduction_kwargs, key=triton_config.kwargs.__getitem__
                )
                new_config.kwargs[largest_rkwarg] //= 2

                if seen_config_hashes is None:
                    seen_config_hashes = OrderedSet(
                        [
                            triton_config_to_hashable(x.config)
                            for x in self.compile_results
                        ]
                    )
                new_config_hash = triton_config_to_hashable(new_config)
                if new_config_hash in seen_config_hashes:
                    continue
                seen_config_hashes.add(new_config_hash)
                log.debug(
                    "Dynamically scale down %s from TritonConfig(%s) and get a new TritonConfig(%s)",
                    largest_rkwarg,
                    triton_config,
                    new_config,
                )
                if self.fn.fn is None:
                    """
                    We are in the parent process, while this program was compiled in a worker
                    and the fn was dropped in prepare_for_pickle().  We haven't loaded the module
                    containing the real fn yet.
                    """
                    assert hasattr(self, "_reload_kernel")
                    assert callable(self._reload_kernel)
                    self.fn = self._reload_kernel().fn
                self.compile_results.append(self._precompile_config(new_config))  # noqa: B909

            self._make_launchers()

    def _make_launchers(self):
        if len(self.launchers) == len(self.compile_results):
            return

        from torch._dynamo.device_interface import DeviceGuard

        device_interface = self.get_device_interface()

        # load binary to the correct device
        with DeviceGuard(device_interface, self.triton_meta["device"]):
            # need to initialize context
            with dynamo_timed(
                "CachingAutotuner.synchronize",
                # Deliberately avoid overloading pt2_compile_events:
                log_pt2_compile_event=False,
            ):
                device_interface.synchronize(device_interface.current_device())

            launchers = []
            exc = None
            for result in self.compile_results:
                try:
                    launchers.append(result.make_launcher())

                except (OutOfResources, PTXASError, torch.cuda.OutOfMemoryError) as e:
                    exc = e
        if len(launchers) == 0:
            raise RuntimeError(f"No valid triton configs. {type(exc).__name__}: {exc}")
        self.launchers = launchers

    def prepare_for_pickle(self) -> tuple[Any, Any, Any, Any, Any]:
        """Drop stuff from triton.JITFunction that does not pickle.
        This must be called after precompile so that these things are no longer needed.
        Returns a tuple of old values
        """
        old_values = (
            self.fn.fn,
            self.fn.__globals__,
            self.fn.used_global_vals,
            self.fn.repr,
            self.launchers,
        )
        self.fn.fn = None
        self.fn.__globals__ = None
        self.fn.used_global_vals = None
        self.fn.repr = _ConstRepr(self.fn.repr(self.fn))
        self.launchers = []
        return old_values

    def prepare_for_caching(self) -> None:
        """
        Statically Launched CUDA Kernels have a raw cubin on them
        that we don't need to store in the cache(since TritonBundler handles the collection for us)
        """
        for result in self.compile_results:
            if isinstance(result, StaticTritonCompileResult):
                # Don't save this in the inductor cache, as it is very large
                result.kernel.cubin_raw = None

    def __getstate__(self) -> dict[str, Any]:
        assert not self.launchers, (
            "pickle should not be called with after make_launchers()"
        )
        return {
            **self.__dict__,
            "lock": None,
        }

    def __setstate__(self, state: dict[str, Any]) -> None:
        self.__dict__.update(state)
        self.lock = threading.Lock()

    def get_device_interface(self):
        # this code cannot run in compile workers, because it imports from torch
        from torch._dynamo.device_interface import get_interface_for_device

        return get_interface_for_device(self.device_props.type.replace("hip", "cuda"))

    def _precompile_config(self, cfg: Config) -> CompileResult[_KernelType]:
        """Ahead of time compile a given autotuner config."""
        compile_meta = copy.deepcopy(self.triton_meta)
        cfg_kwargs = cfg.kwargs
        if self.device_props.type == "hip":
            cfg_kwargs = {**cfg_kwargs}
            for k in ("matrix_instr_nonkdim", "waves_per_eu", "kpack"):
                if k in cfg_kwargs:
                    compile_meta[k] = cfg_kwargs.pop(k)
        compile_meta["constants"].update(cfg_kwargs)
        for i in self.fn.constexprs:
            arg_name = self.fn.arg_names[i]
            if arg_name not in compile_meta["constants"] and (
                arg_name == "num_warps" or arg_name == "num_stages"
            ):
                compile_meta["constants"][arg_name] = getattr(cfg, arg_name)
        compile_meta["num_warps"] = cfg.num_warps
        compile_meta["num_stages"] = cfg.num_stages
        if HAS_WARP_SPEC:
            compile_meta["num_consumer_groups"] = getattr(cfg, "num_consumer_groups", 0)
            compile_meta["num_buffers_warp_spec"] = getattr(
                cfg, "num_buffers_warp_spec", 0
            )
        compile_meta["debug"] = self.inductor_meta.get(
            "assert_indirect_indexing", True
        ) and not self.inductor_meta.get("is_hip", False)

        # device type will be "hip" rather than "cuda" here
        compile_meta["device_type"] = self.device_props.type
        compile_meta["cc"] = self.device_props.cc

        if self.device_props.type == "cpu":
            triton_helpers.set_driver_to_cpu()
        else:
            triton_helpers.set_driver_to_gpu()

        if not ASTSource:
            raise RuntimeError("Installed triton version too old, please upgrade")

        compile_args = (
            ASTSource(
                self.fn,
                compile_meta["signature"],
                compile_meta["constants"],
                compile_meta["configs"][0],
            ),
        )

        if self.device_props.type == "mtia":
            from mtia.host_runtime.torch_mtia.acc_flags import (  # type: ignore[import-not-found]
                build_codename,
            )

            arch = build_codename()
        else:
            arch = compile_meta["cc"]

        target = GPUTarget(
            compile_meta["device_type"],
            arch,
            cc_warp_size(compile_meta["cc"]),
        )

        options = {
            "num_warps": compile_meta["num_warps"],
            "num_stages": compile_meta["num_stages"],
            "debug": compile_meta["debug"],
            "sanitize_overflow": False,  # turn off additional asserts added for overflow checks
        }
        if HAS_WARP_SPEC:
            options.update(
                {
                    "num_consumer_groups": compile_meta.get("num_consumer_groups", 0),
                    "num_buffers_warp_spec": compile_meta.get(
                        "num_buffers_warp_spec", 0
                    ),
                }
            )
        if self.device_props.type == "hip":
            if "waves_per_eu" in compile_meta:
                options["waves_per_eu"] = compile_meta["waves_per_eu"]
            if "matrix_instr_nonkdim" in compile_meta:
                options["matrix_instr_nonkdim"] = compile_meta["matrix_instr_nonkdim"]
        compile_kwargs = {
            "target": target,
            "options": options,
        }

        try:
            binary = triton.compile(*compile_args, **compile_kwargs)
        except Exception:
            log.exception(
                "Triton compilation failed: %s\n%s\nmetadata: %s",
                self.inductor_meta.get("kernel_name", "triton_"),
                self.fn.src,
                compile_meta,
            )
            raise

        # Simulate JIT Hook call
        if (
            torch._inductor.config.run_jit_post_compile_hook
            and knobs
            and getattr(knobs.runtime, "jit_post_compile_hook", None)
        ):
            try:
                knobs.runtime.jit_post_compile_hook(
                    key=getattr(self.fn, "cache_key", self.kernel_hash or str(self.fn)),
                    repr=getattr(self.fn, "src", None),
                    fn=self.fn,
                    compile=binary,
                    is_manual_warmup=False,
                    already_compiled=True,
                )
            except Exception:
                log.exception("jit_post_compile_hook failed")

        TritonBundler.put(
            triton_hash_to_path_key(binary.hash), self.triton_meta.get("device", 0)
        )
        # If the binary has a cubin file to directly launch, save it on the binary
        static_launcher = StaticTritonCompileResult.can_statically_launch(
            binary, self.inductor_meta, self.triton_meta, self.heuristic_type
        )

        if static_launcher is not None:
            result = StaticTritonCompileResult(
                static_launcher, cfg, compile_meta, self.inductor_meta
            )
            return result

        return TritonCompileResult(binary, cfg, compile_meta, self.inductor_meta)

    def bench(self, launcher, *args, with_profiler=False, **kwargs):
        """Measure the performance of a given launcher"""
        # we don't skip configs with spilled registers when auto-tuning custom
        # (user-written) Triton kernels, as (i) we don't have any knowledge or
        # control over the kernel code; (ii) there is empirical evidence that
        # for some (complicated) custom Triton kernels, a register-spilling
        # config may yield the best latency.
        if not self.custom_kernel and launcher.n_spills > self.inductor_meta.get(
            "spill_threshold", 16
        ):
            log.debug(
                "Skip config %s because of register spilling: %d",
                launcher.config,
                launcher.n_spills,
            )
            return float("inf")

        device_interface = self.get_device_interface()
        stream = device_interface.get_raw_stream(device_interface.current_device())

        cpu_copies = self.copy_args_to_cpu_if_needed(*args, **kwargs)

        def kernel_call():
            cloned_args, cloned_kwargs = self.maybe_clone_args(
                cpu_copies, *args, **kwargs
            )
            # reset to zero before evaluating any config
            self.reset_to_zero_args(*args, **kwargs)
            if autograd_profiler._is_profiler_enabled:
                profiler_kwargs = self.get_profiler_kwargs(stream, launcher)
                with torch._C._profiler._RecordFunctionFast(
                    self.inductor_meta.get("kernel_name", "triton kernel"),
                    cloned_args,
                    profiler_kwargs,
                ):
                    launcher(
                        *cloned_args,
                        **cloned_kwargs,
                        stream=stream,
                    )

            else:
                launcher(
                    *cloned_args,
                    **cloned_kwargs,
                    stream=stream,
                )
            self.restore_args_from_cpu(cpu_copies)

        # only use profiler when not already in a profiler instance
        if with_profiler and not autograd_profiler._is_profiler_enabled:
            from torch._inductor.utils import do_bench_using_profiling

            return do_bench_using_profiling(kernel_call, warmup=10, rep=40)

        if self.device_props.type == "cpu":
            return benchmarker.benchmark_cpu(kernel_call)

        return benchmarker.benchmark_gpu(kernel_call, rep=40)

    def copy_args_to_cpu_if_needed(self, *args, **kwargs):
        """
        To support benchmarking in the presence of mutated args, we need to avoid
        autotuning contanminating them. We try to pass cloned args to the kernel.
        If those clones would increase the peak memory usage, however, we instead
        copy to cpu and restore them after each iteration. Figure out the args
        to be copied and do the copying.
        """
        if not self.optimize_mem:
            return {}

        copies = {}
        budget = torch.cuda.max_memory_allocated() - torch.cuda.memory_allocated()

        def maybe_copy(name, arg):
            if name in self.mutated_arg_names and arg.is_cuda:
                nonlocal budget
                assert isinstance(arg, torch.Tensor)
                required_storage_length = compute_required_storage_length(
                    arg.size(),
                    arg.stride(),
                    0,
                )
                size = required_storage_length * arg.element_size()
                if size > budget:
                    cpu_arg = torch.empty_strided(
                        (required_storage_length,),
                        (1,),
                        dtype=arg.dtype,
                        device="cpu",
                        pin_memory=True,
                    )
                    cpu_arg.copy_(
                        arg.as_strided((required_storage_length,), (1,)),
                        non_blocking=True,
                    )
                    copies[name] = (arg, cpu_arg)
                else:
                    budget -= size

        for name, arg in zip(self.fn.arg_names, args):
            maybe_copy(name, arg)

        for name, arg in kwargs.items():
            maybe_copy(name, arg)

        return copies

    def restore_args_from_cpu(self, cpu_copies):
        for pair in cpu_copies.values():
            arg, cpu_arg = pair
            required_storage_length = compute_required_storage_length(
                arg.size(),
                arg.stride(),
                0,
            )
            arg.as_strided((required_storage_length,), (1,)).copy_(
                cpu_arg, non_blocking=True
            )

    def reset_to_zero_args(self, *args, **kwargs):
        if not self.reset_to_zero_arg_names:
            return
        for i, arg in enumerate(args):
            if self.fn.arg_names[i] in self.reset_to_zero_arg_names:
                assert isinstance(
                    arg,
                    torch.Tensor,
                ), (
                    "self.reset_to_zero_arg_names should only contain valid argument names"
                )
                arg.zero_()

        for name, arg in kwargs.items():
            if name in self.reset_to_zero_arg_names:
                assert isinstance(
                    arg,
                    torch.Tensor,
                ), (
                    "self.reset_to_zero_arg_names should only contain valid argument names"
                )
                arg.zero_()

    def maybe_clone_args(
        self, exclude: Container[str], *args, **kwargs
    ) -> tuple[list[Any], dict[str, Any]]:
        """
        Prepare new args and kwargs by cloning any in-place buffers
        (that are not in the provided exclusion list), to avoid autotune
        contaminating them. Avoid cloning the other buffers because it
        leads to increased memory usage.
        """
        from ..compile_fx import clone_preserve_strides

        def prepare_arg(name, arg):
            if name in self.mutated_arg_names and name not in exclude:
                assert isinstance(arg, torch.Tensor)
                return clone_preserve_strides(arg)
            else:
                return arg

        cloned_args = [
            prepare_arg(name, arg)
            for name, arg in itertools.zip_longest(self.fn.arg_names[: len(args)], args)
        ]
        cloned_kwargs = {name: prepare_arg(name, arg) for name, arg in kwargs.items()}
        return cloned_args, cloned_kwargs

    def clone_args(self, *args, **kwargs) -> tuple[list[Any], dict[str, Any]]:
        return self.maybe_clone_args(OrderedSet(), *args, **kwargs)

    def benchmark_all_configs(self, *args, **kwargs):
        with (
            dynamo_timed(
                "CachingAutotuner.benchmark_all_configs",
                log_pt2_compile_event=True,
                metadata={"kernel_name": self.inductor_meta.get("kernel_name")},
                dynamo_compile_column_us="runtime_triton_autotune_time_us",
                compile_id=self.compile_id,
                is_backward=self.is_backward,
                log_waitcounter=True,
                waitcounter_name_override="triton_autotuner",
            ),
            # Temporarily disable due to spam
            # compilation_callback.callback_handler.install_callbacks(
            #     compilation_callback.CallbackTrigger.TRITON_AUTOTUNING,
            #     str(self.compile_id),
            # ),
        ):
            timings = {
                launcher: self.bench(launcher, *args, **kwargs)
                for launcher in self.launchers
            }

            for k, v in timings.items():
                self.coordesc_tuner.cache_benchmark_result(k.config, v)

            if log.isEnabledFor(logging.DEBUG):
                log.debug("Benchmark all input configs for %s, get:", self.fn.__name__)
                for k, v in timings.items():
                    log.debug(
                        "%s: %f, nreg %d, nspill %d, #shared-mem %s",
                        k.config,
                        v,
                        k.n_regs,
                        k.n_spills,
                        k.shared,
                    )

            self.reset_to_zero_args(*args, **kwargs)
            return timings

    def autotune_to_one_config(self, *args, **kwargs):
        """Do the actual autotuning"""
        start_time = time.time_ns()
        timings = self.benchmark_all_configs(*args, **kwargs)
        benchmark_time_taken_ns = time.time_ns() - start_time
        self.launchers = [builtins.min(timings, key=timings.get)]
        self.autotune_time_taken_ns = (
            self.precompile_time_taken_ns + benchmark_time_taken_ns
        )

        # log the best config
        launcher = self.launchers[0]
        log.debug(
            "Best config for %s: %s: %f, nreg %d, nspill %d, #shared-mem %s",
            self.fn.__name__,
            launcher.config,
            timings[launcher],
            launcher.n_regs,
            launcher.n_spills,
            launcher.shared,
        )

        if self.save_cache_hook:
            self.save_cache_hook(
                launcher.config,
                self.autotune_time_taken_ns,
                triton_cache_hash=launcher.cache_hash,
            )

    def save_gpu_kernel(self, stream, launcher):
        key = self.inductor_meta.get("kernel_name", None)  # unique kernel name
        assert key is not None, "kernel_name can not be None"
        params = {
            "mangled_name": (
                launcher.bin.metadata.name
                if hasattr(launcher.bin.metadata, "name")
                else launcher.bin.metadata["name"]
            ),
            "num_warps": (
                launcher.bin.num_warps
                if hasattr(launcher.bin, "num_warps")
                else launcher.bin.metadata.num_warps
            ),
            "shared_mem": (
                launcher.bin.shared
                if hasattr(launcher.bin, "shared")
                else launcher.bin.metadata.shared
            ),
            "stream": stream,
            # User defined triton kernels will have arbitrary kwarg names
            "config": config_to_dict(launcher.config),
            "inductor_meta": self.inductor_meta,
            "triton_meta": self.triton_meta,
            "def_args": launcher.def_args,
            "call_args": launcher.call_args,
            "global_scratch": launcher.global_scratch,
            "profile_scratch": launcher.profile_scratch,
        }
        from torch._inductor.codecache import CudaKernelParamCache

        bin_type = {"hip": "hsaco", "xpu": "spv"}.get(self.device_props.type, "cubin")
        binary = launcher.bin.asm[bin_type]
        # Also store asm code which can be used for debugging and generating cpp package
        asm_type = {"hip": "amdgcn", "cuda": "ptx", "xpu": "spv"}.get(
            self.device_props.type, None
        )
        asm = launcher.bin.asm.get(asm_type, None)

        CudaKernelParamCache.set(key, params, binary, bin_type, asm, asm_type)
        self.cuda_kernel_saved = True

    def coordinate_descent_tuning(self, launcher, *args, **kwargs):
        """
        Coordinate descent tuning can be run with or without max-autotune.

        The only difference between these two is the starting config for coordinate_descent tuning.
        E.g., assuming regular autotune only get one config C1; while max-autotune get 4 configs C1, C2, C3, C4
        and max-autotune figure out C3 is the best.

        Then if coordinate desecnt tuning is run with max-autotune disabled, it will start from C1;
        while if coordinate descent tuning is run with max-autotune enabled, it will start from C3.
        """
        if (
            self.heuristic_type == HeuristicType.TEMPLATE
            or self.heuristic_type == HeuristicType.USER_AUTOTUNE
        ):
            # skip triton template
            return launcher

        with dynamo_timed(
            "CachingAutotuner.coordinate_descent_tuning",
            # These generate too many pt2_compile_event logs:
            log_pt2_compile_event=False,
            metadata={"kernel_name": self.inductor_meta.get("kernel_name")},
            dynamo_compile_column_us="runtime_triton_autotune_time_us",
            compile_id=self.compile_id,
            is_backward=self.is_backward,
            log_waitcounter=True,
            waitcounter_name_override="triton_autotuner",
        ):
            return self._coordinate_descent_tuning(launcher, *args, **kwargs)

    def _coordinate_descent_tuning(self, launcher, *args, **kwargs):
        config2launcher = {launcher.config: launcher}

        # TODO: should we just load the kernels ahead of time if we know we're going to call this?
        if self.fn.fn is None:
            """
            We are in the parent process, while this program was compiled in a worker
            and the fn was dropped in prepare_for_pickle().  We haven't loaded the module
            containing the real fn yet.
            """
            assert hasattr(self, "_reload_kernel")
            assert callable(self._reload_kernel)
            self.fn = self._reload_kernel().fn

        def benchmark_one_config(config):
            with self.lock:
                launcher = self._precompile_config(config).make_launcher()
            config2launcher[config] = launcher

            out = self.bench(launcher, *args, **kwargs)
            log.debug(
                "COORDESC: %s: %f, nreg %d, nspill %d, #shared-mem %d",
                launcher.config,
                out,
                launcher.n_regs,
                launcher.n_spills,
                launcher.shared,
            )
            return out

        assert not (
            self.heuristic_type == HeuristicType.PERSISTENT_REDUCTION
            and "R0_BLOCK" in launcher.config.kwargs
        ), (
            "Coordinate descent tuner relies on the assumption that persistent reduction's triton config does not have R0_BLOCK"
        )
        start_time = time.time_ns()
        best_config = self.coordesc_tuner.autotune(
            benchmark_one_config, launcher.config, None
        )
        coordesc_time_taken_ns = time.time_ns() - start_time
        best_config.found_by_coordesc = True

        if self.save_cache_hook:
            self.save_cache_hook(
                best_config,
                self.autotune_time_taken_ns + coordesc_time_taken_ns,
                found_by_coordesc=True,
            )

        if best_config not in config2launcher:
            # On a Coordesc cache hit, we might not have loaded the launcher
            # This can happen because PyCodeCache saves CachingAutotuners in memory,
            # even for separate compile IDs (which can have different inputs without changing output code)
            config2launcher[best_config] = self._precompile_config(
                best_config
            ).make_launcher()

        fn_hash = generate_lookup_hash_from_source_code(
            str(self.size_hints), self.fn.src
        )
        log.debug("Function hash %s has best config %s", fn_hash, best_config)
        return config2launcher[best_config]

    def get_profiler_kwargs(self, stream, launcher):
        kernel_kwargs_str = ",".join(
            f"{k}={v}" for (k, v) in launcher.config.kwargs.items()
        )

        ret = {
            "kernel_file": (self.filename or ""),
            "kernel_hash": self.kernel_hash,
            "kernel_backend": "triton",
            "stream": stream,
            "num_warps": launcher.config.num_warps,
            "num_stages": launcher.config.num_stages,
            "kernel_kwargs": kernel_kwargs_str,
        }
        if "kernel_name" in self.inductor_meta:
            ret["kernel_name"] = self.inductor_meta["kernel_name"]
        if "kernel_flop" in self.inductor_meta:
            ret["kernel_flop"] = self.inductor_meta["kernel_flop"]
        if "kernel_num_gb" in self.inductor_meta:
            ret["kernel_num_gb"] = self.inductor_meta["kernel_num_gb"]
        return ret

    def run(
        self,
        *args,
        stream,
        benchmark_run=False,
        **kwargs,
    ):  # type:ignore[override]
        if hasattr(triton, "set_allocator"):

            def alloc_fn(size: int, align: int, stream: Optional[int]):
                return torch.empty(
                    size, dtype=torch.int8, device=self.device_props.type
                )

            triton.set_allocator(alloc_fn)

        if self.triton_interpret:
            args, grid = self._interpret_args_grid(args, self.configs[0])
            return self.fn[grid](
                *args,
                **kwargs,
                **self.configs[0].kwargs,
            )

        if len(self.launchers) != 1:
            if len(self.launchers) == 0:
                start_time = time.time_ns()
                self.precompile()
                self.precompile_time_taken_ns = time.time_ns() - start_time
            if len(self.launchers) > 1:
                self.autotune_to_one_config(*args, **kwargs)

        if not getattr(
            self.launchers[0].config, "found_by_coordesc", False
        ) and self.inductor_meta.get("coordinate_descent_tuning", False):
            self.launchers = [
                self.coordinate_descent_tuning(self.launchers[0], *args, **kwargs)
            ]

        (launcher,) = self.launchers
        if launcher.store_cubin and (not benchmark_run or not self.cuda_kernel_saved):
            self.save_gpu_kernel(stream, launcher)

        # PyTorch execution trace replay calls CachingAutotuner::run() instead of calls launcher
        # so _RecordFunctionFast need to capture the args into CachingAutotuner::run()
        # make a copy here to avoid mutating the original args
        args_without_constexprs = tuple(args)

        if self.dump_launch_params:
            new_args, grid = self._interpret_args_grid(args, launcher.config)
            _dump_launch_params(new_args, kwargs, launcher, self.fn.__name__, grid)

        # it is faster than entering and exiting a context manager, even if the context
        # manager is a nullcontext.
        if autograd_profiler._is_profiler_enabled:
            profiler_kwargs = self.get_profiler_kwargs(stream, launcher)

            with torch._C._profiler._RecordFunctionFast(
                self.inductor_meta.get("kernel_name", "triton kernel"),
                args_without_constexprs,
                profiler_kwargs,
            ):
                return launcher(
                    *args,
                    **kwargs,
                    stream=stream,
                )
        else:
            return launcher(
                *args,
                **kwargs,
                stream=stream,
            )

    def _interpret_args_grid(
        self, args: tuple[Any, ...], cfg: Config
    ) -> tuple[tuple[Any, ...], tuple[int, int, int]]:
        if triton_version_uses_attrs_dict():

            def filtered_signature() -> list[str]:
                # constexprs are not passed in as args
                return [
                    x
                    for x in self.triton_meta["signature"].keys()
                    if x not in cfg.kwargs.keys()
                ]
        else:

            def filtered_signature() -> list[str]:
                return list(self.triton_meta["signature"].keys())

        grid = GridExpr.from_meta(self.inductor_meta, cfg).eval_slow(
            dict(
                zip(
                    [
                        *filtered_signature(),
                        *self.inductor_meta.get("extra_launcher_args", ()),
                    ],
                    args,
                )
            )
        )
        if self.inductor_meta.get("extra_launcher_args"):
            args = args[: -len(self.inductor_meta["extra_launcher_args"])]
        return args, grid


class _ConstRepr:
    def __init__(self, value: str):
        self.value = value

    def __call__(self, _=None) -> str:
        return self.value


class CompileResult(Generic[_T]):
    """
    Base class representing compiled result.
    """

    def __init__(
        self,
        kernel: _T,
        config: Config,
        compile_meta: dict[str, Any],
        inductor_meta: dict[str, Any],
    ):
        self.kernel = kernel
        self.config = config
        self.compile_meta = compile_meta
        self.inductor_meta = inductor_meta

    def make_launcher(self) -> LauncherType: ...

    def _gen_launcher_code(self, scope, def_args, runner_args) -> LauncherType:
        grid = GridExpr.from_meta(self.inductor_meta, self.config)
        # grid.prefix is usually empty, grid.x_grid is something like `-(xnumel//-1024)`
        lines = [
            f"def launcher({', '.join(def_args)}, stream):",
            *[f"    {line}" for line in grid.prefix],
            f"    grid_0 = {grid.x_grid}",
            f"    grid_1 = {grid.y_grid}",
            f"    grid_2 = {grid.z_grid}",
            f"    runner({', '.join(runner_args)})",
        ]
        launcher_code = "\n".join(lines)
        exec(launcher_code, scope)
        return scope["launcher"]

    def _get_arg_lists(
        self, arg_names, constexprs
    ) -> tuple[list[str], list[str], OrderedSet[str]]:
        """
        Return a bunch of intermediate lists of args needed for generating
        launcher code.
        """
        compile_meta = self.compile_meta
        cfg = self.config
        known_constants = OrderedSet(
            arg for i, arg in enumerate(arg_names) if i in constexprs
        )

        """
        https://github.com/pytorch/pytorch/issues/115344

        self.fn.constexprs doesn't properly deal with None args, so when we filter out
        an arg in UserDefinedTritonKernel.codegen, we need to filter it here as well.
        We also don't want to modify self.fn.

        We know that we removed something from the signature if:
            1. It's in compile_meta["constants"]
            2. It isn't a constant we already know about
                Note: The value of interest has already been added to compile_meta['constants'],
                    so we use self.fn.constexprs instead.
            3. It isn't in the compile_meta signature
        """
        none_args = OrderedSet(
            k
            for k, v in compile_meta["constants"].items()
            if v is None and k not in known_constants
        )
        none_args = none_args.difference(OrderedSet(compile_meta["signature"].keys()))

        def _convert_constant(constant):
            if isinstance(constant, str):
                return "r'" + constant + "'"
            else:
                return repr(constant)

        if triton_version_uses_attrs_dict():
            call_args = arg_names
            def_args = arg_names
            implicit_constants = OrderedSet(
                (
                    "num_warps",
                    "num_stages",
                )
            ).union(OrderedSet(k for k in known_constants))
            if implicit_constants := implicit_constants & OrderedSet(
                compile_meta["constants"].keys()
            ):
                # num_warps/num_stages are special implicit args that are not in the signature
                # see test_triton_kernel_special_params
                def_args = [arg for arg in def_args if arg not in implicit_constants]
                repl = {
                    k: _convert_constant(compile_meta["constants"].get(k))
                    for k in implicit_constants
                }
                call_args = [repl.get(arg, arg) for arg in call_args]
        else:
            call_args = [
                arg
                for i, arg in enumerate(arg_names)
                if i not in constexprs and arg not in none_args
            ]
            cfg_dict = config_to_dict(cfg)
            def_args = [
                name
                for name in arg_names
                if name not in cfg_dict and name not in none_args
            ]

        if "extra_launcher_args" in self.inductor_meta:
            def_args = [*def_args, *self.inductor_meta["extra_launcher_args"]]

        return call_args, def_args, none_args


class CannotStaticallyLaunchKernel(Exception):
    pass


class StaticTritonCompileResult(CompileResult[StaticallyLaunchedCudaKernel]):
    """
    TritonCompileResult that uses StaticCudaLauncher,
    which vastly simplifies the setup and metadata needed to be kept.
    """

    @staticmethod
    def can_statically_launch(
        kernel: CompiledKernel,
        inductor_meta: dict[str, Any],
        triton_meta: dict[str, Any],
        heuristic_type: HeuristicType,
    ) -> Optional[StaticallyLaunchedCudaKernel]:
        if not torch._inductor.config.use_static_cuda_launcher:
            return None

        def check_can_launch() -> StaticallyLaunchedCudaKernel:
            if triton_meta.get("device_type", None) != "cuda":
                # Only cuda kernels
                raise CannotStaticallyLaunchKernel("Non-cuda device")

            if torch._inductor.config.cpp_wrapper:
                # If we're running with cpp wrapper, it doesn't
                # make sense to statically compile since everything
                # is codegenned anyway
                raise CannotStaticallyLaunchKernel("Cpp wrapper enabled")

            if (
                heuristic_type == HeuristicType.USER_AUTOTUNE
                and not torch._inductor.config.static_launch_user_defined_triton_kernels
            ):
                # Don't support user defined triton kernels yet
                raise CannotStaticallyLaunchKernel("User defined triton kernel")

            if inductor_meta.get("store_cubin", None):
                # Requires storing the entire binary
                raise CannotStaticallyLaunchKernel("store_cubin is enabled")

            cubin_location = os.path.join(
                triton_cache_dir(triton_meta.get("device", 0)),
                triton_hash_to_path_key(kernel.hash),
                f"{kernel.src.fn.__name__}.cubin",
            )

            if not os.path.exists(cubin_location):
                raise CannotStaticallyLaunchKernel(
                    f"Cubin path not found: {cubin_location}"
                )

            else:
                kernel._cubin_path = cubin_location

            try:
                static_kernel = StaticallyLaunchedCudaKernel(kernel)
            except NotImplementedError as e:
                raise CannotStaticallyLaunchKernel(f"NotImplemented: {str(e)}") from e

            return static_kernel

        try:
            result = check_can_launch()
            return result
        except CannotStaticallyLaunchKernel as e:
            log.info("Bypassing StaticallyLaunchedCudaKernel due to %s", str(e))
            if torch._inductor.config.strict_static_cuda_launcher:
                raise e
            return None

    def reload_cubin_path(self):
        """
        When loading from cache on disk, we want to reload cubin
        files from their appropriate location on disc.
        """
        cubin_location = os.path.join(
            triton_cache_dir(self.compile_meta.get("device", 0)),
            triton_hash_to_path_key(self.kernel.hash),
            f"{self.kernel.name}.cubin",
        )
        if not os.path.exists(cubin_location):
            if self.kernel.cubin_raw is not None:
                # We saved the raw cubin, so write it to he appropriate location
                self.kernel.reload_cubin_from_raw(cubin_location)
            else:
                raise RuntimeError(
                    "Cubin file saved by TritonBundler not found at %s", cubin_location
                )
        self.kernel.cubin_path = cubin_location

    def make_launcher(self) -> LauncherType:
        # If at least one static make_launcher call occurs,
        # we're sure static cuda launcher was used for this compile
        set_feature_use("static_cuda_launcher", True)
        # Load the binary on the parent
        if not self.kernel.cubin_path:
            self.reload_cubin_path()
        device = self.compile_meta.get("device", 0)
        if device is None:
            device = 0
        self.kernel.load_kernel(device)
        scope = {
            "runner": self.kernel.run,
        }

        # NOTE: Constexpr handling for triton and static cuda launcher

        # Triton kernels have two types of constexprs: *declared* ones, which are ones the user
        # has explicitly declared as tl.constexpr, and *implied* ones, which are expressions triton
        # deems constant while compiling/analyzing the code (i.e. unused parameters, for example)

        # Triton kernels handle constexprs slightly differently depending on which version of triton
        # we care about (we support 3.2.0 and 3.3.0).

        # In 3.2.0, triton kernels do not require passing any declared constexprs into the kernel
        # In 3.3.0, triton kernels require all declared constexprs be passed into the kernel, where
        # they are subsequently ignored.
        # When statically launching, since we're launching from the triton generated cubin, we actually want to
        # always get rid of all const exprs, declared or implied, since the underlying cubin file has all
        # of the constants stripped away anyway.

        # But CachingAutotuner.run will pass us a different number of arguments depending on
        # whether or not we're in triton 3.2.0 or later, so we grab def_args with the same logic
        # as the (non static) TritonCompileResult. We then generate call_args ourselves, since we
        # want only a subset of the arguments passed to triton.
        # Here, arg_names is exactly fn.src.arg_names and declared_constexprs is exactly fn.src.constexprs,
        # which matches behavior with regular TritonCompileResult
        _, def_args, none_args = self._get_arg_lists(
            self.kernel.arg_names, self.kernel.declared_constexprs
        )

        call_args = [
            arg
            for i, arg in enumerate(self.kernel.arg_names)
            if i not in self.kernel.full_constexprs and arg not in none_args
        ]

        # StaticallyLaunchedCudaKernel.run takes in order grid_0, grid_1, grid_2, stream, and call_args
        runner_args = ["grid_0", "grid_1", "grid_2", "stream", *call_args]
        launcher = self._gen_launcher_code(scope, def_args, runner_args)
        launcher.config = self.config  # type: ignore[attr-defined]
        launcher.n_regs = self.kernel.n_regs  # type: ignore[attr-defined]
        launcher.n_spills = self.kernel.n_spills  # type: ignore[attr-defined]
        launcher.shared = self.kernel.shared  # type: ignore[attr-defined]
        launcher.cache_hash = triton_hash_to_path_key(self.kernel.hash)  # type: ignore[attr-defined]
        launcher.store_cubin = False  # type: ignore[attr-defined]
        launcher._is_static = True  # type: ignore[attr-defined]
        return launcher


class TritonCompileResult(CompileResult[CompiledKernel]):
    """
    Upstream Triton CompileKernel can not be pickled.  This is a wrapper
    to support serialization and generate the launcher function.
    """

    @staticmethod
    @functools.lru_cache(32)
    def _kernel_metadata_cls(fields: tuple[str, ...]) -> Any:
        return namedtuple("KernelMetadata", sorted(fields))

    @staticmethod
    def _serialize_metadata(metadata):
        """
        Triton uses a nested class called KernelMetadata to store metadata information.
        Pickle does not work well with nested namedtuples, as the namedtuple doesn't appear
        in the toplevel namespace of the module. So these serialization/deser functions
        are used to convert the namedtuples to a dict and back.

        As for packed_metadata, depending on the triton backend, KernelMetadata can be
        a namedtuple, or a regular tuple! So the serialization function branches on whether
        the metadata to be serialized is a namedtuple or regular, serializable one.
        """

        def is_namedtuple(obj) -> bool:
            return (
                isinstance(obj, tuple)
                and hasattr(obj, "_asdict")
                and hasattr(obj, "_fields")
            )

        if is_namedtuple(metadata):
            return metadata._asdict()
        else:
            return metadata

    @staticmethod
    def _deserialize_metadata(metadata):
        if isinstance(metadata, dict):
            return TritonCompileResult._kernel_metadata_cls(tuple(metadata.keys()))(
                **metadata
            )
        else:
            return metadata

    def __getstate__(self) -> dict[str, Any]:
        kernel = self.kernel
        # replace the fields that don't pickle nicely
        kernel_state = {
            **kernel.__dict__,
            # See doc about serializing metadata above
            "metadata": self._serialize_metadata(kernel.metadata),
            "packed_metadata": self._serialize_metadata(
                getattr(kernel, "packed_metadata", None)
            ),
            "module": None,  # regenerated by kernel._init_handles()
            "function": None,  # regenerated by kernel._init_handles()
            "run": None,  # regenerated by kernel._init_handles()
        }
        return {**self.__dict__, "kernel": kernel_state}  # type: ignore[dict-item]

    def __setstate__(self, state: dict[str, Any]) -> None:
        # src = ASTSource.__new__(ASTSource)
        # src.__setstate__(state["kernel"]["src"])
        # TODO(jansel): need to fixup src.fn which is now None
        kernel = CompiledKernel.__new__(CompiledKernel)
        metadata = state["kernel"]["metadata"]
        packed_metadata = state["kernel"]["packed_metadata"]
        kernel.__dict__.update(
            {
                **state["kernel"],
                # "src": src,
                "metadata": self._deserialize_metadata(metadata),
                "packed_metadata": self._deserialize_metadata(packed_metadata),
            }
        )
        self.__dict__.update(state)
        self.kernel = kernel

    def make_launcher(self) -> LauncherType:
        """
        Launching triton kernels is performance sensitive, we compile
        a custom Python function get the grid() and reorder the args to
        the underlying wrapper.
        """
        cfg = self.config
        compile_meta = self.compile_meta
        binary = self.kernel
        fn = binary.src.fn
        binary._init_handles()
        (call_args, def_args, none_args) = self._get_arg_lists(
            fn.arg_names, fn.constexprs
        )
        binary_shared = (
            binary.shared if hasattr(binary, "shared") else binary.metadata.shared
        )

        if knobs is None:
            launch_enter = binary.__class__.launch_enter_hook
            launch_exit = binary.__class__.launch_exit_hook
        else:
            launch_enter = knobs.runtime.launch_enter_hook
            launch_exit = knobs.runtime.launch_exit_hook

        import math as math_lib

        import triton as triton_lib

        import torch as torch_lib

        scope = {
            "grid_meta": cfg.kwargs,
            "bin": binary,
            "launch_enter_hook": launch_enter,
            "launch_exit_hook": launch_exit,
            "metadata": (
                binary.packed_metadata
                if hasattr(binary, "packed_metadata")
                else binary.metadata
            ),
            "shared": binary_shared,
            "num_warps": (
                binary.num_warps
                if hasattr(binary, "num_warps")
                else binary.metadata.num_warps
            ),
            "cta_args": (
                (
                    binary.num_ctas,
                    *get_first_attr(binary, "cluster_dims", "clusterDims"),
                )
                if hasattr(binary, "num_ctas")
                else (
                    (binary.metadata.num_ctas, *binary.metadata.cluster_dims)
                    if hasattr(binary, "metadata")
                    else ()
                )
            ),
            "function": get_first_attr(binary, "function", "cu_function"),
            "runner": get_first_attr(binary, "run", "c_wrapper"),
            "math": math_lib,
            "torch": torch_lib,
            "triton": triton_lib,
        }

        if not hasattr(binary, "launch_metadata"):
            # launch args before CompiledKernel.launch_metadata is added.
            # TODO(jansel): delete this branch in mid-2025
            runner_args = [
                "grid_0",
                "grid_1",
                "grid_2",
                "num_warps",
                "*cta_args",
                "shared",
                "stream",
                "function",
                "launch_enter_hook",
                "launch_exit_hook",
                "metadata",
                *call_args,
            ]
        else:  # args after CompiledKernel.launch_metadata: https://github.com/triton-lang/triton/pull/3492
            # Getting the kernel launch args is extremely perf-sensitive.  Evaluating
            # `bin.launch_metadata` is relatively expensive, and returns None unless a
            # `launch_enter_hook` is installed.  So if we don't have that hook installed,
            # we want to burn None in to the launch args with zero overhead.
            # See https://github.com/pytorch/pytorch/issues/123597
            if launch_enter:
                launch_metadata = f"bin.launch_metadata((grid_0, grid_1, grid_2), stream, {', '.join(call_args)})"
            else:
                launch_metadata = "None"
            runner_args = [
                "grid_0",
                "grid_1",
                "grid_2",
                "stream",
                "function",
                "metadata",
                launch_metadata,
                "launch_enter_hook",
                "launch_exit_hook",
                *call_args,
            ]

        launcher = self._gen_launcher_code(scope, def_args, runner_args)

        launcher = scope["launcher"]
        launcher.config = cfg
        launcher.n_regs = getattr(binary, "n_regs", None)
        launcher.n_spills = getattr(binary, "n_spills", None)
        launcher.shared = binary_shared
        launcher.cache_hash = triton_hash_to_path_key(binary.hash)
        launcher.store_cubin = self.inductor_meta.get("store_cubin", False)
        # store this global variable to avoid the high overhead of reading it when calling run
        if launcher.store_cubin:
            launcher.fn = fn
            launcher.bin = binary
            if triton_version_uses_attrs_dict():
                # arg filtering wasn't done above
                cfg_dict = config_to_dict(cfg)
                def_args = [x for x in def_args if x not in cfg_dict]
                call_args = [
                    x
                    for x in call_args
                    if compile_meta["signature"].get(x, "constexpr") != "constexpr"
                    and x not in none_args
                ]
            launcher.def_args = def_args
            launcher.call_args = call_args
            kernel_metadata = getattr(self.kernel, "metadata", None)

            # for the scratch arguments: None indicates that the kernel doesn't
            # take any scratch argument; otherwise a number indicates the number
            # of bytes of scratch that need to be provided.

            # in AMD's Triton backend, the global scratch size is never provided
            # (but for AMD it's safe to pass an extra null arg, so always include it)
            global_scratch: Optional[int] = getattr(
                kernel_metadata,
                "global_scratch_size",
                (0 if torch.version.hip else None),
            )
            profile_scratch: Optional[int] = getattr(
                kernel_metadata, "profile_scratch_size", None
            )
            launcher.global_scratch = global_scratch
            launcher.profile_scratch = profile_scratch
        return launcher


def _find_names(obj):
    import gc
    import inspect

    frame = inspect.currentframe()
    while frame is not None:
        frame.f_locals
        frame = frame.f_back
    obj_names = []
    for referrer in gc.get_referrers(obj):
        if isinstance(referrer, dict):
            for k, v in referrer.items():
                if v is obj:
                    obj_names.append(k)
    return obj_names


collected_calls: list[Any] = []


def start_graph():
    collected_calls.clear()


def end_graph(output_file):
    if len(collected_calls) == 0:
        return
    overall_time = sum(call[0] for call in collected_calls)
    overall_gb = sum(call[1] for call in collected_calls)
    cur_file = inspect.stack()[1].filename
    summary_str = (
        f"SUMMARY ({cur_file})\n"
        f"{overall_time:.2f}ms   \t {overall_gb:.2f} GB\t {overall_gb / (overall_time / 1e3):.2f}GB/s"
    )
    log.info(
        "%s",
        summary_str,
    )
    if output_file is not None:
        # sort perf numbers in descending order, i.e. placing the
        # most runtime-heavy kernels at the top of the list
        sorted_calls = sorted(collected_calls, key=lambda c: float(c[0]), reverse=True)
        try:
            with open(output_file, "a") as file:
                log.info(
                    "Save profile bandwidth results to %s",
                    output_file,
                )
                file.write("====================\n")
                file.write(f"TRITON KERNELS BANDWIDTH INFO ({cur_file})\n")
                for ms, num_gb, gb_per_s, kernel_name in sorted_calls:
                    # also display the runtime percentage for each kernel
                    percentage = f"{ms / overall_time * 100:.2f}%"
                    suffix = f" \t {percentage} \t {kernel_name}"
                    bw_info_str = create_bandwidth_info_str(
                        ms,
                        num_gb,
                        gb_per_s,
                        suffix=suffix,
                        color=False,
                    )
                    file.write(bw_info_str + "\n")
                file.write(f"{summary_str}\n\n")
        except Exception as e:
            log.warning(
                "failed to write profile bandwidth result into %s: %s",
                output_file,
                e,
            )


class DebugAutotuner(CachingAutotuner):
    def __init__(
        self,
        *args,
        regex_filter="",
        with_profiler=False,
        with_bandwidth_info=True,
        **kwargs,
    ):
        self.regex_filter = regex_filter
        self.with_profiler = with_profiler
        self.with_bandwidth_info = with_bandwidth_info
        super().__init__(*args, **kwargs)
        self.cached = None

    def run(self, *args, stream, **kwargs):
        if not self.with_bandwidth_info:
            super().run(*args, stream=stream, **kwargs, benchmark_run=True)
            return
        else:
            possible_names = _find_names(self)
            kernel_name = f"{max(possible_names, key=len)}"
            if not re.match(self.regex_filter, kernel_name):
                return

            if len(self.launchers) != 1:
                if len(self.launchers) == 0:
                    start_time = time.time_ns()
                    self.precompile()
                    self.precompile_time_taken_ns = time.time_ns() - start_time
                if len(self.launchers) > 1:
                    self.autotune_to_one_config(*args, **kwargs)
            (launcher,) = self.launchers

            if launcher.store_cubin:
                self.save_gpu_kernel(stream, launcher)

            if self.cached is None:
                ms = self.bench(launcher, *args, with_profiler=self.with_profiler)
                num_in_out_ptrs = len(
                    [
                        arg_name
                        for arg_name in self.fn.arg_names
                        if arg_name.startswith("in_out_ptr")
                    ]
                )
                num_gb = self.inductor_meta.get("kernel_num_gb", None)
                if num_gb is None:
                    num_gb = get_num_bytes(*args, num_in_out_args=num_in_out_ptrs) / 1e9
                gb_per_s = num_gb / (ms / 1e3)
                self.cached = ms, num_gb, gb_per_s, kernel_name
                collected_calls.append((ms, num_gb, gb_per_s, kernel_name))
                log.info(
                    "%s",
                    create_bandwidth_info_str(
                        ms, num_gb, gb_per_s, suffix=f" \t {kernel_name}"
                    ),
                )
            else:
                # in AOTI, we will call the kernel and its timing info has been cached already
                collected_calls.append(self.cached)


def hash_configs(configs: list[Config]):
    """
    Hash used to check for changes in configurations
    """
    hasher = hashlib.sha256()
    for cfg in configs:
        hasher.update(
            f"{sorted(cfg.kwargs.items())} {cfg.num_warps} {cfg.num_stages}\n".encode()
        )
    return hasher.hexdigest()


def cached_autotune(
    size_hints: Optional[list[int]],
    configs: list[Config],
    triton_meta,
    heuristic_type,
    filename=None,
    inductor_meta=None,
    custom_kernel=False,
):
    """
    A copy of triton.autotune that calls our subclass.  Our subclass
    has additional debugging, error handling, and on-disk caching.
    """
    configs = unique_configs(configs)
    assert len(configs) == 1 or filename
    inductor_meta = {} if inductor_meta is None else inductor_meta

    configs, autotune_cache, autotune_cache_info = check_autotune_cache(
        configs, filename, inductor_meta
    )
    mutated_arg_names = inductor_meta.pop("mutated_arg_names", ())
    optimize_mem = inductor_meta.pop("optimize_mem", True)

    if "restore_value" in triton_meta:
        mutated_arg_names += triton_meta.pop("restore_value")

    reset_to_zero_arg_names: list[str] = []
    if "reset_to_zero" in triton_meta:
        reset_to_zero_arg_names.extend(triton_meta.pop("reset_to_zero"))

    def decorator(fn):
        # Remove XBLOCK from config if it's not a function argument.
        # This way, coordinate descent tuning will not try to tune it.
        #
        # Context: When TritonKernel.no_x_dim is True, we hardcode XBLOCK to 1.
        import inspect

        if "XBLOCK" not in inspect.signature(fn.fn).parameters:
            for tconfig in configs:
                if "XBLOCK" in tconfig.kwargs:
                    assert tconfig.kwargs["XBLOCK"] == 1
                    tconfig.kwargs.pop("XBLOCK")

        if inductor_meta.get("profile_bandwidth"):
            return DebugAutotuner(
                fn,
                triton_meta=triton_meta,
                inductor_meta=inductor_meta,
                regex_filter=inductor_meta["profile_bandwidth_regex"],
                with_profiler=inductor_meta[
                    "profile_bandwidth_with_do_bench_using_profiling"
                ],
                configs=configs,
                save_cache_hook=autotune_cache and autotune_cache.save,
                mutated_arg_names=mutated_arg_names,
                reset_to_zero_arg_names=reset_to_zero_arg_names,
                optimize_mem=optimize_mem,
                heuristic_type=heuristic_type,
                size_hints=size_hints,
                custom_kernel=custom_kernel,
                filename=filename,
                with_bandwidth_info=True,
            )
        return CachingAutotuner(
            fn,
            triton_meta=triton_meta,
            inductor_meta=inductor_meta,
            configs=configs,
            save_cache_hook=autotune_cache and autotune_cache.save,
            mutated_arg_names=mutated_arg_names,
            reset_to_zero_arg_names=reset_to_zero_arg_names,
            optimize_mem=optimize_mem,
            heuristic_type=heuristic_type,
            size_hints=size_hints,
            custom_kernel=custom_kernel,
            filename=filename,
            autotune_cache_info=autotune_cache_info,
        )

    return decorator


def unique_configs(configs: list[Config]):
    """Remove duplicate configurations"""
    seen: OrderedSet[Hashable] = OrderedSet()
    pruned_configs = []

    for cfg in configs:
        key = triton_config_to_hashable(cfg)
        if key not in seen:
            seen.add(key)
            pruned_configs.append(cfg)
    return pruned_configs


def check_config(cfg, *, xnumel=None, ynumel=None, znumel=None):
    for numel, label in zip((xnumel, ynumel, znumel), "XYZ"):
        if numel is None:
            continue
        block = cfg[f"{label}BLOCK"]
        if numel == 1:
            assert block == 1, (
                f"TritonKernel.indexing assumes numel == 1 => BLOCK == 1"
                f" but {label.lower()}numel=={numel} and {label}BLOCK={block} (cfg={cfg})."
            )
        max_block = TRITON_MAX_BLOCK[label]
        max_block_str = f'config.triton.max_block["{label}"]'
        assert max_block % block == 0, (
            f"TritonKernel.indexing assumes {label}BLOCK divides {max_block_str}"
            f" but {label}BLOCK={block} and {max_block_str}={max_block} (cfg={cfg})."
        )


def check_max_block(cfg: dict[str, int]):
    """
    Check that block sizes are within the maximum allowed.
    """
    for var, val in cfg.items():
        block_suffix = "BLOCK"
        if block_suffix in var:
            prefix = var.removesuffix(block_suffix)
            max_block = TRITON_MAX_BLOCK[prefix]
            assert val <= max_block, (
                f"'{var}' too large. Maximum: {max_block}. Actual: {val}."
            )


def _num_warps(num_warps, max_num_warps=8, min_num_warps=2, register_intensive=False):
    # On AMD GPU each warp has 64 lanes which is double the size on NV GPU,
    # therefore using half the number of warps here correspondingly.
    if torch.version.hip:
        max_num_warps = (max_num_warps + 1) // 2
        min_num_warps = (min_num_warps + 1) // 2
    # persistent reduction is register intensive
    if register_intensive:
        max_num_warps = max_num_warps // 2
    return next_power_of_2(min(max(num_warps, min_num_warps), max_num_warps))


def _check_max_grid_x(size_hints, x, num_warps):
    # Check if maxGridSize is exceeded - if so then must scale XBLOCK further
    max_grid_x = 2147483647
    warp_size = (
        64 if torch.version.hip else 32
    )  # TODO: query warp size once #129663 is merged
    num_blocks = (size_hints["x"] + x - 1) // x

    while (num_blocks * num_warps * warp_size) > max_grid_x and x < size_hints["x"]:
        x *= 2  # Scale up XBLOCK if grid exceeds limits
        num_blocks = num_blocks // 2
    if (num_blocks * num_warps * warp_size) > max_grid_x:
        raise AssertionError(
            "Reduction config exceeds cudaDeviceProp maxGridSize. Please raise a pytorch issue"
        )
    return x, num_blocks


def triton_config(
    size_hints,
    x,
    y=None,
    z=None,
    num_stages=1,
    num_elements_per_warp=256,
    min_elem_per_thread=0,
) -> Config:
    """
    Construct a pointwise triton config with some adjustment heuristics
    based on size_hints. Size_hints is a tuple of numels in each tile
    dimension and will be rounded up to the nearest power of 2.

    num_elements_per_warp is a suggestion for controlling how many warps
    the triton config should contain. e.g.: if x=16, y=8, z=4 then
    num_elements = 16*8*4 = 512. Then if we set num_elements_per_warp=128,
    we'll launch 512 (elem) / 128 (elem/warp) = 4 warps. Note that it's
    just a suggestion, and sometimes other adjustment heuristics will
    override the num_elements_per_warp.

    min_elem_per_thread controls the minimum number of elements
    processed by each thread. It's always enforced.
    """
    # Ideally we want to read this from some device config

    maxGridSize = [2147483647, 65535, 65535]

    target = conditional_product(x, y, z)
    if conditional_product(*size_hints.values()) < target:
        target //= 8

    # shrink sizes to size hints
    x = min(x, size_hints["x"])
    if y:
        y = min(y, size_hints["y"])
    if z:
        z = min(z, size_hints["z"])

    # if we are below original block size, scale up where we can;
    # or if the calculated grid size is larger than the limit, we bump up the corresponding dimension
    while x < min(size_hints["x"], TRITON_MAX_BLOCK["X"]) and (
        x * maxGridSize[0] < size_hints["x"] or conditional_product(x, y, z) < target
    ):
        x *= 2
    while (
        y
        and y < min(size_hints["y"], TRITON_MAX_BLOCK["Y"])
        and (
            y * maxGridSize[1] < size_hints["y"]
            or conditional_product(x, y, z) < target
        )
    ):
        y *= 2
    while (
        z
        and z < min(size_hints["z"], TRITON_MAX_BLOCK["Z"])
        and (
            z * maxGridSize[2] < size_hints["z"]
            or conditional_product(x, y, z) < target
        )
    ):
        z *= 2

    num_warps = _num_warps(
        conditional_product(x, y, z) // num_elements_per_warp, min_num_warps=1
    )
    # we are going to arrive at 2 warps only if bs was too small due to
    # numel being too small. However to workaround some ptx bugs we still
    # want at least 4 warps if there's enough elements per thread
    # given that this is a rare situation, don't expect this to affect perf
    # in general
    # see https://github.com/pytorch/pytorch/pull/97950
    if conditional_product(x, y, z) >= 128 and not torch.version.hip:
        num_warps = max(num_warps, 4)
    xnumel = size_hints["x"]
    ynumel = size_hints.get("y")
    znumel = size_hints.get("z")

    # Increase x to satisfy min_elem_per_thread requirements.
    block_size = max(
        conditional_product(x, y, z),
        min_elem_per_thread * _NUM_THREADS_PER_WARP * num_warps,
    )
    x *= math.ceil(block_size / conditional_product(x, y, z))

    x, _num_blocks = _check_max_grid_x(size_hints, x, num_warps)
    x = min(x, size_hints["x"])

    cfg = {"XBLOCK": x}
    if y:
        cfg["YBLOCK"] = y
    if z:
        cfg["ZBLOCK"] = z
    check_max_block(cfg)
    check_config(cfg, xnumel=xnumel, ynumel=ynumel, znumel=znumel)
    return Config(cfg, num_warps=num_warps, num_stages=num_stages)


def _get_nd_reduction_numels(r: int, size_hints: dict[str, int]) -> dict[str, int]:
    """
    Converts a linear reduction numel to ND, in row major order.
    This order is often desirable as it presents opportunities to coalesce memory
    accesses.
    For example, if r = 64 and size_hints = [32,32], this function returns [32, 2].
    This unraveling works because both r and size_hints are powers of 2.
    """
    # Shrink r to size_hints.
    r = min(r, get_total_reduction_numel(size_hints))
    num_reduction_dims = len(
        [prefix for prefix in size_hints if prefix_is_reduction(prefix)]
    )

    remaining = r
    rnumels = {}
    for idx in range(num_reduction_dims - 1, -1, -1):
        prefix = f"r{idx}_"
        max_size = min(size_hints[prefix], TRITON_MAX_BLOCK[prefix.upper()])
        dim = min(max_size, remaining)
        assert remaining % dim == 0, (
            f"Expected dimension '{dim}' to divide remaining size '{remaining}'"
        )
        rnumels[prefix] = dim
        remaining //= dim

    # Sanity check the results.
    final_numel = conditional_product(*rnumels.values())
    assert r == final_numel, (
        f"Expected ND reduction size ({rnumels}) to have {r} elements."
    )
    assert all(rnumels[prefix] <= size_hints[prefix] for prefix in rnumels), (
        f"rnumels exceed size_hints. {rnumels} > {size_hints}"
    )

    return rnumels


def triton_config_reduction(
    size_hints,
    x: int,
    r: int,
    num_stages=1,
    num_warps=None,
    register_intensive=False,
    dynamic_scale_rblock=True,
) -> Config:
    """
    Construct a reduction triton config with some adjustment heuristics
    based on size_hints. Size_hints is a tuple of numels in each tile
    dimension and will be rounded up to the nearest power of 2.
    """
    # Convert the linear reduction numel into a multi-dimensional block.
    rnumels = _get_nd_reduction_numels(r, size_hints)

    # shrink sizes to size hints
    x = min(x, size_hints["x"])

    def total_numel() -> int:
        return conditional_product(x, *rnumels.values())

    target = total_numel()
    if conditional_product(*size_hints.values()) < target:
        target //= 8

    # if we are below original block size, scale up where we can
    while x < size_hints["x"] and total_numel() < target:
        x *= 2
    for prefix in sorted(rnumels):
        while rnumels[prefix] < size_hints[prefix] and total_numel() < target:
            rnumels[prefix] *= 2

    if num_warps is None:
        num_warps = total_numel() // 128
    num_warps = _num_warps(
        num_warps, max_num_warps=16, register_intensive=register_intensive
    )

    x, _num_blocks = _check_max_grid_x(size_hints, x, num_warps)

    for prefix in sorted(rnumels):
        while total_numel() > target:
            if rnumels[prefix] == 1:
                break
            rnumels[prefix] //= 2

    cfg = _get_config({"x": x, **rnumels})
    check_max_block(cfg)
    check_config(cfg, xnumel=size_hints["x"])
    return InductorConfig(
        cfg,
        num_warps=num_warps,
        num_stages=num_stages,
        dynamic_scale_rblock=dynamic_scale_rblock,
    )


def _get_config(numels: dict[str, int]) -> dict[str, int]:
    """
    Convert numels ("x", "r0_", etc.) to block sizes ("XBLOCK", "R0_BLOCK"), etc.
    """

    return {prefix.upper() + "BLOCK": numel for prefix, numel in numels.items()}


def triton_config_tiled_reduction(
    size_hints, x, y, r, num_stages=1, register_intensive=False
):
    """
    Construct a tile reduction triton config with some adjustment
    heuristics based on size_hints. Size_hints is a tuple of numels in
    each tile dimension and will be rounded up to the nearest power of 2.
    """
    # Convert the linear reduction numel into a multi-dimensional block.
    rnumels = _get_nd_reduction_numels(r, size_hints)

    # shrink sizes to size hints
    x = min(x, size_hints["x"])
    y = min(y, size_hints["y"])

    def total_numel() -> int:
        return conditional_product(x, y, *rnumels.values())

    target = total_numel()
    if conditional_product(*size_hints.values()) < target:
        target //= 8

    # if we are below original block size, scale up where we can
    while x < size_hints["x"] and total_numel() < target:
        x *= 2
    for prefix in sorted(rnumels):
        while rnumels[prefix] < size_hints[prefix] and total_numel() < target:
            rnumels[prefix] *= 2
    while y < size_hints["y"] and total_numel() < target:
        y *= 2

    cfg = _get_config({"x": x, "y": y, **rnumels})
    num_warps = _num_warps(total_numel() // 256, min_num_warps=1)
    num_warps = _num_warps(
        num_warps, max_num_warps=16, register_intensive=register_intensive
    )
    check_config(cfg, xnumel=size_hints["x"], ynumel=size_hints["y"])
    check_max_block(cfg)
    return Config(cfg, num_warps=num_warps, num_stages=num_stages)


def _maybe_filter_configs_for_tma_restrictions(inductor_meta, configs: list[Config]):
    tma_min_block_sizes: dict[str, int]
    if (tma_min_block_sizes := inductor_meta.get("tma_min_block_sizes")) and configs:
        # Rn blocks are not provided to the kernel for persistent reductions
        if inductor_meta.get("persistent_reduction"):
            tma_min_block_sizes = {
                block_type: block_size
                for block_type, block_size in tma_min_block_sizes
                if not prefix_is_reduction(block_type.lower())
            }

        assert all(
            block_type in configs[0].kwargs for block_type in tma_min_block_sizes.keys()
        )

        # Add a config that is guaranteed to compile
        example_config = configs[0]
        config_block_sizes = {**example_config.kwargs}
        config_block_sizes.update(tma_min_block_sizes)
        new_configs = [
            Config(
                config_block_sizes,
                num_warps=example_config.num_warps,
                num_stages=example_config.num_stages,
                maxnreg=example_config.maxnreg,
                pre_hook=example_config.pre_hook,
            )
        ]
        # Remove configs that will not compile
        for c in configs:
            if all(
                c.kwargs.get(block_type) >= min_block_value
                for block_type, min_block_value in tma_min_block_sizes.items()
            ):
                new_configs.append(c)

        log.debug(
            "Filtering configs for TMA API restrictions. Input configs size: %d. Output configs size: %d",
            len(configs),
            len(new_configs),
        )
        return new_configs
    return configs


def pointwise(
    size_hints,
    triton_meta,
    tile_hint=None,
    filename=None,
    min_elem_per_thread=0,
    inductor_meta=None,
):
    """
    Construct @triton.heuristics() based on size_hints.
    """
    inductor_meta = {} if inductor_meta is None else inductor_meta
    assert not inductor_meta.get("no_x_dim")

    numel = functools.reduce(operator.mul, size_hints.values())
    bs = max(256, min(numel // 128, 1024))

    hinted_configs = autotune_hints_to_configs(
        inductor_meta.get("autotune_hints", OrderedSet()),
        size_hints,
        bs,
        triton_meta["device"],
    )

    triton_config_with_settings = functools.partial(
        triton_config, min_elem_per_thread=min_elem_per_thread
    )

    configs = None
    if len(size_hints) == 1:
        if disable_pointwise_autotuning(inductor_meta) and not (
            inductor_meta.get("max_autotune")
            or inductor_meta.get("max_autotune_pointwise")
        ):
            configs = [triton_config_with_settings(size_hints, bs)]
        else:
            configs = [
                triton_config_with_settings(size_hints, bs, num_elements_per_warp=256),
                triton_config_with_settings(
                    size_hints, bs // 2, num_elements_per_warp=64
                ),
                *hinted_configs,
            ]
    if len(size_hints) == 2:
        if (
            disable_pointwise_autotuning(inductor_meta) or tile_hint == TileHint.SQUARE
        ) and not (
            inductor_meta.get("max_autotune")
            or inductor_meta.get("max_autotune_pointwise")
        ):
            configs = [triton_config_with_settings(size_hints, 32, 32)]
        else:
            configs = [
                triton_config_with_settings(size_hints, 32, 32),
                triton_config_with_settings(size_hints, 64, 64),  # ~8% better for fp16
                triton_config_with_settings(size_hints, 256, 16),
                triton_config_with_settings(size_hints, 16, 256),
                triton_config_with_settings(size_hints, bs, 1),
                triton_config_with_settings(size_hints, 1, bs),
                *hinted_configs,
            ]
    if len(size_hints) == 3:
        if disable_pointwise_autotuning(inductor_meta):
            configs = [triton_config_with_settings(size_hints, 16, 16, 16)]
        else:
            configs = [
                triton_config_with_settings(size_hints, 16, 16, 16),
                triton_config_with_settings(size_hints, 64, 8, 8),
                triton_config_with_settings(size_hints, 8, 64, 8),
                triton_config_with_settings(size_hints, 8, 8, 64),
                triton_config_with_settings(size_hints, bs, 1, 1),
                triton_config_with_settings(size_hints, 1, bs, 1),
                triton_config_with_settings(size_hints, 1, 1, bs),
                *hinted_configs,
            ]

    if not configs:
        raise NotImplementedError(f"size_hints: {size_hints}")

    configs = _maybe_filter_configs_for_tma_restrictions(inductor_meta, configs)

    return cached_autotune(
        size_hints,
        configs,
        triton_meta=triton_meta,
        inductor_meta=inductor_meta,
        heuristic_type=HeuristicType.POINTWISE,
        filename=filename,
    )


def _reduction_configs(
    *, size_hints: dict[str, int], inductor_meta: dict[str, Any], num_dynamic=0
) -> list[Config]:
    reduction_hint = inductor_meta.get("reduction_hint", None)

    # Convert reductions to 1D, to simplify heuristics.
    rnumel = get_total_reduction_numel(size_hints)

    register_intensive = False
    MAX_R0_BLOCK = 2048
    loads_and_red = inductor_meta.get("num_load", 0) + inductor_meta.get(
        "num_reduction", 0
    )
    if size_hints["x"] >= 1024 and loads_and_red >= 10:
        # A heuristics to reduce R0_BLOCK if a kernel potentially need many registers.
        # Consider load and reduction since load need move data into registers and
        # reduction needs an accumulator.
        #
        # The magic numbers are a bit arbitrary.
        #
        # We cannot rely on dynamically scaling down R0_BLOCK later, since sometimes
        # triton makes it to use less registers with worse perf. Check:
        # https://github.com/pytorch/pytorch/issues/126463
        #
        # The heuristic is a very simple one since registers can be reused. But
        # hopefully it can be a good enough indicator.
        MAX_R0_BLOCK = 1024
        register_intensive = True

    def make_config(
        x,
        r,
        num_warps=None,
        num_stages=1,
        register_intensive=False,
        dynamic_scale_rblock=True,
    ):
        # For 3D case with tiling scores, create an adapted version
        if "y" in size_hints:
            assert "tiling_scores" in inductor_meta
            return adapt_config_for_tiling(
                size_hints,
                inductor_meta["tiling_scores"],
                x,
                r,
                num_warps=num_warps,
                num_stages=num_stages,
                register_intensive=register_intensive,
            )
        else:
            # For other cases, use the original function
            return triton_config_reduction(
                size_hints,
                x,
                r,
                num_warps=num_warps,
                num_stages=num_stages,
                register_intensive=register_intensive,
                dynamic_scale_rblock=dynamic_scale_rblock,
            )

    def outer_config_opt():
        # Default to 64 for vectorized loads
        max_x_block, x_block = 256, 64
        load_factor = inductor_meta.get("num_load", 0)
        x = size_hints["x"]
        num_warps = None

        # Try to use all SMs with small x
        if x <= 1024:
            x_block = max(min(x // 128, 8), 2)
            outer_r_block = min(rnumel, 64)
        # Lower bound x = 1024, 1024 // 16 = 128 around # of SMs
        elif x // 4096 <= 8:
            x_block = 16
            outer_r_block = 512 // x_block
        elif num_dynamic > 1:
            # Lots of compute with multiple dynamic shape per loop iteration
            # Larger RBLOCK minimizes loop iteration
            outer_r_block = max(min((rnumel // 64), 64), 8)
        elif num_dynamic == 1:
            # Dynamic shapes introduce a lot register pressure for indexing
            outer_r_block = (
                1
                if load_factor >= 3
                else min(next_power_of_2(max(rnumel, 128) // 128), 8)
            )
        else:
            x_block = max(min(max_x_block, next_power_of_2(x // 4096)), x_block)
            if load_factor < 4 or rnumel <= 128:
                outer_r_block = 512 // x_block
            else:
                # Heavier reductions contain a lot more overhead per loop iteration
                # We minimize the overhead by enlarging r block
                if rnumel >= 2048:
                    outer_r_block = 64
                else:
                    outer_r_block = 32
                x_block = min(x_block, 32)
                num_warps = 4

        # Set register intensive to true by default as we try to maximize tiles with heuristic
        return make_config(
            x_block,
            outer_r_block,
            num_warps=num_warps,
            register_intensive=register_intensive,
        )

    contiguous_config = make_config(
        1,
        min(rnumel, MAX_R0_BLOCK),
        register_intensive=register_intensive,
    )
    tiny_config = make_config(
        2 * (256 // rnumel) if rnumel <= 256 else 1,
        min(rnumel, MAX_R0_BLOCK),
        register_intensive=register_intensive,
    )

<<<<<<< HEAD
    configs = []

    if inductor_meta.get("add_persistent_rblock") and loads_and_red <= 8:
        xnumel = max(4096 // rnumel, 1)
        c = make_config(
            xnumel,
            rnumel,
            register_intensive=register_intensive,
            dynamic_scale_rblock=False,
        )
        configs.append(c)

=======
    outer_config = make_config(64, 8, register_intensive=register_intensive)
    # TODO (paulzhan): Test heuristic on AMD and internal testing
    # for correctness
    if not torch.version.hip and not is_fbcode():
        outer_config = outer_config_opt()
>>>>>>> f8e70f3b
    # For 3d tiling, default to more autotuning initially
    if "y" in size_hints:
        pass
    elif inductor_meta.get("max_autotune") or inductor_meta.get(
        "max_autotune_pointwise"
    ):
        pass  # skip all these cases
    elif reduction_hint == ReductionHint.INNER:
        return configs + [contiguous_config]
    elif reduction_hint == ReductionHint.OUTER:
        return configs + [outer_config]
    elif reduction_hint == ReductionHint.OUTER_TINY:
        return configs + [tiny_config]
    if disable_pointwise_autotuning(inductor_meta):
        return configs + [make_config(32, 128)]

    return configs + [
        contiguous_config,
        outer_config,
        tiny_config,
        make_config(64, 64),
        make_config(8, 512),
        # halve the XBLOCK/Rn_BLOCK compared to outer_config
        # TODO: this may only be beneficial when each iteration of the reduction
        # is quite heavy. E.g. https://gist.github.com/shunting314/189a8ef69f90db9d614a823385147a72
        make_config(64, 4, num_warps=8),
    ]


def match_target_block_product(
    size_hints, tiling_scores, target_block_product, min_block_size=1
):
    """
    Distribute block sizes across dimensions according to tiling scores,
    aiming to match a target product of block sizes.
    """
    total_score = sum(tiling_scores.values())
    if total_score == 0:
        # just assume even score with no minimum block size
        min_block_size = 1
        tiling_scores = dict.fromkeys(tiling_scores.keys(), target_block_product)

    # First, give each coalescing dimension at least min_block_size
    block_sizes = {}
    relative_scores = {}
    curr_block_product = 1

    for dim, score in tiling_scores.items():
        if score == 0:
            block_sizes[dim] = 1
            continue

        block_sizes[dim] = min_block_size
        curr_block_product *= min_block_size
        relative_scores[dim] = score / total_score

    # Scale up dimensions by their relative scores until we reach the target
    while curr_block_product < target_block_product and len(relative_scores):
        dim, score = max(relative_scores.items(), key=lambda item: item[1])

        # Check if we've hit the max for this dimension
        if (
            block_sizes[dim] >= TRITON_MAX_BLOCK[dim.capitalize()]
            or block_sizes[dim] >= size_hints[dim]
        ):
            del relative_scores[dim]
            continue

        block_sizes[dim] *= 2
        relative_scores[dim] /= 2
        curr_block_product *= 2

    return block_sizes


def adapt_config_for_tiling(
    size_hints,
    tiling_scores,
    original_x,
    original_r,
    num_warps=None,
    num_stages=1,
    register_intensive=False,
    persistent_reduction=False,
) -> Config:
    """
    Create an adapted configuration based on tiling scores,
    redistributing the same total block size (x * r) according to tiling scores.
    """
    assert all(s in tiling_scores for s in size_hints)
    target_block_product = original_x * original_r
    block_sizes = match_target_block_product(
        size_hints, tiling_scores, target_block_product
    )

    return triton_config_tiled_reduction(
        size_hints,
        block_sizes["x"],
        block_sizes["y"],
        block_sizes["r0_"],
        num_stages=num_stages,
        register_intensive=register_intensive,
    )


def reduction(
    size_hints,
    reduction_hint=False,
    triton_meta=None,
    filename=None,
    inductor_meta=None,
):
    """args to @triton.heuristics()"""
    inductor_meta = {} if inductor_meta is None else inductor_meta
    inductor_meta["reduction_hint"] = reduction_hint
    if inductor_meta.get("no_x_dim"):
        size_hints["x"] = 1

    assert triton_meta is not None

    num_dynamic = 0
    for k in triton_meta["signature"].keys():
        if "ks" in k:
            num_dynamic += 1

    configs = _reduction_configs(
        size_hints=size_hints, inductor_meta=inductor_meta, num_dynamic=num_dynamic
    )

    configs = _maybe_filter_configs_for_tma_restrictions(inductor_meta, configs)
    return cached_autotune(
        size_hints,
        configs=configs,
        triton_meta=triton_meta,
        inductor_meta=inductor_meta,
        heuristic_type=HeuristicType.REDUCTION,
        filename=filename,
    )


def cooperative_reduction(
    size_hints,
    reduction_hint,
    triton_meta,
    filename,
    inductor_meta,
):
    inductor_meta = {} if inductor_meta is None else inductor_meta
    inductor_meta["reduction_hint"] = reduction_hint
    if inductor_meta.get("no_x_dim"):
        size_hints["x"] = 1

    # Cooperative reductions currently only support a single reduction dimension.
    assert len(size_hints) == 2, (
        "Cooperative reductions don't support tiling reduction dims"
    )
    xnumel, rnumel = size_hints["x"], size_hints["r0_"]

    # TODO(jansel): we should base target on the SM count of the local GPU
    target = 64
    split = max(1, min(target // xnumel, TRITON_MAX_RSPLIT))
    assert rnumel >= split
    assert split <= TRITON_MAX_RSPLIT
    if inductor_meta["persistent_reduction"]:
        configs = _persistent_reduction_configs(
            {"x": xnumel, "r0_": rnumel // split}, reduction_hint, inductor_meta
        )
    else:
        configs = _reduction_configs(
            size_hints={"x": xnumel, "r0_": rnumel // split},
            inductor_meta=inductor_meta,
        )
    for config in configs:
        config.kwargs["RSPLIT"] = split
    # TODO(jansel): add more configs in max_autotune

    configs = _maybe_filter_configs_for_tma_restrictions(inductor_meta, configs)
    return cached_autotune(
        size_hints,
        configs=configs,
        triton_meta=triton_meta,
        inductor_meta=inductor_meta,
        heuristic_type=HeuristicType.REDUCTION,
        filename=filename,
    )


def _persistent_reduction_configs(
    size_hints,
    reduction_hint=False,
    inductor_meta=None,
):
    xnumel = size_hints["x"]
    rnumel = get_total_reduction_numel(size_hints)

    MAX_PERSISTENT_BLOCK_NUMEL = 4096

    if "y" not in size_hints:
        configs = [
            triton_config_reduction(size_hints, xblock, rnumel, register_intensive=True)
            for xblock in (1, 8, 32, 128)
            if xblock == 1
            or (rnumel * xblock <= MAX_PERSISTENT_BLOCK_NUMEL and xblock <= xnumel)
        ]
    else:
        configs = []
        assert "tiling_scores" in inductor_meta
        x_y_scores = {dim: inductor_meta["tiling_scores"][dim] for dim in ("x", "y")}
        for target_block_size in (1, 8, 32, 64, 128):
            if target_block_size * rnumel > MAX_PERSISTENT_BLOCK_NUMEL:
                continue

            block_sizes = match_target_block_product(
                size_hints, x_y_scores, target_block_size
            )
            configs.append(
                triton_config_tiled_reduction(
                    size_hints, block_sizes["x"], block_sizes["y"], rnumel
                )
            )

    # defer to more autotuning, initially
    if "y" in size_hints:
        pass
    # TODO(jansel): we should be able to improve these heuristics
    elif reduction_hint == ReductionHint.INNER and rnumel >= 256:
        configs = configs[:1]
    elif reduction_hint == ReductionHint.OUTER:
        configs = configs[-1:]
    elif reduction_hint == ReductionHint.OUTER_TINY:
        configs = [
            triton_config_reduction(
                size_hints,
                2 * (256 // rnumel) if rnumel <= 256 else 1,
                rnumel,
            )
        ]
    for c in configs:
        # we don't need Rn_BLOCK for persistent reduction
        for prefix in size_hints:
            if prefix_is_reduction(prefix):
                c.kwargs.pop(f"{prefix.upper()}BLOCK")

    if disable_pointwise_autotuning(inductor_meta):
        configs = configs[:1]

    return configs


def persistent_reduction(
    size_hints,
    reduction_hint=False,
    triton_meta=None,
    filename=None,
    inductor_meta=None,
):
    inductor_meta = {} if inductor_meta is None else inductor_meta
    inductor_meta["reduction_hint"] = reduction_hint
    if inductor_meta.get("no_x_dim"):
        size_hints["x"] = 1

    configs = _persistent_reduction_configs(size_hints, reduction_hint, inductor_meta)

    # This key is not added to the inductor meta as its clear from the heuristic
    # choice that it is persistent. Add it and remove it below so that persistent
    # configs can be filtered appropriately by _maybe_filter_configs_for_tma_restrictions
    persistent_reduction_key = "persistent_reduction"
    inductor_meta[persistent_reduction_key] = True
    configs = _maybe_filter_configs_for_tma_restrictions(inductor_meta, configs)
    inductor_meta.pop(persistent_reduction_key)

    return cached_autotune(
        size_hints,
        configs,
        triton_meta=triton_meta,
        inductor_meta=inductor_meta,
        filename=filename,
        heuristic_type=HeuristicType.PERSISTENT_REDUCTION,
    )


def split_scan(
    size_hints,
    reduction_hint=False,
    triton_meta=None,
    filename=None,
    inductor_meta=None,
):
    """Heuristic for TritonSplitScanKernel"""
    inductor_meta = {} if inductor_meta is None else inductor_meta
    inductor_meta["reduction_hint"] = reduction_hint
    if inductor_meta.get("no_x_dim"):
        size_hints["x"] = 1

    assert triton_meta is not None
    if len(size_hints) != 2:
        raise NotImplementedError(f"size_hints: {size_hints}")

    configs = _reduction_configs(size_hints=size_hints, inductor_meta=inductor_meta)

    # Fixup configs to enforce the minimum Rn_BLOCK size
    min_rblock = inductor_meta.get("min_split_scan_rblock", 256)
    for cfg in configs:
        for var in list(cfg.kwargs.keys()):
            if var.startswith("R") and cfg.kwargs[var] < min_rblock:
                cfg.kwargs[var] = min_rblock

    configs = _maybe_filter_configs_for_tma_restrictions(inductor_meta, configs)
    return cached_autotune(
        size_hints,
        configs=configs,
        triton_meta=triton_meta,
        inductor_meta=inductor_meta,
        heuristic_type=HeuristicType.SPLIT_SCAN,
        filename=filename,
    )


def template(
    num_stages,
    num_warps,
    triton_meta,
    num_consumer_groups=0,
    num_buffers_warp_spec=0,
    filename=None,
    inductor_meta=None,
):
    """
    Compile a triton template
    """
    # Prepare the base configuration
    config_args = {
        "num_stages": num_stages,
        "num_warps": num_warps,
    }

    # Conditionally add arguments based on HAS_WARP_SPEC
    if HAS_WARP_SPEC:
        config_args.update(
            {
                "num_consumer_groups": num_consumer_groups,
                "num_buffers_warp_spec": num_buffers_warp_spec,
            }
        )
    return cached_autotune(
        None,
        [triton.Config({}, **config_args)],
        triton_meta=triton_meta,
        inductor_meta=inductor_meta,
        heuristic_type=HeuristicType.TEMPLATE,
        filename=filename,
    )


def _pop_config_kwargs(config: dict[str, Any]) -> dict[str, Any]:
    """Extract triton.Config options that should become kwargs"""
    popped = {}
    for key in (
        "num_warps",
        "num_stages",
        "num_ctas",
        "maxnreg",
        "num_consumer_groups",
        "num_buffers_warp_spec",
    ):
        val = config.pop(key, None)
        if val is not None:
            popped[key] = val
    return popped


def config_to_dict(config: Config) -> dict[str, Any]:
    config_dict = {
        **config.kwargs,
        "num_warps": config.num_warps,
        "num_stages": config.num_stages,
    }
    if HAS_WARP_SPEC:
        config_dict.update(
            {
                "num_consumer_groups": getattr(config, "num_consumer_groups", 0),
                "num_buffers_warp_spec": getattr(config, "num_buffers_warp_spec", 0),
            }
        )
    return config_dict


def config_from_dict(config: dict[str, Any]) -> Config:
    config = {**config}
    return Config(config, **_pop_config_kwargs(config))


def fixed_config(config, filename, triton_meta, inductor_meta):
    """
    Used when the configuration is already decided at compile time
    """
    config = {**config}
    return cached_autotune(
        None,
        [triton.Config(config, **_pop_config_kwargs(config))],
        triton_meta=triton_meta,
        inductor_meta=inductor_meta,
        heuristic_type=HeuristicType.FIXED,
        filename=filename,
    )


def user_autotune(
    configs, triton_meta, filename=None, inductor_meta=None, custom_kernel=False
):
    """
    Compile a user defined triton kernel
    """
    if len(configs) == 0:
        configs = [triton.Config({})]
    else:
        configs = [*map(config_from_dict, configs)]
    return cached_autotune(
        None,
        configs,
        triton_meta=triton_meta,
        heuristic_type=HeuristicType.USER_AUTOTUNE,
        filename=filename,
        inductor_meta=inductor_meta,
        custom_kernel=custom_kernel,
    )


def foreach(triton_meta, num_warps, filename=None, inductor_meta=None):
    """
    Compile a triton foreach kernel
    """
    return cached_autotune(
        None,
        [triton.Config({}, num_stages=1, num_warps=num_warps)],
        triton_meta=triton_meta,
        inductor_meta=inductor_meta,
        heuristic_type=HeuristicType.TEMPLATE,
        filename=filename,
    )


@dataclasses.dataclass
class GridExpr:
    """Generate code for grid size expressions in launcher"""

    inductor_meta: dict[str, Any]
    mode: Literal["python", "cpp"] = "python"
    prefix: list[str] = dataclasses.field(default_factory=list)
    x_grid: Union[str, int] = 1
    y_grid: Union[str, int] = 1
    z_grid: Union[str, int] = 1

    def __post_init__(self) -> None:
        assert self.mode in ("python", "cpp")

    def generate(self, meta: dict[str, int]) -> None:
        raise NotImplementedError

    def ceildiv(
        self, numel: Union[str, int], block: Union[None, int, str]
    ) -> Union[str, int]:
        if block is None or block == 1:
            return numel
        if isinstance(numel, int) and isinstance(block, int):
            return ceildiv(numel, block)  # constant fold
        if self.mode == "python":
            return f"-(({numel}) // -({block}))"
        # trick above doesn't work in C++ due to rounding differences
        return f"(({numel} + ({block} - 1)) / ({block}))"

    def maximum(self, seq: list[Union[int, str]]) -> Union[int, str]:
        """Codegen for max function with constant folding, constants are represented as int"""
        items = self._constant_fold(max, seq)
        if len(items) <= 1:
            return items[0]
        if self.mode == "python":
            return f"max({', '.join(map(str, items))})"
        return functools.reduce(lambda x, y: f"std::max({x}, {y})", items)

    def summation(self, seq: list[Union[int, str]]) -> Union[int, str]:
        """Codegen for sum function with constant folding, constants are represented as int"""
        items = self._constant_fold(sum, seq)
        if len(items) <= 1:
            return items[0]
        return " + ".join(map(str, items))

    def _constant_fold(
        self, fn: Callable[[list[int]], int], seq: list[Union[int, str]]
    ) -> list[Union[int, str]]:
        """Constant fold through a commutative fn where ints are constants"""
        items: list[Union[int, str]] = [x for x in seq if not isinstance(x, int)]
        const_items = [x for x in seq if isinstance(x, int)]
        if const_items:
            items.append(fn(const_items))
        return items

    def assign_tmp(self, name: str, expr: Union[str, int]) -> str:
        # Grid functions are one per kernel, so name collisions are fine
        if self.mode == "python":
            return f"{name} = {expr}"
        if self.mode == "cpp":
            return f"uint32_t {name} = {expr};"
        raise AssertionError(f"invalid mode {self.mode}")

    @staticmethod
    def from_meta(
        inductor_meta: dict[str, Any],
        cfg: Union[Config, dict[str, int]],
        mode: Literal["python", "cpp"] = "python",
    ) -> GridExpr:
        grid_cls = globals()[inductor_meta["grid_type"]]
        assert issubclass(grid_cls, GridExpr)
        grid = grid_cls(inductor_meta=inductor_meta, mode=mode)
        if isinstance(cfg, Config):
            cfg = config_to_dict(cfg)
        grid.generate(cfg)
        return grid

    def eval_slow(self, meta: dict[str, int]) -> tuple[int, int, int]:
        scope = {**meta}
        for line in self.prefix:
            exec(line, scope)
        exec(f"grid_0 = {self.x_grid}", scope)
        exec(f"grid_1 = {self.y_grid}", scope)
        exec(f"grid_2 = {self.z_grid}", scope)
        return scope["grid_0"], scope["grid_1"], scope["grid_2"]


class Grid1D(GridExpr):
    def generate(self, meta: dict[str, int]) -> None:
        self.x_grid = self.ceildiv("xnumel", meta.get("XBLOCK"))


class Grid2D(GridExpr):
    def generate(self, meta: dict[str, int]) -> None:
        self.x_grid = self.ceildiv("xnumel", meta.get("XBLOCK"))
        self.y_grid = self.ceildiv("ynumel", meta.get("YBLOCK"))


class Grid3D(GridExpr):
    def generate(self, meta: dict[str, int]) -> None:
        self.x_grid = self.ceildiv("xnumel", meta.get("XBLOCK"))
        self.y_grid = self.ceildiv("ynumel", meta.get("YBLOCK"))
        self.z_grid = self.ceildiv("znumel", meta.get("ZBLOCK"))


class Grid2DWithYZOverflow(GridExpr):
    def generate(self, meta: dict[str, int]) -> None:
        self.x_grid = self.ceildiv("xnumel", meta.get("XBLOCK"))
        self.prefix.extend(
            [
                self.assign_tmp(
                    "y_grid_raw_", self.ceildiv("ynumel", meta.get("YBLOCK"))
                ),
                self.assign_tmp(
                    "y_grid_div_", self.ceildiv("y_grid_raw_", get_max_y_grid())
                ),
            ]
        )
        self.y_grid = self.ceildiv("y_grid_raw_", "y_grid_div_")
        self.z_grid = "y_grid_div_"


class CooperativeReductionGrid(GridExpr):
    def generate(self, meta: dict[str, int]) -> None:
        self.x_grid = str(meta["RSPLIT"])
        self.y_grid = self.ceildiv("xnumel", meta.get("XBLOCK"))


class SplitScanGrid(GridExpr):
    def generate(self, meta: dict[str, int]) -> None:
        assert meta.get("XBLOCK", 1) == 1
        self.x_grid = self.ceildiv("r0_numel", meta.get("R0_BLOCK"))
        self.y_grid = "xnumel"


class FixedGrid(GridExpr):
    @staticmethod
    def setup_grid_as_args() -> dict[str, Any]:
        """Inductor meta so the launcher takes three extra grid arguments"""
        return {
            "grid_type": FixedGrid.__name__,
            "fixed_grid": ["_grid_0", "_grid_1", "_grid_2"],
            "extra_launcher_args": ["_grid_0", "_grid_1", "_grid_2"],
        }

    def generate(self, meta: dict[str, int]) -> None:
        self.x_grid, self.y_grid, self.z_grid = self.inductor_meta["fixed_grid"]


class PrecomputedGrid(GridExpr):
    def generate(self, meta: dict[str, int]) -> None:
        for candidate in self.inductor_meta["precomputed_grids"]:
            if all(meta.get(k) == v for k, v in candidate["config"].items()):
                self.x_grid, self.y_grid, self.z_grid = candidate[self.mode]
                return
        raise AssertionError(
            f"Precomputed grid not found for {meta} in {self.inductor_meta['precomputed_grids']}"
        )


class ComboKernelGrid(GridExpr):
    def generate(self, meta: dict[str, int]):
        combo_meta = self.inductor_meta["combo_grid_meta"]
        if combo_meta["default_config"]:
            meta = {**combo_meta["default_config"], **meta}
        no_x_dims = []
        xnumels = []
        ynumels = []
        znumels = []
        for num in range(combo_meta["num_kernels"]):
            assert (
                combo_meta[f"xnumel_{num}"] is None or combo_meta[f"xnumel_{num}"] > 0
            )
            no_x_dims.append(combo_meta[f"no_x_dim_{num}"])
            xnumels.append(combo_meta[f"xnumel_{num}"] or f"xnumel_{num}")
            if f"ynumel_{num}" in combo_meta:
                ynumels.append(combo_meta[f"ynumel_{num}"] or f"ynumel_{num}")
            if f"znumel_{num}" in combo_meta:
                znumels.append(combo_meta[f"znumel_{num}"] or f"znumel_{num}")

        self.x_grid = self.combo_x_grid(xnumels, no_x_dims, meta)
        if combo_meta["min_blocks"]:
            self.x_grid = self.maximum([self.x_grid, combo_meta["min_blocks"]])
        if ynumels:
            self.y_grid = self.ceildiv(self.maximum(ynumels), meta.get("YBLOCK"))
        if znumels:
            self.z_grid = self.ceildiv(self.maximum(znumels), meta.get("ZBLOCK"))

    def combo_x_grid(
        self,
        xnumels: list[Union[int, str]],
        no_x_dims: list[bool],
        meta: dict[str, int],
    ) -> Union[str, int]:
        raise NotImplementedError


class SequentialComboKernelGrid(ComboKernelGrid):
    def combo_x_grid(
        self,
        xnumels: list[Union[int, str]],
        no_x_dims: list[bool],
        meta: dict[str, int],
    ) -> Union[str, int]:
        assert len(xnumels) == len(no_x_dims)
        return self.summation(
            [
                self.ceildiv(x, 1 if no_x_dim else meta.get("XBLOCK"))
                for x, no_x_dim in zip(xnumels, no_x_dims)
            ]
        )


class RoundRobinComboKernelGrid(ComboKernelGrid):
    def combo_x_grid(
        self,
        xnumels: list[Union[int, str]],
        no_x_dims: list[bool],
        meta: dict[str, int],
    ) -> str:
        assert len(xnumels) == len(no_x_dims)
        num_kernels = self.inductor_meta["combo_grid_meta"]["num_kernels"]
        exprs = [x for x, no_x_dim in zip(xnumels, no_x_dims) if no_x_dim]
        xnumels_x_dim = [x for x, no_x_dim in zip(xnumels, no_x_dims) if not no_x_dim]
        if xnumels_x_dim:
            exprs.append(self.ceildiv(self.maximum(xnumels_x_dim), meta.get("XBLOCK")))
        return f"({self.maximum(exprs)}) * {num_kernels}"<|MERGE_RESOLUTION|>--- conflicted
+++ resolved
@@ -2612,7 +2612,12 @@
         register_intensive=register_intensive,
     )
 
-<<<<<<< HEAD
+    outer_config = make_config(64, 8, register_intensive=register_intensive)
+    # TODO (paulzhan): Test heuristic on AMD and internal testing
+    # for correctness
+    if not torch.version.hip and not is_fbcode():
+        outer_config = outer_config_opt()
+
     configs = []
 
     if inductor_meta.get("add_persistent_rblock") and loads_and_red <= 8:
@@ -2625,13 +2630,6 @@
         )
         configs.append(c)
 
-=======
-    outer_config = make_config(64, 8, register_intensive=register_intensive)
-    # TODO (paulzhan): Test heuristic on AMD and internal testing
-    # for correctness
-    if not torch.version.hip and not is_fbcode():
-        outer_config = outer_config_opt()
->>>>>>> f8e70f3b
     # For 3d tiling, default to more autotuning initially
     if "y" in size_hints:
         pass
