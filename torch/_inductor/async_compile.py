# mypy: allow-untyped-defs
from __future__ import annotations

import atexit
import contextlib
import functools
import json
import logging
import multiprocessing
import os
import re
import sys
from concurrent.futures import Future, ThreadPoolExecutor
from concurrent.futures.process import BrokenProcessPool
from functools import partial
from time import time, time_ns
from typing import Any, Callable, Optional, TYPE_CHECKING

import torch
from torch._dynamo.device_interface import get_registered_device_interfaces
from torch._dynamo.utils import (
    counters,
    dynamo_timed,
    get_metrics_context,
    set_feature_use,
)
from torch._inductor import config
from torch._inductor.codecache import (
    _load_triton_kernel_from_source,
    code_hash,
    CodeCacheFuture,
    CppCodeCache,
    CppPythonBindingsCodeCache,
    CUDACodeCache,
    HalideCodeCache,
    LambdaFuture,
    ROCmCodeCache,
    StaticAutotunerFuture,
    torch_key,
)
from torch._inductor.compile_worker.subproc_pool import AnyPool, SubprocPool
from torch._inductor.compile_worker.tracked_process_pool import (
    TrackedProcessPoolExecutor,
)
from torch._inductor.compile_worker.utils import _async_compile_initializer
from torch._inductor.runtime.compile_tasks import (
    _set_triton_ptxas_path,
    _worker_compile_triton,
)
from torch._inductor.utils import clear_on_fresh_cache
from torch._inductor.virtualized import V
from torch._utils_internal import log_triton_builds
from torch.hub import _Faketqdm, tqdm
from torch.utils._ordered_set import OrderedSet
from torch.utils._triton import has_triton_package


if TYPE_CHECKING:
    from torch._inductor.runtime.hints import HalideMeta
    from torch._inductor.runtime.triton_heuristics import CachingAutotuner

# timing metrics for time spent in the compilation
_cumulative_compile_time = 0.0
_t0: Optional[float] = None

kernel_code_log = torch._logging.getArtifactLogger(__name__, "kernel_code")

log = logging.getLogger(__name__)

_triton_kernel_metrics: Optional[dict[str, dict[str, Any]]] = None

size_hints_regex = re.compile(
    r"size_hints=(\{.*?\})",
)


def pre_fork_setup():
    """
    Setup that must be done prior to forking with a process pool.
    """
    # ensure properties have been calculated before processes
    # are forked
    caching_device_properties()

    # Computing the triton key can be slow. If we call it before fork,
    # it will be cached for the forked subprocesses.
    from torch._inductor.runtime.triton_compat import HAS_TRITON, triton_key

    if HAS_TRITON:
        triton_key()


def caching_device_properties():
    for _, device_interface in get_registered_device_interfaces():
        if device_interface.is_available():
            device_interface.Worker.get_device_properties()


def _compile_start() -> None:
    global _t0, _triton_kernel_metrics
    if _t0 is None:
        _t0 = time()
    if _triton_kernel_metrics is None:
        _triton_kernel_metrics = {}


def _compile_end() -> None:
    global _cumulative_compile_time, _t0, _triton_kernel_metrics
    if _t0 is not None:
        t1 = time()
        _cumulative_compile_time += t1 - _t0
        _t0 = None
        # print("CUMULATIVE COMPILE TIME", _cumulative_compile_time)
    if _triton_kernel_metrics:
        # Log triton kernel info
        sorted_info = dict(sorted(_triton_kernel_metrics.items()))
        torch._logging.trace_structured(
            "artifact",
            metadata_fn=lambda: {
                "name": "triton_kernel_info",
                "encoding": "json",
            },
            payload_fn=lambda: json.dumps(sorted_info),
        )
        _triton_kernel_metrics = None


def _add_triton_kernel_info(kernel_name: str, info: dict[str, Any]):
    global _triton_kernel_metrics
    # Must be called between _compile_start and _compile_end
    if _triton_kernel_metrics is not None:
        _triton_kernel_metrics[kernel_name] = info


_IS_WINDOWS = sys.platform == "win32"

log = logging.getLogger(__name__)

# Used to keep track of all process pools invoked so far.
_pool_set = OrderedSet[AnyPool]()


def shutdown_compile_workers() -> None:
    """Shut down all outstanding compile-worker pools."""
    for pool in _pool_set:
        pool.shutdown()
    after_fork()


def after_fork():
    """Reset pools to initial state without shutting them down"""
    _pool_set.clear()
    AsyncCompile.process_pool.cache_clear()


try:
    os.register_at_fork(after_in_child=after_fork)
except AttributeError:
    pass  # register_at_fork does not exists on windows


def get_compile_threads() -> int:
    """
    Temporary for internal rollout. Assign config.compile_threads lazily and return it.
    TODO: remove after rollout.
    """
    if config.compile_threads is None:
        config.compile_threads = config.decide_compile_threads()
    return config.compile_threads


@clear_on_fresh_cache
class CompiledTritonKernels:
    """
    In memory cache for storing compiled triton kernels.

    Each triton kernel is keyed by the hash of its source code. Each value stored
    in the cache is a return value of AsyncCompile.triton().

    Currently, the cache stores Future objects, but it should be generalizable for any kernels.
    """

    _cache: dict[str, CodeCacheFuture] = {}

    @staticmethod
    def key(kernel_src: str):
        """
        Generates a cache key given a triton kernel's full source code.
        This source includes the inductor meta, compilation metadata, the kernel itself, etc.
        `kernel_src` should be the exact string passed to async_compile.triton()'s first argument.
        """
        # Hashes the kernel source with torch_key into a single hash key
        return code_hash(kernel_src, extra=torch_key())

    @staticmethod
    def save(kernel_src: str, future: CodeCacheFuture):
        """
        Saves a compiled triton kernel to the cache.
        TODO: We store a LambdaFuture as that's the callable returned by async_compile.triton,
        but the real type we want to return here is actually an abstract triton kernel.

        TODO: Source code here is not just the kernel's source code, but also includes the inductor preamble, etc.
        so it could be less strict.
        """
        key = CompiledTritonKernels.key(kernel_src)
        CompiledTritonKernels._cache[key] = future

    @staticmethod
    def get(kernel_src: str) -> Optional[CodeCacheFuture]:
        key = CompiledTritonKernels.key(kernel_src)
        return CompiledTritonKernels._cache.get(key, None)

    @staticmethod
    def cache_clear():
        CompiledTritonKernels._cache = {}

    @staticmethod
    def remove_future(kernel_src: str) -> None:
        key = CompiledTritonKernels.key(kernel_src)

        # Delete the LambdaFuture if there is one
        if key in CompiledTritonKernels._cache:
            del CompiledTritonKernels._cache[key]


@contextlib.contextmanager
def async_compile_pool_manager():
    """
    Context manager to quiesce the subproc pool at the end of compilation, i.e.,
    when dynamo is done.
    """
    try:
        yield
    finally:
        AsyncCompile.quiesce()


class AsyncCompile:
    """
    Utilities to compile in thread pools or subprocess pools (in the case of Triton).
    """

    _ready_future: Optional[Future[Any]] = None

    def __init__(self) -> None:
        pass

    @staticmethod
    @functools.lru_cache(1)
    def pool() -> ThreadPoolExecutor:
        assert get_compile_threads() > 1
        return ThreadPoolExecutor(get_compile_threads())

    @staticmethod
    def _get_ready():
        """No-op function to help mark when the subprocess pool is ready."""
        return "ready"

    @staticmethod
    @functools.lru_cache(1)
    def process_pool() -> AnyPool:
        assert get_compile_threads() > 1
        AsyncCompile._ready_future = None
        log.info(
            "Creating '%s' pool with %d workers",
            config.worker_start_method,
            get_compile_threads(),
        )

        pool: AnyPool
        if config.worker_start_method == "subprocess":
            # Wrapper around ProcessPoolExecutor forks in a new process we control
            pool = SubprocPool(get_compile_threads())
        else:
            if config.worker_start_method == "spawn":
                # Avoid creating pools in the spawned subprocs themselves:
                os.environ["TORCH_WARM_POOL"] = "0"
            pre_fork_setup()
            ctx = multiprocessing.get_context(config.worker_start_method)
            pool = TrackedProcessPoolExecutor(
                get_compile_threads(),
                mp_context=ctx,
                initializer=partial(_async_compile_initializer, os.getpid()),
            )
            # when this pool is created in a subprocess object, the normal exit handler
            # doesn't run, and we need to register our own handler.
            # exitpriority has to be high, because another one of the finalizers will
            # kill the worker thread that sends the shutdown message to the workers...
            multiprocessing.util.Finalize(None, pool.shutdown, exitpriority=sys.maxsize)

        _pool_set.add(pool)
        return pool

    @classmethod
    def warm_pool(cls) -> None:
        if get_compile_threads() <= 1:
            return
        _compile_start()
        # Pool is created on first access. Note for a SubprocPool, the sidecar process starts,
        # but its ProcessPoolExecutor does not initialize until a wakeup() call or the first
        # job is submitted.
        cls.process_pool()
        _compile_end()

    @classmethod
    def wait_pool_ready(cls, timeout=120) -> None:
        if cls.use_process_pool():
            assert cls._ready_future is not None
            cls._ready_future.result(timeout=timeout)

    @classmethod
    def submit(cls, task: Callable[..., Any]) -> Any:
        if get_compile_threads() <= 1:
            return task()
        return cls.pool().submit(task)

    @classmethod
    def use_process_pool(cls):
        if get_compile_threads() <= 1:
            return False

        # Create a dummy job to check if the pool is ready. Submit it here instead of at
        # pool creation so we don't launch the full pool of worker subprocesses until
        # we're sure they're needed.
        if not cls._ready_future:
            cls._ready_future = cls.process_pool().submit(cls._get_ready)
        return cls._ready_future.done()

    @classmethod
    def quiesce(cls) -> None:
        """
        If using a SubprocPool, signal the sidecar process to shut down its
        ProcessPoolExecutor.
        """
        # Don't inadvertently create a process pool if it doesn't already exist:
        if not cls.process_pool.cache_info().currsize:
            return
        if config.quiesce_async_compile_pool:
            pool = cls.process_pool()
            if isinstance(pool, SubprocPool):
                pool.quiesce()

    @classmethod
    def wakeup(cls) -> None:
        """
        If using a SubprocPool, signal the sidecar process to start up its
        ProcessPoolExecutor.
        """
        if not cls.use_process_pool():
            return
        pool = cls.process_pool()
        if isinstance(pool, SubprocPool):
            pool.wakeup()

    def triton(self, kernel_name: str, source_code: str, device_str: str = "cuda"):
        """
        Async_compile.triton is more complicated than the other backends because
        we're trying to optimize compile time as much as possible for this hot callsite.

        First of all, the function is cached by CompiledTritonKernels; if there's a kernel
        already compiled, we grab it directly from the cache and return.

        Otherwise, if we have multiple compile threads, we kick off triton compilations on each
        worker process by giving it a kernel and source code to compile. The worker initializes
        a CachingAutotuner, runs triton compilation, and pickles the kernel back to us.
        We use TritonCompileResult to represent the objects being pickled back to us by each
        worker.

        Some maybe not obvious things that are pickled back to us:
        - Most of the time, we can avoid sending back CachingAutotuner.fn and other metadata
          and do not have to pay the cost of loading the triton kernel on the parent. But certain
          cases, like coordesc tuning and dynamic_scale_rblock, require us to reload the function
          in the parent lazily when we require it.
        - The AutotuneCache, if enabled, is constructed on each worker per triton config
          and pickled by to us via `CachingAutotuner.save_cache_hook`.
        """
        load_kernel = functools.partial(
            _load_triton_kernel_from_source, kernel_name, source_code
        )

        def reload_kernel_in_parent():
            # Benchmark how often this happens
            with dynamo_timed("reload_kernel_in_parent"):
                return load_kernel()

        counters["inductor"]["async_compile_cache_miss"] += 1

        kernel_code_log.info("Triton Kernel:\n%s", source_code)
        _compile_start()

        if os.environ.get("TRITON_INTERPRET", "0") == "1":
            return getattr(
                torch._inductor.codecache.PyCodeCache.load(source_code), kernel_name
            )

        is_parallel = self.use_process_pool()
        set_feature_use("parallel_compile_post_warmup", is_parallel)

        compile_id = torch._guards.CompileContext.current_compile_id()
        is_backward = getattr(V.graph, "is_backward", False)

        if (future := CompiledTritonKernels.get(source_code)) is not None:
            counters["inductor"]["async_compile_cache_hit"] += 1
            if isinstance(future, StaticAutotunerFuture):
                # Remove the future now that we've cache hit
                CompiledTritonKernels.remove_future(source_code)
            if is_parallel:
                return future
            else:
                return future.result()

        # Cache miss
        if is_parallel:
            # We want to support changing these env vars after (and while) the
            # process pool is running, so pass them to the subprocess to reset.
            env_vars = ["TORCHINDUCTOR_CACHE_DIR", "TRITON_CACHE_DIR"]
            extra_env = {v: os.environ[v] for v in env_vars if v in os.environ}
            extra_config = {
                "use_static_cuda_launcher": torch._inductor.config.use_static_cuda_launcher
            }

            if len(torch._inductor.config.autotune_lookup_table) > 0:
                m = size_hints_regex.search(source_code)
                if m:
                    size_hints_str = m.group(1)
                else:
                    size_hints_str = str(None)

                triton_src = source_code.split("@triton.jit\n")[1]
                from torch._inductor.runtime.triton_heuristics import (
                    generate_lookup_hash_from_source_code,
                )

                fn_hash = generate_lookup_hash_from_source_code(
                    size_hints_str, triton_src
                )

                if fn_hash in torch._inductor.config.autotune_lookup_table:
                    extra_config["autotune_lookup_table"] = {  # type: ignore[assignment]
                        fn_hash: torch._inductor.config.autotune_lookup_table[fn_hash]
                    }

            task = self.process_pool().submit(
                _worker_compile_triton,
                load_kernel,
                extra_env,
                extra_config,
            )

            def get_result() -> CachingAutotuner:
                kernel, elapsed_us = task.result()
                # Now that we've compiled, we should clear the future
                # so it can't be used again
                kernel.set_compile_info(compile_id, is_backward)
                CompiledTritonKernels.remove_future(source_code)

                kernel.precompile(
                    warm_cache_only=False,
                    reload_kernel=reload_kernel_in_parent,
                    source_code=source_code,
                )
                info = kernel.autotune_cache_info or {}
                info["compile_time_us"] = elapsed_us
                _add_triton_kernel_info(kernel_name, info)
                get_metrics_context().add_top_n(
                    "triton_kernel_compile_times_us", kernel_name, elapsed_us
                )
                return kernel

            future = LambdaFuture(get_result, future=task)
            CompiledTritonKernels.save(source_code, future)
            return future
        else:
            with dynamo_timed(
                "async_compile.precompile",
                log_pt2_compile_event=True,
                dynamo_compile_column_us="triton_compile_time_us",
                log_waitcounter=True,
                waitcounter_name_override="compile_triton",
            ):
<<<<<<< HEAD
                start_ns = time_ns()
                _set_triton_ptxas_path()
                kernel = load_kernel()
                kernel.set_compile_info(compile_id, is_backward)
                kernel.precompile(
                    warm_cache_only=False,
                    source_code=source_code,
                )
                elapsed_us = (time_ns() - start_ns) // 1000
                get_metrics_context().add_top_n(
                    "triton_kernel_compile_times_us", kernel_name, elapsed_us
                )
                info = kernel.autotune_cache_info or {}
                info["compile_time_us"] = elapsed_us
                _add_triton_kernel_info(kernel_name, info)
                return kernel
=======
                fail = None
                try:
                    start_ns = time_ns()
                    _set_triton_ptxas_path()
                    kernel = load_kernel()
                    kernel.set_compile_info(compile_id, is_backward)
                    kernel.precompile(
                        warm_cache_only=False,
                        static_triton_bundle_key=CompiledTritonKernels.key(source_code),
                    )
                    elapsed_us = (time_ns() - start_ns) // 1000
                    get_metrics_context().add_top_n(
                        "triton_kernel_compile_times_us", kernel_name, elapsed_us
                    )
                    info = kernel.autotune_cache_info or {}
                    info["compile_time_us"] = elapsed_us
                    _add_triton_kernel_info(kernel_name, info)
                    return kernel
                except Exception as e:
                    fail = str(e)
                    raise
                finally:
                    log_triton_builds(fail=fail)
>>>>>>> 1115c115

    def multi_kernel(self, *args, **kwargs) -> Any:
        from torch._inductor.codegen.multi_kernel import MultiKernelCall

        # no need to call this in parallel since the sub-kernels are already parallel tasks
        return MultiKernelCall(*args, **kwargs)

    def cpp(self, source_code: str):
        kernel_code_log.info("CPP Kernel:\n%s", source_code)
        if get_compile_threads() <= 1:
            return CppCodeCache.load(source_code).kernel
        else:
            get_result = CppCodeCache.load_async(source_code, submit_fn=self.submit)
            return LambdaFuture(lambda: get_result().kernel)

    def cpp_pybinding(self, argtypes: list[str], source_code: str):
        kernel_code_log.info("CPP+Bindings Kernel:\n%s", source_code)
        if get_compile_threads() <= 1:
            return CppPythonBindingsCodeCache.load_pybinding(argtypes, source_code)
        else:
            get_result = CppPythonBindingsCodeCache.load_pybinding_async(
                argtypes, source_code, submit_fn=self.submit
            )
            return LambdaFuture(get_result)

    def cuda(self, source_code, dst_file_ext, aot_compile=False):
        kernel_code_log.info("CUDA Kernel:\n%s", source_code)

        def task():
            if aot_compile:
                # We rely on JITInductor to compile the CUDA code,
                # so that we can load it into AOTInductor.
                output_path, *_ = CUDACodeCache.compile(source_code, "o")
                CUDACodeCache.aot_kernels_o.append(output_path)
            return CUDACodeCache.load(source_code, dst_file_ext)[0]

        return self.submit(task)

    def rocm(
        self,
        source_code,
        dst_file_ext,
        aot_compile=False,
    ):
        kernel_code_log.info("ROCm Kernel:\n%s", source_code)

        def task():
            if aot_compile:
                output_path, *_ = ROCmCodeCache.compile(source_code, dst_file_ext="o")
                ROCmCodeCache.aot_kernels_o.append(output_path)
            if config.rocm.generate_test_runner:
                _ = ROCmCodeCache.compile(source_code, dst_file_ext="exe")
            return ROCmCodeCache.load(source_code, dst_file_ext)[0]

        return self.submit(task)

    def halide(self, meta: HalideMeta, source_code: str):
        kernel_code_log.info("Halide Kernel:\n%r\n%s", meta, source_code)
        if get_compile_threads() <= 1:
            return HalideCodeCache.generate_halide(meta, source_code)
        else:
            get_result = HalideCodeCache.generate_halide_async(
                meta, source_code, submit_fn=self.submit
            )
            return LambdaFuture(get_result)

    def wait(self, scope: dict[str, Any]) -> None:
        if get_compile_threads() > 1:
            with dynamo_timed(
                "async_compile.wait",
                log_pt2_compile_event=True,
                dynamo_compile_column_us="triton_compile_time_us",
                log_waitcounter=True,
                waitcounter_name_override="compile_triton",
            ):
                self._wait_futures(scope)

        _compile_end()

    def _wait_futures(self, scope: dict[str, Any]) -> None:
        kernels = {
            key: value
            for key, value in scope.items()
            if isinstance(value, (Future, CodeCacheFuture))
        }
        pbar = tqdm(
            total=len(kernels),
            desc="Inductor Compilation",
            disable=config.disable_progress,
            delay=0,
        )
        for key, result in kernels.items():
            if config.verbose_progress and not isinstance(pbar, _Faketqdm):
                pbar.set_postfix_str(key)
            try:
                kernel = result.result()
                scope[key] = kernel
            except BrokenProcessPool as e:
                raise RuntimeError(
                    "A compilation subprocess exited unexpectedly. This "
                    "is likely due to a crash. To facilitate debugging, "
                    "you can re-run with TORCHINDUCTOR_COMPILE_THREADS=1 "
                    "to cause compilation to occur in the main process."
                ) from e
            pbar.update(1)


def maybe_warm_pool() -> None:
    if (
        os.environ.get("TORCH_TNT_IN_USE", "0") == "1"
        or os.environ.get("TORCH_WARM_POOL", "1") != "1"
        # The subprocess pool is only used for the Triton backend
        or not has_triton_package()
        # Skip for fbcode. We have internal reports of usages inside multiprocessing
        # pools that lead a multiplicative number of compile subprocesses.
        or config.is_fbcode()
    ):
        return

    AsyncCompile.warm_pool()
    # TODO: This starts the SubprocPool's internal process pool as early as possible at
    # the expense of creating a bunch of worker processes that might not be needed. We
    # could start them lazily if we're willing to lose a small amount of compile time.
    AsyncCompile.wakeup()


# On exit give the workers a chance to clean themselves up. Without this the
# resource_tracker can complain about leaked semaphores coming from the
# ProcessPoolExecutor:
#   UserWarning: resource_tracker: There appear to be 5 leaked semaphore objects
#   to clean up at shutdown
atexit.register(shutdown_compile_workers)<|MERGE_RESOLUTION|>--- conflicted
+++ resolved
@@ -478,24 +478,6 @@
                 log_waitcounter=True,
                 waitcounter_name_override="compile_triton",
             ):
-<<<<<<< HEAD
-                start_ns = time_ns()
-                _set_triton_ptxas_path()
-                kernel = load_kernel()
-                kernel.set_compile_info(compile_id, is_backward)
-                kernel.precompile(
-                    warm_cache_only=False,
-                    source_code=source_code,
-                )
-                elapsed_us = (time_ns() - start_ns) // 1000
-                get_metrics_context().add_top_n(
-                    "triton_kernel_compile_times_us", kernel_name, elapsed_us
-                )
-                info = kernel.autotune_cache_info or {}
-                info["compile_time_us"] = elapsed_us
-                _add_triton_kernel_info(kernel_name, info)
-                return kernel
-=======
                 fail = None
                 try:
                     start_ns = time_ns()
@@ -504,7 +486,7 @@
                     kernel.set_compile_info(compile_id, is_backward)
                     kernel.precompile(
                         warm_cache_only=False,
-                        static_triton_bundle_key=CompiledTritonKernels.key(source_code),
+                        source_code=source_code,
                     )
                     elapsed_us = (time_ns() - start_ns) // 1000
                     get_metrics_context().add_top_n(
@@ -519,7 +501,6 @@
                     raise
                 finally:
                     log_triton_builds(fail=fail)
->>>>>>> 1115c115
 
     def multi_kernel(self, *args, **kwargs) -> Any:
         from torch._inductor.codegen.multi_kernel import MultiKernelCall
