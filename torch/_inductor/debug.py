--- conflicted
+++ resolved
@@ -24,6 +24,7 @@
 from torch._dynamo.utils import get_debug_dir
 from torch._inductor import utils
 from torch._logging import getArtifactLogger
+from torch._logging._internal import trace_structured
 from torch.fx.graph_module import GraphModule
 from torch.fx.passes.shape_prop import _extract_tensor_metadata, TensorMetadata
 from torch.fx.passes.tools_common import legalize_graph
@@ -694,8 +695,6 @@
     V.debug.ir_post_fusion(nodes)
 
 
-<<<<<<< HEAD
-=======
 def _dump_collective_schedule(schedule: list[Union[str, None]]) -> None:
     try:
         trace_structured(
@@ -745,7 +744,6 @@
     )
 
 
->>>>>>> 3eb3da9b
 @dataclasses.dataclass
 class TensorMetadataHolder:
     tensor_metadata: TensorMetadata
