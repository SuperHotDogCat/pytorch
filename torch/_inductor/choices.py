from __future__ import annotations

import typing
from typing import Any, Optional, TYPE_CHECKING, Union

import sympy

import torch

from . import config
from .codecache import write_text
from .kernel_inputs import KernelInputs  # noqa: TC001
<<<<<<< HEAD
from .lookup_table import lookup_template_configs
from .lookup_table_recorder import record
=======
from .lookup_table_processor import LookupTableProcessor
>>>>>>> 64a81820
from .metrics import get_metric_table, is_metric_table_enabled
from .runtime.hints import DeviceProperties, ReductionHint
from .scheduler import BaseSchedulerNode, Scheduler, WhyNoFuse
from .template_heuristics import (
    BaseConfigHeuristic,
    CPUConfigHeuristic,
    CUDAConfigHeuristic,
    MTIAConfigHeuristic,
    ROCmConfigHeuristic,
    XPUConfigHeuristic,
)
from .template_registry import get_template_heuristic
from .virtualized import V


if TYPE_CHECKING:
    from collections.abc import Generator
    from functools import partial

    from triton import Config as TritonConfig

    from torch.utils._ordered_set import OrderedSet

    from .codegen.simd_kernel_features import SIMDKernelFeatures
    from .codegen.triton import TritonKernel
    from .template_config_processor import TemplateConfigProcessor


class Sortable(typing.Protocol):
    """Anything that can be used as a list.sort() key (int/tuple/etc)"""

    def __lt__(self, other: typing.Self) -> bool: ...


class InductorChoices:
    """
    This class contains a collection of default heuristics that effect performance of our generated
    code.  We try to not put correctness requirements in this file.

    You can override the choices made here by doing:

            class MyHeuristics(InductorChoices):
                ...

            torch._inductor.virtualized.V.set_choices_handler(MyHeuristics())
    """

    def __init__(self) -> None:
        # By default, use the LookupTableProcessor to process template configurations
        self._config_processor: TemplateConfigProcessor = LookupTableProcessor()

    def set_config_processor(self, processor: TemplateConfigProcessor) -> None:
        """
        Set the template config processor to use for post-processing template configurations.

        See lookup_table_processor.py for an example of a processor
        If you want to use your own processor, you can do something like:
        class MyProcessor(TemplateConfigProcessor):
            def process(self, kernel_inputs, layout, template_name, op_name, configs):
                # Do some processing here
                ...
        torch._inductor.virtualized.V.choices.set_config_processor(MyProcessor())

        Args:
            processor: The processor to use. Must be an instance of TemplateConfigProcessor.
        """
        self._config_processor = processor

    def get_config_heuristics(
        self, device_type: Optional[str] = "cuda"
    ) -> BaseConfigHeuristic:
        if device_type == "cuda":
            if torch.version.hip is None:
                return CUDAConfigHeuristic()
            else:
                return ROCmConfigHeuristic()
        elif device_type == "xpu":
            return XPUConfigHeuristic()
        elif device_type == "cpu":
            return CPUConfigHeuristic()
        elif device_type == "mtia":
            return MTIAConfigHeuristic()
        else:
            return BaseConfigHeuristic()

    # Conv configs
    def get_conv_configs(
        self, device_type: Optional[str] = "cuda"
    ) -> partial[Generator[TritonConfig, None, None]]:
        conv_heuristics = self.get_config_heuristics(device_type)
        return conv_heuristics.get_conv_configs()

    # Flex attention configs
    # TODO(coconutruben): break out flexattention/decode configs into the new retrieval mechanism
    def get_flex_attention_fwd_configs(
        self, head_dim: int, dtype: torch.dtype, device_type: Optional[str] = "cuda"
    ) -> list[Any]:
        flex_heuristics = self.get_config_heuristics(device_type)
        return flex_heuristics.get_flex_attn_fwd_configs(head_dim, dtype)

    def get_flex_attention_bwd_configs(
        self, head_dim: int, dtype: torch.dtype, device_type: Optional[str] = "cuda"
    ) -> list[Any]:
        flex_heuristics = self.get_config_heuristics(device_type)
        return flex_heuristics.get_flex_attn_bwd_configs(head_dim, dtype)

    def get_flex_decode_configs(
        self, head_dim: int, dtype: torch.dtype, device_type: Optional[str] = "cuda"
    ) -> list[Any]:
        flex_heuristics = self.get_config_heuristics(device_type)
        return flex_heuristics.get_flex_decode_configs(head_dim, dtype)

    def get_mm_configs(
        self,
        kernel_inputs: KernelInputs,
        layout: Any,
        op_name: str,
        template_name: str,
        template_hash: Optional[str] = None,
    ) -> Generator[dict[str, Any], None, None]:
        """
        Get generator of template parameters for MM templates using template-specific heuristics
        and post-processing through the configured processor.

        Args:
            kernel_inputs: MMKernelInputs containing input tensor nodes and matrix indices
            layout: Output layout
            op_name: Operation name (e.g., "bmm", "baddbmm", "addmm", "mm_plus_mm")
            template_name: Template name (e.g., "bmm", "mm", "mm_persistent_tma")
            template_hash: Template hash (generated from the template source)

        Yields:
            Template parameter dictionaries ready for maybe_append_choice
        """
        input_nodes = kernel_inputs.nodes()
        if len(input_nodes) < 2:
            raise ValueError(f"Need at least 2 input tensors, got {len(input_nodes)}")

<<<<<<< HEAD
        # Try lookup table first
        lookup_configs = self._get_configs_from_lookup_table(
            input_nodes,
            op_name=op_name,
            template_name=template_name,
            template_hash=template_hash,
        )
        cgen: Union[
            list[dict[str, Any]], Generator[dict[str, Any], None, None], None
        ] = lookup_configs
        if cgen is None:
            # Get the appropriate template-specific heuristic, as the lookup table was a miss
            heuristic = get_template_heuristic(
                template_name, kernel_inputs.device_type, op_name
            )
            cgen = heuristic.get_template_configs(kernel_inputs, layout, op_name)

        for c in cgen:
            record(
                kernel_inputs=kernel_inputs,
                op_name=op_name,
                template_id=template_name,
                kwargs=c,
                template_hash=template_hash,
            )
            yield c
=======
        # Get the appropriate template-specific heuristic
        heuristic = get_template_heuristic(
            template_name, kernel_inputs.device_type, op_name
        )

        # Start with heuristic configs
        configs = heuristic.get_template_configs(kernel_inputs, layout, op_name)
        # Process through the configured processor
        processed_configs = self._config_processor.process(
            configs, kernel_inputs, layout, op_name, template_name, template_hash
        )
        yield from processed_configs
>>>>>>> 64a81820

    def triton_kernel_kwargs(
        self,
        kernel_cls: type[TritonKernel],
        features: SIMDKernelFeatures,
        groups: list[sympy.Expr],
        kernel_kwargs: dict[str, Any],
    ) -> dict[str, Any]:
        """Hook to change the kwargs passed to TritonKernel, used to apply fixed configurations"""
        return kernel_kwargs

    @staticmethod
    def should_use_cooperative_reduction(features: SIMDKernelFeatures) -> bool:
        """Heuristic to decide if a cooperative reduction should be used."""
        if config.triton.force_cooperative_reductions:
            return True
        if (
            not config.triton.cooperative_reductions
            or V.graph.get_current_device_or_throw().type == "cpu"
        ):
            return False

        xhint = V.graph.sizevars.size_hint(features.numel, fallback=2)
        if xhint <= 8:
            threshold = 32768 * xhint
        elif xhint <= 16:
            threshold = 2097152
        else:
            return False
        # TODO(jansel): should this default on for dynamic shapes?
        return V.graph.sizevars.statically_known_geq(
            features.reduction_numel, threshold
        )

    @staticmethod
    def should_use_persistent_reduction(
        features: SIMDKernelFeatures, cooperative_reduction: bool
    ) -> bool:
        """
        Heuristic to decide if a persistent reduction should be used.
        """
        if not config.triton.persistent_reductions:
            return False
        threshold = {
            ReductionHint.INNER: 1024,
        }.get(features.get_reduction_hint(), 64)

        if cooperative_reduction:
            # The RSPLIT of cooperative reductions means each thread block is operating on fewer elements
            try:
                threshold *= 32 // min(
                    V.graph.sizevars.size_hint_or_throw(features.numel), 32
                )
            except ValueError:
                pass  # unbacked symint

        # If multi_kernel is enabled, we do more aggressive persistent reduction.
        # This may result in some persistent reductions slower than the
        # corresponding non-persistent reductions. MultiKernel will do benchmarking
        # to pick the faster one.
        if config.triton.multi_kernel:
            threshold *= 16
        return V.graph.sizevars.statically_known_leq(
            features.reduction_numel, threshold
        )  # type: ignore[arg-types]

    @staticmethod
    def reduction_split_factor(
        device: torch.device,
        reduction_numel_hint: int,
        numel_hint: int,
        inner_reduction: bool,
    ) -> int:
        """Heuristic to decide the RSPLIT used for split reductions.
        When a reduction has a small number of outputs there is not enough parallelism,
        so we will do the reduction in two phases."""
        props = DeviceProperties.create(device)
        num_sm = props.multi_processor_count
        min_elements_per_thread = 32
        max_elements_per_thread = 512
        threads_per_sm = 2048
        min_elements_per_device = min_elements_per_thread * num_sm * threads_per_sm
        max_elements_per_device = max_elements_per_thread * num_sm * threads_per_sm
        num_warps = 8
        num_threads = 32 * num_warps

        if inner_reduction:
            # do heuristics that's close to eager mode for split inner reduction
            # we leak reduction autotune configs here, and will need to refactor to avoid this later
            if numel_hint >= 2 * num_sm:  # don't split if there are enough outputs
                return 1
            if reduction_numel_hint <= 8192:
                return 1
            if reduction_numel_hint * numel_hint <= min_elements_per_device:
                split_size = min_elements_per_thread
            elif reduction_numel_hint * numel_hint < max_elements_per_device:
                target_blocks = num_sm * threads_per_sm // (2 * num_threads)
                blocks_per_output = (target_blocks + numel_hint - 1) // numel_hint
                tmp_split_size = (
                    reduction_numel_hint + num_threads * blocks_per_output - 1
                ) // (num_threads * blocks_per_output)
                divisors = sympy.divisors(reduction_numel_hint)
                closest = min(divisors, key=lambda x: abs(x - tmp_split_size))
                if abs(closest - tmp_split_size) < 30:
                    # prefer even splits, but never smalle than min_elements_per_thread
                    split_size = max(closest, min_elements_per_thread)
                else:
                    split_size = tmp_split_size
            else:
                divisors = sympy.divisors(reduction_numel_hint)
                closest = min(divisors, key=lambda x: abs(x - max_elements_per_thread))
                if abs(closest - max_elements_per_thread) < 50:
                    # prefer even splits
                    split_size = closest
                else:
                    split_size = max_elements_per_thread
            return (reduction_numel_hint + split_size * num_threads - 1) // (
                split_size * num_threads
            )
        else:
            # TODO the best heuristic currently has XBLOCK (corresponding to numel_hint) 128
            # extend to even smaller number of outputs
            rvals_per_thread = 4  # comes from heuristics, refactor to not leak here
            xvals_per_block = 128
            xblocks = (numel_hint + xvals_per_block - 1) // xvals_per_block
            if reduction_numel_hint * numel_hint < min_elements_per_device:
                split_size = min_elements_per_thread
            elif reduction_numel_hint * numel_hint < max_elements_per_device:
                target_blocks = num_sm * threads_per_sm // (num_threads)
                target_blocks = (target_blocks + xblocks - 1) // xblocks
                tmp_split_size = (
                    reduction_numel_hint + rvals_per_thread * target_blocks - 1
                ) // (rvals_per_thread * target_blocks)
                divisors = sympy.divisors(reduction_numel_hint)
                closest = min(divisors, key=lambda x: abs(x - tmp_split_size))
                if abs(tmp_split_size - closest) < 20:
                    split_size = max(closest, min_elements_per_thread)
                else:
                    split_size = tmp_split_size
            else:
                divisors = sympy.divisors(reduction_numel_hint)
                closest = min(divisors, key=lambda x: abs(x - max_elements_per_thread))
                if abs(closest - max_elements_per_thread) < 50:
                    # prefer even splits
                    split_size = closest
                else:
                    split_size = max_elements_per_thread

            return (reduction_numel_hint + rvals_per_thread * split_size - 1) // (
                rvals_per_thread * split_size
            )

    @staticmethod
    def can_fuse(
        scheduler: Scheduler,
        node1: BaseSchedulerNode,
        node2: BaseSchedulerNode,
        shared_data_score: int,
    ) -> bool:
        """
        Heuristics to prevent fusion applied to both horizontal and vertical fusions.  Heuristics here should not
        be needed for correctness and tweaking them may yield additional performance.

        See also some related heuristics that can be changed via config:
            - config.triton.tiling_prevents_pointwise_fusion
            - config.triton.tiling_prevents_reduction_fusion
            - config.aggressive_fusion (will cause this function to be called more times)
        """
        if shared_data_score == 0 and (
            not config.aggressive_fusion or node1.is_reduction() or node2.is_reduction()
        ):
            if is_metric_table_enabled("fusion_failure_due_to_indexing_mismatch"):
                common_buf_names: OrderedSet[str] = (
                    node1.read_writes.buffer_names() & node2.read_writes.buffer_names()
                )
                if len(common_buf_names) > 0:
                    get_metric_table("fusion_failure_due_to_indexing_mismatch").add_row(
                        lambda: {
                            "pre_grad_graph_id": V.graph.graph_id,
                            "post_grad_graph_id": V.graph.post_grad_graph_id,
                            "node1_name": node1.get_name(),
                            "node2_name": node2.get_name(),
                            "node1_debug_str": write_text(node1.debug_str()),
                            "node2_debug_str": write_text(node2.debug_str()),
                            "common_buffer_names": list(common_buf_names),  # type: ignore[dict-item]
                            "failure_reason": scheduler.decide_fusion_fail_reason(
                                node1, node2, common_buf_names
                            ),
                        }
                    )

                    WhyNoFuse(node1, node2)("no shared data due to indexing mismatch")
                    return False
            WhyNoFuse(node1, node2)("no shared data")
            return False  # heuristic not needed for correctness

        if (
            not node1.is_foreach()
            and not node2.is_foreach()
            and len(node1.get_nodes()) + len(node2.get_nodes()) > config.max_fusion_size
        ):
            WhyNoFuse(node1, node2)("exceeds max fusion")
            return False  # heuristic not needed for correctness

        if scheduler.can_fusion_increase_peak_memory(node1, node2):
            WhyNoFuse(node1, node2)("Fusion will increase peak memory")
            return False

        if (
            config.realize_acc_reads_size_threshold is not None
            and scheduler.fusion_accumulate_large_reads(
                node1,
                node2,
                config.realize_acc_reads_size_threshold,
            )
        ):
            WhyNoFuse(node1, node2)("Fusion accumulate large amount of reads")
            return False

        return True

    @staticmethod
    def can_fuse_vertical(
        scheduler: Scheduler,
        node1: BaseSchedulerNode,
        node2: BaseSchedulerNode,
        shared_data_score: int,
    ) -> bool:
        """Hook for heuristics to prevent vertical (producer/consumer) fusions"""
        return True

    @staticmethod
    def can_fuse_horizontal(
        scheduler: Scheduler,
        node1: BaseSchedulerNode,
        node2: BaseSchedulerNode,
        shared_data_score: int,
    ) -> bool:
        """Hook for heuristics to prevent horizontal (consumer/consumer) fusions"""
        if shared_data_score < config.score_fusion_memory_threshold:
            WhyNoFuse(node1, node2)("score_fusion_memory_threshold")
            return False
        if scheduler.are_long_distant_nodes(node1, node2):
            WhyNoFuse(node1, node2)(
                "Nodes are too far away. Fusing them may increase peak memory."
            )
            return False
        return True

    @staticmethod
    def score_fusion(
        scheduler: Scheduler,
        node1: BaseSchedulerNode,
        node2: BaseSchedulerNode,
    ) -> Sortable:
        """
        Assign a score (higher comes first) to the fusion of node1 and node2.
        When different fusions conflict with each other, this is the way we
        decide what order to run them in.

        Our current score is based on:
        - The type of fusion (template/reduction/etc)
        - Estimate of the saved memory operations
        - Fusions closer together in original graph order
        """
        memory_score = scheduler.score_fusion_memory(node1, node2)
        proximity_score = -max(
            abs(node1.min_order - node2.max_order),
            abs(node2.min_order - node1.max_order),
        )

        # prologue fusion always last
        if node2.is_template():
            template_score = 0
        else:
            template_score = 1 + (
                (node1.is_template() == config.epilogue_fusion_first)
                and memory_score > 0
            )

        return (
            template_score,
            node1.is_reduction() == node2.is_reduction() and memory_score > 0,
            memory_score,
            proximity_score,
        )<|MERGE_RESOLUTION|>--- conflicted
+++ resolved
@@ -1,7 +1,7 @@
 from __future__ import annotations
 
 import typing
-from typing import Any, Optional, TYPE_CHECKING, Union
+from typing import Any, Optional, TYPE_CHECKING
 
 import sympy
 
@@ -10,12 +10,7 @@
 from . import config
 from .codecache import write_text
 from .kernel_inputs import KernelInputs  # noqa: TC001
-<<<<<<< HEAD
-from .lookup_table import lookup_template_configs
-from .lookup_table_recorder import record
-=======
 from .lookup_table_processor import LookupTableProcessor
->>>>>>> 64a81820
 from .metrics import get_metric_table, is_metric_table_enabled
 from .runtime.hints import DeviceProperties, ReductionHint
 from .scheduler import BaseSchedulerNode, Scheduler, WhyNoFuse
@@ -154,34 +149,6 @@
         if len(input_nodes) < 2:
             raise ValueError(f"Need at least 2 input tensors, got {len(input_nodes)}")
 
-<<<<<<< HEAD
-        # Try lookup table first
-        lookup_configs = self._get_configs_from_lookup_table(
-            input_nodes,
-            op_name=op_name,
-            template_name=template_name,
-            template_hash=template_hash,
-        )
-        cgen: Union[
-            list[dict[str, Any]], Generator[dict[str, Any], None, None], None
-        ] = lookup_configs
-        if cgen is None:
-            # Get the appropriate template-specific heuristic, as the lookup table was a miss
-            heuristic = get_template_heuristic(
-                template_name, kernel_inputs.device_type, op_name
-            )
-            cgen = heuristic.get_template_configs(kernel_inputs, layout, op_name)
-
-        for c in cgen:
-            record(
-                kernel_inputs=kernel_inputs,
-                op_name=op_name,
-                template_id=template_name,
-                kwargs=c,
-                template_hash=template_hash,
-            )
-            yield c
-=======
         # Get the appropriate template-specific heuristic
         heuristic = get_template_heuristic(
             template_name, kernel_inputs.device_type, op_name
@@ -194,7 +161,6 @@
             configs, kernel_inputs, layout, op_name, template_name, template_hash
         )
         yield from processed_configs
->>>>>>> 64a81820
 
     def triton_kernel_kwargs(
         self,
