--- conflicted
+++ resolved
@@ -341,11 +341,7 @@
             shape_env.deferred_runtime_asserts.copy()
         )
         self.bound_unbacked_symbols = OrderedSet[sympy.Symbol]()
-<<<<<<< HEAD
-        self.unbacked_symbol_to_buffer: dict[sympy.Symbol, ir.IRNode] = {}
-=======
-
->>>>>>> 1ebcba4e
+
         self.sizevars = SizeVarAllocator(shape_env)
         self.graph_input_names: list[str] = []
         self.graph_inputs: dict[str, Union[TensorBox, TorchBindObject, sympy.Expr]] = {}
