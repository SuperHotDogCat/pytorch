# mypy: allow-untyped-defs
from __future__ import annotations

import contextlib
import dataclasses
import functools
import itertools
import logging
import math
import operator
import os
import textwrap
import warnings
from collections import defaultdict
from collections.abc import Iterable, Sequence
from typing import Any, Callable, cast, Optional, TYPE_CHECKING, TypeVar, Union
from typing_extensions import ParamSpec
from unittest.mock import patch

import sympy

import torch
import torch.ao.quantization.fx._decomposed
import torch.fx
import torch.utils._pytree as pytree
from torch._dynamo.utils import counters
from torch._higher_order_ops.associative_scan import associative_scan_op
from torch._higher_order_ops.triton_kernel_wrap import triton_kernel_wrapper_mutation
from torch._library.utils import get_layout_constraint_tag
from torch._prims_common import (
    canonicalize_dim,
    canonicalize_dims,
    check,
    dtype_to_type,
    elementwise_dtypes,
    ELEMENTWISE_TYPE_PROMOTION_KIND,
    get_computation_dtype,
    is_boolean_dtype,
    is_float_dtype,
    is_integer_dtype,
    Number,
)
from torch.fx.experimental.sym_node import magic_methods, method_to_operator
from torch.fx.experimental.symbolic_shapes import (
    free_unbacked_symbols,
    has_free_unbacked_symbols,
    resolve_unbacked_bindings,
)
from torch.utils._ordered_set import OrderedSet
from torch.utils._sympy.functions import CeilDiv, FloorDiv, Identity, ModularIndexing

from .._dynamo.utils import import_submodule
from . import config, inductor_prims, ir, test_operators  # NOQA: F401
from .decomposition import decompositions, get_decompositions
from .ir import (
    BaseView,
    DtypeView,
    ExpandView,
    IndexingConstant,
    IRNode,
    is_triton,
    MutableBox,
    OnlineSoftmaxReduction,
    ops_wrapper,
    PermuteView,
    Pointwise,
    Reduction,
    ShapeAsConstantBuffer,
    SqueezeView,
    TensorBox,
    validate_ir,
    View,
)
from .utils import (
    ceildiv,
    decode_device,
    is_dynamic,
    is_gpu,
    is_pointwise_use,
    is_view,
    needs_fallback_due_to_atomic_add_limitations,
    pad_listlike,
    register_op_dtype_propagation_rules,
    register_op_requires_libdevice_fp64,
    sympy_product,
    use_scatter_fallback,
)
from .virtualized import ops, V


if TYPE_CHECKING:
    from .ops_handler import ReductionType


_T = TypeVar("_T")
_P = ParamSpec("_P")

# TODO(jansel): we should implement decomps or lowerings for these
# https://github.com/pytorch/torchdynamo/issues/327
FALLBACK_ALLOW_LIST = OrderedSet(
    [
        "torchvision::roi_align",
        "aten::index_add",
    ]
)

log = logging.getLogger(__name__)
lowerings: dict[Union[Callable[..., Any], str], Callable[..., Any]] = {}
# Use maybe_layout_constraints to access this dict, we lazily register tag-based layout constraints
_maybe_layout_constraints: dict[
    torch._ops.OpOverload, Optional[Callable[..., Any]]
] = {}
fallbacks = OrderedSet[torch._ops.OpOverload]()
aten = torch.ops.aten
tr_c10d = torch.ops.tr_c10d
prims = torch.ops.prims
needs_realized_inputs = OrderedSet[torch._ops.OpOverload]()
foreach_ops = OrderedSet[torch._ops.OpOverload](
    [torch._higher_order_ops._foreach_map]  # type: ignore[list-item]
)
# TODO(rec): torch._higher_order_ops._foreach_map is not an OpOverload
# so why is it in foreach_ops?
inplace_foreach_ops = OrderedSet[torch._ops.OpOverload]()
inplaceable_foreach_ops: dict[torch._ops.OpOverload, torch._ops.OpOverload] = {}
quantized_decomposed = torch.ops.quantized_decomposed


def cur_node_has_non_foreach_users():
    for node in V.graph.current_node.users:
        for user in node.users:
            if not (user.op == "call_function" and (user.target in foreach_ops)):
                return True

    return False


# group by device, whether any of the inputs are dynamic
# note arg_pairs may or may not be a pair
# foreach_map for example just passes output buffers here
def group_foreach_args(arg_pairs: Iterable[Union[tuple[Any, Any], Any]]):
    out = defaultdict(list)
    unpack_args = False
    for i, args in enumerate(arg_pairs):
        if not isinstance(args, Iterable):
            unpack_args = True
            args = (args,)
        use_foreach = (
            not is_dynamic(*args) or config.combo_kernel_foreach_dynamic_shapes
        )
        device = None
        for t in args:
            if isinstance(t, TensorBox):
                device = t.data.get_device()
                break
        assert device is not None, "foreach op should have at least one tensor arg"
        if unpack_args:
            (args,) = args
        out[(device, use_foreach)].append((i, args))
    return out


def maybe_layout_constraints(fn: Callable[..., Any]) -> Optional[Callable[..., Any]]:
    """Get layout constraints. Returns None if there are no layout constraints."""
    if not isinstance(fn, torch._ops.OpOverload):
        # Only OpOverloads have layout constraints.
        return None

    if maybe_layout_tag := get_layout_constraint_tag(fn, with_default=False):
        return tag_to_layout_constraint(maybe_layout_tag)

    if fn in _maybe_layout_constraints:
        return _maybe_layout_constraints[fn]
    return None


def tag_to_layout_constraint(tag):
    if tag == torch._C.Tag.needs_exact_strides:
        return constrain_to_fake_tensors
    if tag == torch._C.Tag.needs_contiguous_strides:  # type: ignore[attr-defined]
        return require_contiguous_strides
    if tag == torch._C.Tag.needs_fixed_stride_order:
        return constrain_to_fx_strides
    if tag == torch._C.Tag.flexible_layout:
        return None
    raise AssertionError(f"Unknown layout constraint tag: {tag}")


def assert_nyi(cond, msg):
    if not cond:
        raise NotImplementedError(f"inductor does not support {msg}")


def add_needs_realized_inputs(fn):
    if isinstance(fn, (list, set, tuple, OrderedSet)):  # noqa: set_linter
        return [add_needs_realized_inputs(x) for x in fn]
    needs_realized_inputs.add(fn)
    if isinstance(fn, torch._ops.OpOverloadPacket):
        needs_realized_inputs.update(
            getattr(fn, overload) for overload in fn.overloads()
        )


def add_layout_constraint(fn, constraint):
    if isinstance(fn, torch._ops.OpOverloadPacket):
        for overload in fn.overloads():
            _maybe_layout_constraints[getattr(fn, overload)] = constraint
    else:
        _maybe_layout_constraints[fn] = constraint


add_needs_realized_inputs(
    [
        aten.as_strided,
        aten.as_strided_copy,
        aten.avg_pool2d,
        aten.avg_pool2d_backward,
        aten.bmm,
        aten.convolution,
        aten.convolution_backward,
        aten.max_pool2d_with_indices,
        aten.max_pool3d_with_indices,
        aten.max_pool2d_with_indices_backward,
        aten.mm,
        aten.upsample_nearest2d,
        aten._upsample_nearest_exact2d,
        aten._int_mm,
    ]
)

# TODO(jansel): ezyang says we won't need this in the future, try removing it
# based on https://github.com/pytorch/pytorch/blob/9e3eb329df8f701/c10/core/ScalarType.h#L28
DTYPE_ID_LOOKUP = {
    0: torch.uint8,
    1: torch.int8,
    2: torch.int16,
    3: torch.int32,
    4: torch.int64,
    5: torch.float16,
    6: torch.float32,
    7: torch.float64,
    8: torch.complex32,
    9: torch.complex64,
    10: torch.complex32,
    11: torch.bool,
    15: torch.bfloat16,
    # TODO(jansel): add quantized types?
    #  _(c10::qint8, QInt8) /* 12 */
    # _(c10::quint8, QUInt8) /* 13 */
    # _(c10::qint32, QInt32) /* 14 */
    # _(c10::quint4x2, QUInt4x2) /* 16 */
    # _(c10::quint2x4, QUInt2x4) /* 17 */
}


def decode_dtype(dtype: int):
    if not isinstance(dtype, int):
        return dtype
    assert dtype in DTYPE_ID_LOOKUP, f"id {dtype} missing from DTYPE_ID_LOOKUP"
    dtype = DTYPE_ID_LOOKUP[dtype]
    return dtype


def is_integer_type(x):
    if isinstance(x, TensorBox):
        return is_integer_dtype(x.get_dtype()) or is_boolean_dtype(x.get_dtype())
    elif isinstance(x, sympy.Expr):
        return x.is_integer is True  # type: ignore[attr-defined]
    else:
        return isinstance(x, int)


def is_boolean_type(x):
    if isinstance(x, TensorBox):
        return is_boolean_dtype(x.get_dtype())
    else:
        return isinstance(x, bool)


def get_promoted_dtype(*args, type_promotion_kind: ELEMENTWISE_TYPE_PROMOTION_KIND):
    def construct_input(inp):
        if isinstance(inp, (Number, sympy.Basic)):
            return inp
        else:
            dim = len(inp.get_size())
            # construct a tmp tensor to feed into torch.result_type
            return torch.zeros([1] * dim, dtype=inp.get_dtype())

    inps = [construct_input(arg) for arg in args]
    _, dtype = elementwise_dtypes(*inps, type_promotion_kind=type_promotion_kind)
    return dtype


def get_overloads(aten_fn):
    if not isinstance(aten_fn, (list, tuple)):
        aten_fn = [aten_fn]
    else:
        aten_fn = list(aten_fn)

    for fn in list(aten_fn):
        if isinstance(fn, torch._ops.OpOverloadPacket):
            for overload in fn.overloads():
                other_fn = getattr(fn, overload)
                if other_fn not in lowerings:
                    aten_fn.append(other_fn)

    return aten_fn


def in_namespace(op, namespace):
    if isinstance(op, torch._ops.OpOverloadPacket):
        return namespace in op._qualified_op_name
    elif isinstance(op, torch._ops.OpOverload):
        return namespace in op.name()
    return False


def maybe_copy_cpu_scalar(x: TensorBox, device: torch.device) -> TensorBox:
    """
    Copy cpu scalar if doesn't not match with given `device`
    """
    if not isinstance(x.data, ir.ReinterpretView) or has_free_unbacked_symbols(
        x.get_size()
    ):
        return x
    size = [V.graph.sizevars.size_hint_or_throw(s) for s in x.get_size()]
    cur_device = x.get_device()
    if (
        cur_device is not None
        and cur_device.type == "cpu"
        and cur_device != device
        and (len(size) == 0 or (len(size) == 1 and size[0] == 1))
    ):
        return TensorBox(ir.StorageBox(ir.DeviceCopy.create(x, cur_device, False)))
    return x


def transform_args(
    args: list[Any],
    kwargs: dict[str, Any],
    broadcast: bool,
    type_promotion_kind: Optional[ELEMENTWISE_TYPE_PROMOTION_KIND],
    convert_input_to_bool: bool,
) -> tuple[list[Any], dict[str, Any]]:
    """
    Transforms arguments for broadcasting and type promotion
    """

    args_indices = [i for i, x in enumerate(args) if isinstance(x, TensorBox)]
    kwargs_indices = [k for k, v in kwargs.items() if isinstance(v, TensorBox)]
    # check that there's something to transform
    if not args_indices and not kwargs_indices:
        return args, kwargs

    if type_promotion_kind or convert_input_to_bool:
        if convert_input_to_bool:
            dtype = torch.bool
        else:
            # FIXME this is a crude approximation for promoting args
            promoting_args = [
                a
                for a in args
                if isinstance(a, (Number, sympy.Basic)) or hasattr(a, "dtype")
            ]
            # only consider tensor kwargs for promotion, for now
            promoting_args.extend(a for a in kwargs.values() if hasattr(a, "dtype"))
            dtype = get_promoted_dtype(
                *promoting_args,
                type_promotion_kind=type_promotion_kind,  # type: ignore[arg-type]
            )

        device = (
            args[args_indices[0]] if args_indices else kwargs[kwargs_indices[0]]
        ).get_device()

        for i in args_indices:
            args[i] = maybe_copy_cpu_scalar(args[i], device)

        for k in kwargs_indices:
            kwargs[k] = maybe_copy_cpu_scalar(kwargs[k], device)

        # sometimes args are an immutable list so we can't mutate them
        def promote(arg):
            if isinstance(arg, TensorBox):
                return to_dtype(arg, dtype)
            elif isinstance(arg, ir.Constant):
                return ir.Constant(value=arg.value, dtype=dtype, device=device)
            else:
                return arg

        args = [promote(a) for a in args]
        kwargs = {k: promote(v) for k, v in kwargs.items()}

    if broadcast:
        broadcasted = broadcast_tensors(
            *list(
                itertools.chain(
                    (args[i] for i in args_indices),
                    (kwargs[k] for k in kwargs_indices),
                )
            )
        )
        size = list(broadcasted[0].get_size())

        for i, x in zip(args_indices, broadcasted[: len(args_indices)]):
            args[i] = x
        for k, x in zip(kwargs_indices, broadcasted[len(args_indices) :]):
            kwargs[k] = x

        for i in range(len(args)):
            if isinstance(args[i], ir.Constant):
                args[i] = ExpandView.create(args[i], size)
        for k in kwargs:
            if isinstance(kwargs[k], ir.Constant):
                kwargs[k] = ExpandView.create(kwargs[k], size)

    return args, kwargs


def _register_foreach_lowering(aten_fn, decomp_fn):
    """
    Add a foreach lowering to lowerings dict.

    Arguments:
        aten_fn: torch.ops.aten.* fn we are lowering
        decomp_fn: alternate implementation on our IR
        broadcast: True to apply broadcasting to tensor inputs
        type_promotion_kind: kind of type promotion applied to tensor inputs, `None` means no type promotion
        convert_input_to_bool: some logical ops require inputs are converted to bool
    """

    @functools.wraps(decomp_fn)
    def wrapped(*args, **kwargs):
        assert len(args) <= 2
        out = decomp_fn(*args, **kwargs)
        validate_ir(out)
        return out

    aten_fns = get_overloads(aten_fn)
    foreach_ops.update(aten_fns)
    lowerings.update(dict.fromkeys(aten_fns, wrapped))
    return wrapped


def _register_lowering(
    aten_fn,
    decomp_fn,
    broadcast,
    type_promotion_kind: Optional[ELEMENTWISE_TYPE_PROMOTION_KIND],
    convert_input_to_bool,
    lowering_dict,
):
    """
    Add a lowering to lowerings dict

    Arguments:
        aten_fn: torch.ops.aten.* fn we are lowering
        decomp_fn: alternate implementation on our IR
        broadcast: True to apply broadcasting to tensor inputs
        type_promotion_kind: kind of type promotion applied to tensor inputs, `None` means no type promotion
        convert_input_to_bool: some logical ops require inputs are converted to bool
    """

    @functools.wraps(decomp_fn)
    def wrapped(*args, **kwargs):
        args: list[Any] = list(args)
        kwargs: dict[str, Any] = dict(kwargs)
        unpacked = False
        # TODO maybe we need to use pytrees here
        if len(args) == 1 and isinstance(args[0], (list, tuple)):
            unpacked = True
            args = list(args[0])

        if not all(
            (fn in fallbacks or in_namespace(fn, "_c10d_functional")) for fn in aten_fn
        ):
            # explicitly assert for "out=" ops for better error messages
            assert not any(x == "out" for x in kwargs.keys()), (
                "out= ops aren't yet supported"
            )

        args, kwargs = transform_args(
            args, kwargs, broadcast, type_promotion_kind, convert_input_to_bool
        )

        if unpacked:
            args = [args]

        out = decomp_fn(*args, **kwargs)
        validate_ir(out)

        return out

    aten_fn = get_overloads(aten_fn)

    lowering_dict.update(dict.fromkeys(aten_fn, wrapped))
    return wrapped


def register_lowering(
    aten_fn,
    broadcast=False,
    type_promotion_kind: Optional[
        ELEMENTWISE_TYPE_PROMOTION_KIND
    ] = ELEMENTWISE_TYPE_PROMOTION_KIND.DEFAULT,
    convert_input_to_bool=False,
    lowering_dict=lowerings,
) -> Callable[[Callable[_P, _T]], Callable[_P, _T]]:
    """
    Shim to support decorator syntax.
    """
    return functools.partial(
        _register_lowering,
        aten_fn,
        broadcast=broadcast,
        type_promotion_kind=type_promotion_kind,
        convert_input_to_bool=convert_input_to_bool,
        lowering_dict=lowering_dict,
    )


def broadcast_symbolic_shapes(a, b):
    """
    Broadcasting logic based on symbolic shapes.

    We give the shapes 0 and 1 concrete values, while all other shapes
    are symbolic sympy formulas.
    """
    output = []
    for x, y in itertools.zip_longest(reversed(a), reversed(b), fillvalue=sympy.S.One):
        if V.graph.sizevars.is_size_one_or_false(y):
            output.append(x)
        elif V.graph.sizevars.is_size_one_or_false(x):
            output.append(y)
        else:
            V.graph.sizevars.check_equals(x, y)
            if len(sympy.expand(y).free_symbols) < len(sympy.expand(x).free_symbols):
                output.append(y)  # prefer shorter formula
            else:
                output.append(x)
    return tuple(reversed(output))


def promote_constants(inputs, override_return_dtype=None, type_promotion_kind=None):
    assert override_return_dtype is None or type_promotion_kind is None, (
        "only one of override_return_dtype or type_promotion_kind may be given"
    )

    if override_return_dtype is None and type_promotion_kind is None:
        type_promotion_kind = ELEMENTWISE_TYPE_PROMOTION_KIND.DEFAULT

    if not any(isinstance(x, (sympy.Basic, int, float)) for x in inputs):
        return inputs
    if all(isinstance(x, (int, float, sympy.Basic)) for x in inputs):
        dtype = override_return_dtype or get_promoted_dtype(
            *inputs, type_promotion_kind=type_promotion_kind
        )

        def const_func(x):
            if isinstance(x, sympy.Basic):
                return ir.IndexingConstant(
                    index=x, dtype=dtype, device=decode_device(None)
                )
            else:
                return ir.Constant(value=x, dtype=dtype, device=decode_device(None))

        return [const_func(x) for x in inputs]
    ex = next(x for x in inputs if isinstance(x, (TensorBox, ExpandView, ir.Constant)))
    out = []
    for x in inputs:
        if isinstance(x, (int, float)):
            out.append(
                ExpandView.create(
                    ir.Constant(
                        value=x, dtype=ex.get_dtype(), device=ex.get_device_or_error()
                    ),
                    list(ex.get_size()),
                )
            )
        elif isinstance(x, sympy.Basic):
            out.append(
                ExpandView.create(
                    IndexingConstant(
                        index=x, dtype=ex.get_dtype(), device=ex.get_device_or_error()
                    ),
                    list(ex.get_size()),
                )
            )
        else:
            out.append(x)

    return out


def make_pointwise(
    fn,
    override_return_dtype=None,
    override_device=None,
    override_fn_when_input_bool=None,
    allow_alpha=False,
    triton_fallback=None,
):
    def inner(*inputs: TensorBox, alpha=None):
        if triton_fallback is not None and any(
            isinstance(inp, IRNode) and is_triton(inp) for inp in inputs
        ):
            assert not allow_alpha  # not implemented
            return triton_fallback(*inputs)

        inputs = promote_constants(inputs, override_return_dtype)
        if allow_alpha:
            if alpha is not None and alpha != 1:
                inputs = list(inputs)
                inputs[-1] = mul(inputs[-1], alpha)
        else:
            assert alpha is None
        loaders = [x.make_loader() for x in inputs]
        ranges = inputs[0].get_size()
        dtype = override_return_dtype or inputs[0].get_dtype()

        for other in inputs[1:]:
            assert isinstance(other, ir.BaseConstant) or len(ranges) == len(
                other.get_size()
            ), f"ndim mismatch {fn} {ranges} {other.get_size()}"

        # in tracing, we will annotate pointwise nodes that correspond to the output of
        # a pointwise node that would have been run in eager. intermediary pointwise nodes
        # during decompositions are not annotated.
        low_pr_fp = (torch.bfloat16, torch.float16)
        emulate_precision_casts = (
            V.graph is not None
            and getattr(V.graph, "current_node", None) is not None
            and V.graph.current_node.meta is not None
            and V.graph.current_node.meta.get("low_precision_pointwise_barrier", False)
            and dtype in low_pr_fp
        )

        def inner_fn(index):
            assert len(index) == len(ranges), f"wrong ndim {index} {ranges}"
            if dtype == torch.bool and override_fn_when_input_bool is not None:
                return override_fn_when_input_bool(*[load(index) for load in loaders])
            else:
                inputs_loaded = []
                for inp_index, load in enumerate(loaders):
                    out = load(index)
                    inp_dtype = inputs[inp_index].get_dtype()
                    if emulate_precision_casts and inp_dtype in low_pr_fp:
                        downcast = ops.to_dtype(out, inp_dtype, use_compute_types=False)
                        out = ops.to_dtype(downcast, inp_dtype)
                    inputs_loaded.append(out)

                out = fn(*inputs_loaded)
                if emulate_precision_casts:
                    # fp16/bf16 kernels are computed in fp32. Casting down to fp16/bf16 here,
                    # then upcasting again, to emulate casts that eager would do.
                    downcast = ops.to_dtype(out, dtype, use_compute_types=False)
                    return ops.to_dtype(downcast, dtype)
                return out

        if not override_device:
            device = None
            for i in inputs:
                if is_gpu(i.get_device().type):
                    device = i.get_device()
                    break
            if not device:
                device = inputs[0].get_device()

        device = override_device or device

        return Pointwise.create(
            device=device,  # type: ignore[arg-type]
            dtype=dtype,
            inner_fn=inner_fn,
            ranges=ranges,
        )

    return inner


def make_foreach_pointwise(pw_fn, allow_alpha=False):
    def inner(*inputs: list[list[TensorBox]], alpha=1):
        realize_outputs = (
            len(V.graph.current_node.users) == 0
            or V.graph.current_node.target in inplace_foreach_ops
            or cur_node_has_non_foreach_users()
        )

        a_list_input = None
        for input in inputs:
            if isinstance(input, (list, tuple)):
                a_list_input = input
                break
        assert a_list_input is not None, (
            "at least one input must be a list to a foreach op"
        )

        # broadcast scalar inputs to match length of list inputs
        broadcast_inputs = []
        for input in inputs:
            if not isinstance(input, (list, tuple)):
                broadcast_inputs.append([input] * len(a_list_input))
            else:
                broadcast_inputs.append(input)

        groups = group_foreach_args(zip(*broadcast_inputs))

        outputs = [None] * len(a_list_input)
        for (device, use_foreach), group in groups.items():
            operation_list: list[str] = []
            for (
                output_ind,
                args,
            ) in group:
                if allow_alpha:
                    output = pw_fn(*args, alpha=alpha)
                else:
                    output = pw_fn(*args)

                outputs[output_ind] = output

                if (
                    V.graph.has_feature(device, BackendFeature.FOREACH)
                    and use_foreach
                    and realize_outputs
                ):
                    output.realize()
                    operation_list.append(output.get_operation_name())

            if operation_list:
                V.graph.register_operation_list(operation_list)

        assert all(x is not None for x in outputs)
        return outputs

    return inner


def to_dtype(
    x: Union[TensorBox, ShapeAsConstantBuffer], dtype: torch.dtype, copy: bool = False
):
    src_dtype = x.get_dtype()
    if src_dtype == dtype:
        return clone(x) if copy else x

    def _to_dtype(x):
        return ops.to_dtype(x, dtype, src_dtype=src_dtype)

    return make_pointwise(_to_dtype, override_return_dtype=dtype)(x)


@register_lowering(torch._higher_order_ops._foreach_map, type_promotion_kind=None)
def _foreach_map(subgraph, *args, **kwargs):
    """
    This lowers an invocation of foreach_map
    The way this works is that an arbitrary N-arg func is provided by the user, looped over by the
    polyfill with the same semantics as a foreach op (a loop applying an n-ary function to n args)
    and then traced into a subgraph by dynamo.
    This code allows us to inline the subgraph into the main graph lowering using the PontwiseSubgraphLowering.
    The graph outputs represent the vertically fused sequence of ops, and then register_operation_list
    below registers the buffers as horizontally fuseable in the scheduler.
    """
    from .subgraph_lowering import PointwiseSubgraphLowering

    inputs = args

    gm = subgraph.graph_module
    pw_subgraph = PointwiseSubgraphLowering(gm, root_graph_lowering=V.graph)
    with V.set_graph_handler(pw_subgraph):  # type: ignore[arg-type]
        pw_subgraph.run(*inputs)

    sub_outputs = pw_subgraph.graph_outputs
    # group outputs by device and register as foreach
    assert sub_outputs  # mypy lol
    groups = group_foreach_args(sub_outputs)

    outputs = [None] * len(sub_outputs)
    for (device, use_foreach), group in groups.items():
        operation_list: list[str] = []
        for (
            output_ind,
            output,
        ) in group:
            outputs[output_ind] = output

            if V.graph.has_feature(device, BackendFeature.FOREACH) and use_foreach:
                output.realize()
                operation_list.append(output.get_operation_name())

        if operation_list:
            V.graph.register_operation_list(operation_list)

    assert all(x is not None for x in outputs)
    return outputs


@register_lowering(prims.convert_element_type, type_promotion_kind=None)
def _convert_element_type(x: TensorBox, dtype: torch.dtype):
    if dtype.is_complex or x.get_dtype().is_complex:
        if x.get_size():
            # Decompose since aa aten fallback is more friendly for c++ codegen.
            # This decomposition doesn't work for empty tensor, which needs more investigation.
            dst = empty_like(x, dtype=dtype)
            ir.InplaceCopyFallback.create(dst, x)
            return dst
        else:
            return fallback_handler(
                prims.convert_element_type.default, add_to_fallback_set=False
            )(x, dtype)
    return to_dtype(x, dtype, copy=True)


def to_dtype_bitcast(x: TensorBox, dtype: torch.dtype, *, copy=False):
    x_dtype = x.get_dtype()
    if x_dtype == dtype:
        return clone(x) if copy else x

    def _get_primitive_bitwidth(dtype):
        if dtype.is_floating_point:
            return torch.finfo(dtype).bits
        else:
            return torch.iinfo(dtype).bits

    src_bits = _get_primitive_bitwidth(x_dtype)
    dst_bits = _get_primitive_bitwidth(dtype)
    if src_bits != dst_bits:
        # fallback to aten eager implementation for differing bitwidths
        return fallback_handler(aten.view.dtype)(x, dtype)
    else:
        return TensorBox(DtypeView.create(x, dtype))


@register_lowering(aten.view.dtype, type_promotion_kind=None)
def _view_dtype(x: TensorBox, dtype: torch.dtype):
    if dtype.is_complex or x.get_dtype().is_complex:
        return TensorBox.create(
            ir.ComplexView.create(torch.ops.aten.view.dtype, x, dtype)
        )
    return to_dtype_bitcast(x, dtype)


def to_device(x: TensorBox, device: torch.device, *, copy=False, non_blocking=False):
    device = decode_device(device)
    if x.get_device() == device:
        return clone(x) if copy else x
    return TensorBox.create(ir.DeviceCopy.create(x, device, non_blocking))


@register_lowering(prims.device_put, type_promotion_kind=None)
def _device_put(x: TensorBox, device: torch.device, non_blocking=False):
    return to_device(x, device, copy=True, non_blocking=non_blocking)


def register_pointwise(
    aten_fn,
    name=None,
    broadcast=True,
    type_promotion_kind=ELEMENTWISE_TYPE_PROMOTION_KIND.DEFAULT,
    convert_input_to_bool=False,
    override_return_dtype=None,
    override_fn_when_input_bool=None,
    allow_alpha=False,
    triton_fallback=None,
):
    """A pointwise function that maps ops.{name} to inputs"""
    name = name or aten_fn.__name__
    fn = ops_wrapper(name)

    register_op_dtype_propagation_rules(
        name, type_promotion_kind, override_return_dtype
    )

    if override_fn_when_input_bool is not None:
        override_fn_when_input_bool = ops_wrapper(override_fn_when_input_bool)

    fn = make_pointwise(
        fn,
        override_return_dtype=override_return_dtype,
        override_fn_when_input_bool=override_fn_when_input_bool,
        allow_alpha=allow_alpha,
        triton_fallback=triton_fallback,
    )
    fn = register_lowering(
        aten_fn,
        broadcast=broadcast,
        type_promotion_kind=type_promotion_kind,
        convert_input_to_bool=convert_input_to_bool,
    )(fn)

    if hasattr(prims, name):
        register_lowering(
            getattr(prims, name),
            type_promotion_kind=None,
            convert_input_to_bool=convert_input_to_bool,
        )(fn)
    return fn


def register_frexp():
    """A pointwise function that maps ops.frexp to inputs"""
    name = "frexp"
    frexp = ops_wrapper("frexp")

    def frexp0(*args, **kwargs):
        return frexp(*args, **kwargs)[0]  # type: ignore[index]

    def frexp1(*args, **kwargs):
        return frexp(*args, **kwargs)[1]  # type: ignore[index]

    pw_fns = [
        make_pointwise(frexp0),
        make_pointwise(frexp1, override_return_dtype=torch.int32),
    ]

    def fn(*args, **kwargs):
        return pw_fns[0](*args, **kwargs), pw_fns[1](*args, **kwargs)

    fn = register_lowering(
        aten.frexp,
    )(fn)

    if hasattr(prims, name):
        register_lowering(
            getattr(prims, name),
            type_promotion_kind=None,
        )(fn)
    return fn


register_frexp()


def register_foreach_pointwise(
    aten_fn,
    pointwise_lowering_fn,
    allow_alpha=False,
):
    fn = make_foreach_pointwise(pointwise_lowering_fn, allow_alpha=allow_alpha)
    fn = _register_foreach_lowering(aten_fn, fn)
    return fn


@register_lowering(aten.where, broadcast=False, type_promotion_kind=None)
def where(cond, a, b):
    def fn(*args):
        return ops.where(*args)

    if isinstance(a, (float, int)):
        a = constant_like(a)(b)
    if isinstance(b, (float, int)):
        b = constant_like(b)(a)

    args = [cond, a, b]
    dtype = get_promoted_dtype(
        args[1], args[2], type_promotion_kind=ELEMENTWISE_TYPE_PROMOTION_KIND.DEFAULT
    )
    indices = [i for i, x in enumerate(args) if isinstance(x, TensorBox)]
    for i, x in zip(indices, broadcast_tensors(*[args[i] for i in indices])):
        args[i] = x
    for i in range(len(args)):
        if isinstance(args[i], ir.Constant):
            args[i] = ExpandView.create(args[i], list(args[indices[0]].get_size()))
    return make_pointwise(fn, override_return_dtype=dtype)(
        args[0], to_dtype(args[1], dtype), to_dtype(args[2], dtype)
    )


@register_lowering(aten.broadcast_tensors, broadcast=False, type_promotion_kind=None)
def broadcast_tensors(*inputs):
    if len(inputs) == 1 and isinstance(inputs[0], (list, tuple)):
        return broadcast_tensors(*inputs[0])
    target: list[sympy.Expr] = functools.reduce(
        broadcast_symbolic_shapes, [x.get_size() for x in inputs], []
    )
    outputs = []
    for x in inputs:
        sizes = x.get_size()

        if len(sizes) != len(target) or any(
            V.graph.sizevars.is_size_one_or_false(a)
            != V.graph.sizevars.is_size_one_or_false(b)
            for a, b in zip(sizes, target)
        ):
            x = expand(x, target)
        outputs.append(x)
    return outputs


@register_lowering([aten.alias, aten.detach, aten.detach_, aten.lift, prims.view_of])
def nop(x):
    return x  # AOT autograd handles this for us


if hasattr(aten, "lift_fresh"):
    register_lowering(aten.lift_fresh)(nop)


@register_lowering(aten.squeeze, type_promotion_kind=None)
def squeeze(x, dim=None):
    assert isinstance(x, TensorBox)
    if dim is None:
        return TensorBox(SqueezeView.create(x.data))

    dim = (
        V.graph.sizevars.guard_int(dim)
        if isinstance(dim, (int, sympy.Expr))
        else tuple(V.graph.sizevars.guard_int(d) for d in dim)
    )
    dim = canonicalize_dims(len(x.get_size()), dim)  # type: ignore[call-overload]
    dims = OrderedSet((dim,) if not isinstance(dim, tuple) else dim)

    new_shape = []
    for d, s in enumerate(x.get_size()):
        if not (d in dims and V.graph.sizevars.guard_or_false(sympy.Eq(s, 1))):
            new_shape.append(s)

    # squeeze does nothing if the size isn't 1
    return view(x, new_shape) if new_shape != x.get_size() else x


@register_lowering(aten.squeeze_copy, type_promotion_kind=None)
def squeeze_copy(x, dim=None):
    return clone(squeeze(x, dim))


@register_lowering([aten.squeeze_])
def squeeze_(x, dim=None):
    val = squeeze(x, dim)
    assert isinstance(x, TensorBox)
    assert isinstance(val, TensorBox)
    x.data = val.data
    return x


@register_lowering(aten.isinf)
def isinf(x):
    if is_integer_type(x):
        return full_like(x, False, dtype=torch.bool)
    fn = ops_wrapper("isinf")
    return make_pointwise(fn, override_return_dtype=torch.bool)(x)


@register_lowering(aten.isnan)
def isnan(x):
    if is_integer_type(x):
        return full_like(x, False, dtype=torch.bool)
    fn = ops_wrapper("isnan")
    return make_pointwise(fn, override_return_dtype=torch.bool)(x)


@register_lowering(aten.ceil)
def ceil(x):
    if is_integer_type(x):
        return clone(x)
    fn = ops_wrapper("ceil")
    return make_pointwise(fn)(x)


@register_lowering(aten.floor)
def floor(x):
    if is_integer_type(x):
        return clone(x)
    fn = ops_wrapper("floor")
    return make_pointwise(fn)(x)


@register_lowering(aten.round.default)
def round(x):
    if is_integer_type(x):
        return clone(x)
    else:
        fn = ops_wrapper("round")
        return make_pointwise(fn)(x)


@register_lowering(aten.trunc)
def trunc(x):
    if is_integer_type(x):
        return clone(x)
    fn = ops_wrapper("trunc")
    return make_pointwise(fn)(x)


@register_lowering(aten.expand, type_promotion_kind=None)
def expand(x, sizes):
    (x,) = promote_constants([x])
    if isinstance(x, ir.BaseConstant):
        return ExpandView.create(x, tuple(sizes))
    assert isinstance(x, TensorBox)
    assert isinstance(sizes, (list, tuple))
    if tuple(x.get_size()) == tuple(sizes):
        return x

    if not free_unbacked_symbols(x.get_size()):
        x_size_product = V.graph.sizevars.size_hint_or_throw(
            sympy_product(x.get_size())
        )
        # TODO: It would be better to realize the input if any of its sizes
        # are unbacked, because typically the size will be non-zero.  However,
        # this cannot be done directly as below as we'll choke on the size_hint
        # here
        if x_size_product > 0 and not free_unbacked_symbols(sizes):
            # maybe realize input before broadcasting it
            x.mark_reuse(
                V.graph.sizevars.size_hint_or_throw(sympy_product(sizes))
                // x_size_product
            )
    return TensorBox(ExpandView.create(x.data, tuple(sizes)))


@register_lowering(prims.broadcast_in_dim, type_promotion_kind=None)
def broadcast_in_dim(a, shape, broadcast_dimensions):
    s = list(shape)
    for broadcast_dimension in broadcast_dimensions:
        s[broadcast_dimension] = -1

    v = a
    for idx, x in enumerate(s):
        if x != -1:
            v = unsqueeze(v, idx)

    return expand(v, shape)


@register_lowering(aten.expand_as, type_promotion_kind=None)
def expand_as(x, y):
    return expand(x, y.get_size())


@register_lowering(aten.repeat)
def repeat(x, repeats):
    old_size = list(x.get_size())
    if len(repeats) > len(old_size):
        old_size = [sympy.S.One] * (len(repeats) - len(old_size)) + old_size
        x = view(x, list(old_size))
    assert len(repeats) == len(x.get_size())

    new_size = list(x.get_size())

    zero_tensor = False
    for i in range(len(repeats)):
        if repeats[i] == 0:
            zero_tensor = True
        new_size[i] = new_size[i] * repeats[i]

    if zero_tensor:
        return empty(new_size, dtype=x.get_dtype(), device=x.get_device())
    if all((a == 1 or b == 1) for a, b in zip(repeats, old_size)):
        return clone(expand(x, new_size))

    x_loader: Callable[[Any], Any]

    def inner_fn(index):
        assert len(index) == len(repeats)
        index = list(index)
        for i in range(len(repeats)):
            if repeats[i] != 1:
                if old_size[i] == 1:
                    index[i] = sympy.S.Zero
                else:
                    index[i] = ModularIndexing(index[i], 1, old_size[i])
        return x_loader(index)

    if not free_unbacked_symbols(old_size) and not free_unbacked_symbols(new_size):
        old_size_product = V.graph.sizevars.size_hint_or_throw(sympy_product(old_size))
        if old_size_product > 0:
            # maybe realize the input but skip for unbacked symints since it'll
            # choke on the size hint.
            x.mark_reuse(
                V.graph.sizevars.size_hint_or_throw(sympy_product(new_size))
                // old_size_product
            )

    x_loader = x.make_loader()
    return Pointwise.create(
        device=x.get_device(),
        dtype=x.get_dtype(),
        inner_fn=inner_fn,
        ranges=list(new_size),
    )


@register_lowering(aten._unsafe_view, type_promotion_kind=None)
@register_lowering(aten.view, type_promotion_kind=None)
@register_lowering(aten.reshape, type_promotion_kind=None)
def view(x: TensorBox, sizes: Sequence[sympy.Expr]) -> TensorBox:
    return TensorBox(View.create(x.data, sizes))


@register_lowering(aten.permute, type_promotion_kind=None)
def permute(x, dims):
    assert isinstance(x, TensorBox)
    assert isinstance(dims, (list, tuple))
    return TensorBox(PermuteView.create(x.data, tuple(dims)))


@register_lowering(aten.slice, type_promotion_kind=None)
def slice_(x, dim=0, start=0, end=2**63, step=1, clamp=True):
    assert isinstance(x, TensorBox)
    dim = _validate_dim(x, dim, 0)
    return TensorBox(ir.SliceView.create(x.data, dim, start, end, step, clamp=clamp))


@register_lowering(aten.as_strided, type_promotion_kind=None)
def as_strided(x, size, stride, storage_offset=None):
    if isinstance(x, TensorBox) and isinstance(x.data, ir.BaseView):
        # as_strided ignores views
        x = x.data.unwrap_view()
    x.realize()
    if not ir.is_storage_and_layout(x):
        raise NotImplementedError(f"unrealized as_strided({x}, ...)")
    storage, old_layout = ir.as_storage_and_layout(x)
    new_layout = ir.FixedLayout(
        old_layout.device,
        old_layout.dtype,
        [sympy.expand(s) for s in size],
        [sympy.expand(s) for s in stride],
        sympy.expand(storage_offset or 0),
    )
    return TensorBox(ir.ReinterpretView(data=storage, layout=new_layout))


@register_lowering(aten.as_strided_, type_promotion_kind=None)
def as_strided_(x, size, stride, storage_offset=None):
    assert isinstance(x, TensorBox)
    x.data = as_strided(x, size, stride, storage_offset).data
    return x


@register_lowering(aten.as_strided_copy, type_promotion_kind=None)
def as_strided_copy(x, size, stride, storage_offset=None):
    result = as_strided(x, size, stride, storage_offset)
    return clone(result)


def pointwise_cat(inputs, dim=0):
    # (inclusive, exclusive)
    inputs_ranges: list[tuple[sympy.Expr, sympy.Expr]] = []
    prev_end = 0
    for inp in inputs:
        inputs_ranges.append((prev_end, prev_end + inp.get_size()[dim]))  # type: ignore[arg-type]
        prev_end = inputs_ranges[-1][-1]  # type: ignore[assignment]

    inputs_loaders = [inp.make_loader() for inp in inputs]

    def inner_fn(idx):
        idx_dim = ops.index_expr(idx[dim], torch.int64)

        masks = []
        masked_loads = []
        for i in range(len(inputs)):
            start = (
                ops.constant(0, torch.int64)
                if i == 0
                else ops.index_expr(inputs_ranges[i][0], torch.int64)
            )
            end = ops.index_expr(inputs_ranges[i][1], torch.int64)

            start_cond = ops.ge(idx_dim, start)
            end_cond = ops.lt(idx_dim, end)
            if i == 0:
                mask = end_cond
            elif i == len(inputs) - 1:
                mask = start_cond
            else:
                mask = ops.and_(start_cond, end_cond)

            masks.append(mask)
            idx_load = list(idx)

            # if we're concatting [4], [2]
            # when we index the second tensor for 5 we want to index 5 - 4
            # Use Identity to prevent expansion of index * stride to keep expression
            # in same int bitwidth as shape
            idx_load[dim] = Identity(idx_load[dim] - inputs_ranges[i][0])

            masked_loads.append(
                ops.masked(
                    mask,
                    lambda: inputs_loaders[i](idx_load),
                    0.0,  # this value should be unused
                ),
            )

        next_val = masked_loads[-1]
        for i in range((len(inputs)) - 2, -1, -1):
            next_val = ops.where(
                masks[i],
                masked_loads[i],
                next_val,
            )
        return next_val

    new_size = list(inputs[0].get_size())
    new_size[dim] = inputs_ranges[-1][-1]

    return Pointwise.create(
        device=inputs[0].get_device(),
        dtype=inputs[0].get_dtype(),
        inner_fn=inner_fn,
        ranges=new_size,
    )


@register_lowering(quantized_decomposed.quantize_per_channel, type_promotion_kind=None)
def quantized_decomposed_quantize_per_channel(
    input: TensorBox,
    scales: TensorBox,
    zero_points: TensorBox,
    axis: int,
    quant_min: int,
    quant_max: int,
    dtype: torch.dtype,
) -> Union[TensorBox, ShapeAsConstantBuffer]:
    assert len(scales.get_size()) == 1, "expect scales 1 dim"
    assert len(zero_points.get_size()) == 1, "expect zero_points 1 dim"

    if input.get_dtype() == torch.bfloat16:
        input = to_dtype(input, torch.float32)
    assert input.get_dtype() == torch.float32, (
        f"Expecting input to have dtype torch.float32, but got dtype: {input.get_dtype()}"
    )
    assert axis < len(input.get_size()), (
        f"Expecting axis to be < {len(input.get_size())}"
    )

    input_loader = input.make_loader()
    scales_loader = scales.make_loader()
    zero_points_loader = zero_points.make_loader()

    def inner_fn(idx):
        channel_idx = (idx[axis],)

        input = input_loader(idx)
        scale = scales_loader(channel_idx)
        zero_point = zero_points_loader(channel_idx)
        qmin, qmax = _create_constants(quant_min, quant_max, dtype=torch.float32)

        if scales.dtype != torch.float32:
            scale = ops.to_dtype(scale, torch.float32)
        if zero_points.dtype != torch.int32:
            zero_point = ops.to_dtype(zero_point, torch.int32)
        inv_scale = ops.reciprocal(scale)
        val = ops.round(input * inv_scale) + zero_point
        clamped = ops.maximum(qmin, ops.minimum(qmax, val))
        return ops.to_dtype(clamped, dtype)

    return Pointwise.create(
        device=input.get_device(),
        dtype=dtype,
        inner_fn=inner_fn,
        ranges=input.get_size(),
    )


def _assert_async(cond, msg):
    cond.realize()
    cond = to_dtype(cond, torch.bool)

    def inner_fn(index):
        with ir.ComputedBuffer.force_realize():
            return ops.device_assert_async(cond.make_loader()(index), msg)

    assertion_op = Pointwise.create(
        device=cond.get_device(),
        dtype=cond.get_dtype(),
        inner_fn=inner_fn,
        ranges=list(cond.get_size()),
    )
    assertion_op.realize()
    return assertion_op


@register_lowering(aten._assert_async.msg)
def lower_assert_async(cond, msg):
    return _assert_async(cond, msg)


@register_lowering(aten._functional_assert_async.msg)
def lower_assert_functional_async(cond, msg):
    return _assert_async(cond, msg)


@register_lowering(
    quantized_decomposed.dequantize_per_channel, type_promotion_kind=None
)
def quantized_decomposed_dequantize_per_channel(
    input: TensorBox,
    scales: TensorBox,
    zero_points: TensorBox,
    axis: int,
    quant_min: int,
    quant_max: int,
    dtype: torch.dtype,
    *,
    out_dtype: Optional[torch.dtype] = None,
) -> Union[TensorBox, ShapeAsConstantBuffer]:
    assert len(scales.get_size()) == 1, "expect scales 1 dim"
    assert len(zero_points.get_size()) == 1, "expect zero_points 1 dim"
    assert input.get_dtype() == dtype, (
        f"Expecting input to have dtype {dtype}, but got dtype: {input.get_dtype()}"
    )
    assert axis < len(input.get_size()), (
        f"Expecting axis to be < {len(input.get_size())}"
    )

    if out_dtype is None:
        out_dtype = torch.float32

    input_loader = input.make_loader()
    scales_loader = scales.make_loader()
    zero_points_loader = zero_points.make_loader()

    def inner_fn(idx):
        channel_idx = (idx[axis],)

        input = input_loader(idx)
        scale = scales_loader(channel_idx)
        zero_point = zero_points_loader(channel_idx)

        if scales.dtype != torch.float32:
            scale = ops.to_dtype(scale, torch.float32)
        if zero_points.dtype != torch.float32:
            zero_point = ops.to_dtype(zero_point, torch.float32)
        val = ops.sub(ops.to_dtype(input, torch.float32), zero_point) * scale
        val = ops.to_dtype(val, out_dtype)
        return val

    return Pointwise.create(
        device=input.get_device(),
        dtype=out_dtype,
        inner_fn=inner_fn,
        ranges=input.get_size(),
    )


@register_lowering(
    quantized_decomposed.quantize_per_tensor.default, type_promotion_kind=None
)
def quantized_decomposed_quantize_per_tensor_default(
    input: TensorBox,
    scale: float,
    zero_point: int,
    quant_min: int,
    quant_max: int,
    dtype: torch.dtype,
) -> Union[TensorBox, ShapeAsConstantBuffer]:
    if input.get_dtype() == torch.bfloat16:
        input = to_dtype(input, torch.float32)
    assert input.get_dtype() == torch.float32, (
        f"Expecting input to have dtype torch.float32, but got dtype: {input.get_dtype()}"
    )

    input_loader = input.make_loader()

    def inner_fn(idx, scale, zero_point):
        input = input_loader(idx)
        inv_scale, zero_point = _create_constants(
            1.0 / scale, zero_point, dtype=torch.float32
        )
        val = ops.round(input * inv_scale) + zero_point
        qmin, qmax = _create_constants(quant_min, quant_max, dtype=torch.float32)
        clamped = ops.minimum(ops.maximum(val, qmin), qmax)
        return ops.to_dtype(clamped, dtype)

    return Pointwise.create(
        device=input.get_device(),
        dtype=dtype,
        inner_fn=functools.partial(
            inner_fn, scale=float(scale), zero_point=int(zero_point)
        ),
        ranges=input.get_size(),
    )


@register_lowering(
    quantized_decomposed.dequantize_per_tensor.default, type_promotion_kind=None
)
def quantized_decomposed_dequantize_per_tensor_default(
    input: TensorBox,
    scale: float,
    zero_point: int,
    quant_min: int,
    quant_max: int,
    dtype: torch.dtype,
    *,
    out_dtype: Optional[torch.dtype] = None,
) -> Union[TensorBox, ShapeAsConstantBuffer]:
    assert input.get_dtype() == dtype, (
        f"Expecting input to have dtype {dtype}, but got dtype: {input.get_dtype()}"
    )

    if out_dtype is None:
        out_dtype = torch.float32

    input_loader = input.make_loader()

    def inner_fn(idx, scale, zero_point):
        input = input_loader(idx)
        scale, zero_point = _create_constants(scale, zero_point, dtype=torch.float32)
        val = ops.sub(ops.to_dtype(input, torch.float32), zero_point) * scale
        val = ops.to_dtype(val, out_dtype)
        return val

    return Pointwise.create(
        device=input.get_device(),
        dtype=out_dtype,
        inner_fn=functools.partial(
            inner_fn, scale=float(scale), zero_point=int(zero_point)
        ),
        ranges=input.get_size(),
    )


@register_lowering(
    quantized_decomposed.quantize_per_tensor.tensor, type_promotion_kind=None
)
def quantized_decomposed_quantize_per_tensor_tensor(
    input: TensorBox,
    scale: TensorBox,
    zero_point: TensorBox,
    quant_min: int,
    quant_max: int,
    dtype: torch.dtype,
) -> Union[TensorBox, ShapeAsConstantBuffer]:
    if input.get_dtype() == torch.bfloat16:
        input = to_dtype(input, torch.float32)
    assert input.get_dtype() == torch.float32, (
        f"Expecting input to have dtype torch.float32, but got dtype: {input.get_dtype()}"
    )
    assert len(scale.get_size()) == 0 or (
        len(scale.get_size()) == 1 and scale.get_size()[0] == 1
    ), "expect scale as scalar tensor"
    assert len(zero_point.get_size()) == 0 or (
        len(zero_point.get_size()) == 1 and zero_point.get_size()[0] == 1
    ), "expect zero_point as scalar tensor"

    input_loader = input.make_loader()
    scale_loader = scale.make_loader()
    zero_point_loader = zero_point.make_loader()

    def inner_fn(idx):
        input = input_loader(idx)
        _scale = scale_loader((0,) if len(scale.get_size()) == 1 else ())
        _zero_point = zero_point_loader((0,) if len(scale.get_size()) == 1 else ())
        if scale.dtype != torch.float32:
            _scale = ops.to_dtype(_scale, torch.float32)
        if zero_point.dtype != torch.float32:
            _zero_point = ops.to_dtype(_zero_point, torch.float32)
        val = ops.round(input * ops.reciprocal(_scale)) + _zero_point
        qmin, qmax = _create_constants(quant_min, quant_max, dtype=torch.float32)
        clamped = ops.minimum(ops.maximum(val, qmin), qmax)
        return ops.to_dtype(clamped, dtype)

    return Pointwise.create(
        device=input.get_device(),
        dtype=dtype,
        inner_fn=inner_fn,
        ranges=input.get_size(),
    )


@register_lowering(
    quantized_decomposed.dequantize_per_tensor.tensor, type_promotion_kind=None
)
def quantized_decomposed_dequantize_per_tensor_tensor(
    input: TensorBox,
    scale: TensorBox,
    zero_point: TensorBox,
    quant_min: int,
    quant_max: int,
    dtype: torch.dtype,
    *,
    out_dtype: Optional[torch.dtype] = None,
) -> Union[TensorBox, ShapeAsConstantBuffer]:
    assert len(scale.get_size()) == 0 or (
        len(scale.get_size()) == 1 and scale.get_size()[0] == 1
    ), "expect scale as scalar tensor"
    assert len(zero_point.get_size()) == 0 or (
        len(zero_point.get_size()) == 1 and zero_point.get_size()[0] == 1
    ), "expect zero_point as scalar tensor"
    assert input.get_dtype() == dtype, (
        f"Expecting input to have dtype {dtype}, but got dtype: {input.get_dtype()}"
    )

    if out_dtype is None:
        out_dtype = torch.float32

    input_loader = input.make_loader()
    scale_loader = scale.make_loader()
    zero_point_loader = zero_point.make_loader()

    def inner_fn(idx):
        input = input_loader(idx)
        _scale = scale_loader((0,) if len(scale.get_size()) == 1 else ())
        _zero_point = zero_point_loader((0,) if len(scale.get_size()) == 1 else ())
        if scale.dtype != torch.float32:
            _scale = ops.to_dtype(_scale, torch.float32)
        if zero_point.dtype != torch.float32:
            _zero_point = ops.to_dtype(_zero_point, torch.float32)
        val = ops.sub(ops.to_dtype(input, torch.float32), _zero_point) * _scale
        val = ops.to_dtype(val, out_dtype)
        return val

    return Pointwise.create(
        device=input.get_device(),
        dtype=out_dtype,
        inner_fn=inner_fn,
        ranges=input.get_size(),
    )


@register_lowering(aten.cat)
def cat(inputs, dim=0):
    cpu_device = inputs[0].get_device().type == "cpu"
    if cpu_device and all(
        input.get_dtype() in [torch.int8, torch.uint8] for input in inputs
    ):
        # TODO <leslie> Remove this fallback when we support vectorization
        # code gen with uint8 data type directly.
        for input in inputs:
            input.realize()
        if all(len(input.get_size()) == 4 for input in inputs):
            inputs, _ = require_channels_last(aten.cat, *inputs)
        return fallback_handler(aten.cat.default)(inputs, dim)

    if len(inputs) == 1:
        return clone(inputs[0])

    dim = _validate_dim(inputs[0], dim, 0)
    dtype = get_promoted_dtype(
        *inputs, type_promotion_kind=ELEMENTWISE_TYPE_PROMOTION_KIND.DEFAULT
    )
    inputs = [to_dtype(inp, dtype) for inp in inputs]

    def unwrap_tensor(x: Union[TensorBox, ir.StorageBox]) -> ir.IRNode:
        if isinstance(x, TensorBox):
            if isinstance(x.data, ir.BaseView):
                return x.data.unwrap_view()
            else:
                return x.data

        if isinstance(x, ir.StorageBox):
            return x.data

        return x

    def is_reduction(t):
        return isinstance(t, ir.ComputedBuffer) and isinstance(t.data, ir.Reduction)

    def can_fuse_reduction(t):
        if isinstance(t, (TensorBox, ir.StorageBox)):
            return can_fuse_reduction(unwrap_tensor(t))
        return (
            is_reduction(t)
            or isinstance(t, ir.Pointwise)
            and any(
                can_fuse_reduction(V.graph.get_buffer(read))
                for read in t.get_read_names()
            )
        )

    # fusing reducutions into computed concat buffer can cause regressions.
    fusable_reduction = any(can_fuse_reduction(t) for t in inputs)

    def should_lower_cat_input(x) -> bool:
        # Unrealized inputs will not be storage and layouts, and we dont want to realize
        # them in case we want to fuse
        if ir.is_storage_and_layout(x):
            storage, _ = ir.as_storage_and_layout(x, freeze=False)
            return not ir.ConcatKernel.can_realize_into_without_copy(storage)

        if isinstance(x, (TensorBox, ir.StorageBox)):
            return should_lower_cat_input(unwrap_tensor(x))

        if isinstance(x, ir.Pointwise):
            return True

        return False

    if config.force_pointwise_cat:
        return pointwise_cat(inputs, dim)

    # TODO: We observed negative performance impact of pointwise_cat optimization on CPU so disabled it.
    #             We will revisit this later after enabling vectorization on index_expr.
    if cpu_device:
        return TensorBox(ir.ConcatKernel.create(inputs, dim))

    def op_count(x):
        if isinstance(x, (TensorBox, ir.StorageBox)):
            return op_count(unwrap_tensor(x))

        # this will correspond to a direct memory read
        if not isinstance(x, ir.Pointwise):
            return 0

        count = x.inner_fn_opcount().num_ops
        for read in x.get_read_names():
            count += op_count(V.graph.get_buffer(read))

        return count

    # as of inputs increase, possibility for register spilling also increases
    # past a certain threshold of inputs we only fuse if the if the input kernels
    # are simple
    # not sure if we want to expose to users via config since logic may change in future
    MAX_COMPLEX_POINTWISE_CAT = 8
    MAX_SIMPLE_OP_COUNT = 2

    def additional_pointwise_ops(op: torch._ops.OpOverload):
        return op in (aten.cat.default, aten.constant_pad_nd.default)

    if len(inputs) <= MAX_COMPLEX_POINTWISE_CAT or (
        (len(inputs) <= config.max_pointwise_cat_inputs)
        and all(op_count(t) <= MAX_SIMPLE_OP_COUNT for t in inputs)
    ):
        pointwise_uses = all(
            is_pointwise_use(use, additional_pointwise_ops)
            for use in V.current_node.users
        )
        # fuse in case we will be used in a pointwise node, and there are any inputs we
        # we can prevent materialization of.
        fuse_pointwise_use = (
            any(should_lower_cat_input(inp) for inp in inputs) and pointwise_uses
        )

        # horizontal fuse in case all inputs will require a copy kernel anyway.
        # only horizontally fuse pointwise kernels
        horizontal_fuse_cat = all(
            should_lower_cat_input(inp) for inp in inputs
        ) and not any(can_fuse_reduction(t) for t in inputs)
        if fuse_pointwise_use or (horizontal_fuse_cat and not fusable_reduction):
            return pointwise_cat(inputs, dim)

    return TensorBox(ir.ConcatKernel.create(inputs, dim))


@register_lowering(aten.diagonal, type_promotion_kind=None)
def diagonal(input, offset: int = 0, dim1: int = 0, dim2: int = 1):
    original_shape = input.get_size()
    num_dims = len(original_shape)
    dim1 = canonicalize_dim(idx=dim1, rank=num_dims)
    dim2 = canonicalize_dim(idx=dim2, rank=num_dims)

    check(
        dim1 != dim2, lambda: f"diagonal dimensions cannot be identical {dim1}, {dim2}"
    )

    offset_negative = V.graph.sizevars.evaluate_expr(sympy.Lt(offset, 0))
    if offset_negative:
        diag_size = V.graph.sizevars.evaluate_max(
            V.graph.sizevars.evaluate_min(
                original_shape[dim1] + offset, original_shape[dim2]
            ),
            0,  # type: ignore[arg-type]
        )
    else:
        diag_size = V.graph.sizevars.evaluate_max(
            V.graph.sizevars.evaluate_min(
                original_shape[dim1], original_shape[dim2] - offset
            ),
            0,  # type: ignore[arg-type]
        )

    base_idx = (0, 0)
    if offset_negative:
        base_idx = (-offset, 0)
    else:
        base_idx = (0, offset)

    sizes = [s for i, s in enumerate(original_shape) if i not in (dim1, dim2)]
    sizes.append(diag_size)

    def reindexer(idx):
        diag_idx = idx[-1]
        original_idx = [0] * len(original_shape)
        cur_dim = 0
        for d in range(num_dims):
            if d == dim1:
                original_idx[d] = diag_idx + base_idx[0]
            elif d == dim2:
                original_idx[d] = diag_idx + base_idx[1]
            else:
                original_idx[d] = idx[cur_dim]
                cur_dim += 1

        assert cur_dim == len(original_shape) - 2
        return original_idx

    return TensorBox(ir.GenericView.create(input, sizes, reindexer))


@register_lowering(aten.diagonal_copy, type_promotion_kind=None)
def diagonal_copy(input, offset: int = 0, dim1: int = 0, dim2: int = 1):
    return clone(diagonal(input, offset, dim1, dim2))


@register_lowering(aten.diagonal_scatter, type_promotion_kind=None)
def diagonal_scatter(input, src, offset: int = 0, dim1: int = 0, dim2: int = 1):
    output = clone(input)
    target = diagonal(output, offset, dim1, dim2)
    mutate_to(target, src)
    return output


@register_lowering(aten.select, type_promotion_kind=None)
def select(x, dim, idx):
    idx = sympy.expand(idx)
    size = sympy.expand(x.get_size()[dim])
    actual_index = None

    if V.graph.sizevars.guard_or_false(sympy.Lt(idx, 0)):
        actual_index = idx + size
    elif V.graph.sizevars.guard_or_false(sympy.Ge(idx, 0)):
        actual_index = idx

    if actual_index is not None:
        if has_free_unbacked_symbols(idx):
            # Inductor could generate incorrect views for tensors with unbacked symbols here;
            # Squeeze operations are translated to views, resulting in incorrect strides.
            # Additionally, we want to avoid accidental unbacked unsqueeze semantics. To resolve this,
            # we use as_strided instead.
            # Removing this branch will cause test_unbacked_select_index_with_check to fail.
            new_size = x.get_size()
            new_stride = x.get_stride()
            new_storage_offset = x.get_layout().offset + new_stride[dim] * actual_index

            del new_size[dim]
            del new_stride[dim]
            return as_strided(x, new_size, new_stride, new_storage_offset)
        else:
            slice_result = slice_(x, dim, actual_index, actual_index + 1)
            return squeeze(slice_result, dim)

    # Unbacked Semantics:
    # When the index idx is unbacked (e.g., u0), we compute the index dynamically
    # during the lowering of the select operation using DynamicSelectStorageOffset.

    unbacked_bindings = resolve_unbacked_bindings(
        V.graph.sizevars.shape_env, V.graph.current_node.meta["unbacked_bindings"]
    )
    assert unbacked_bindings is not None
    assert len(unbacked_bindings) == 1, unbacked_bindings
    unbacked_offset_sym, _ = next(iter(unbacked_bindings.items()))

    new_size = x.get_size()
    new_stride = x.get_stride()
    new_storage_offset = unbacked_offset_sym
    buffer = ir.DynamicSelectStorageOffset(
        unbacked_offset_sym,
        idx,
        x.get_layout().offset,
        new_stride[dim],
        x.get_size()[dim],
    )
    buffer.name = V.graph.register_buffer(buffer)
    V.graph.register_operation(buffer)

    del new_size[dim]
    del new_stride[dim]
    return as_strided(x, new_size, new_stride, new_storage_offset)


@register_lowering(aten.split, type_promotion_kind=None)
def split(x, sizes, dim=0):
    dim = _validate_dim(x, dim, 0)
    sizes_ = sizes

    # If sizes is an integer (or a SymInt), we turn it into a list of sizes
    # by computing what the actual size of each chunk should be.
    if not isinstance(sizes, (list, tuple)):
        x_size = x.get_size()[dim]
        chunks = V.graph.sizevars.guard_int(FloorDiv(x_size + sizes - 1, sizes))
        sizes_ = [sizes] * chunks
        # The last chunk might have a smaller size than the rest.
        sizes_[-1] = x_size - (chunks - 1) * sizes

    # From this point, we assume that the sum of the sizes of all chunks
    # equals the size of the base tensor.
    result = []
    start = 0
    for size in sizes_:
        end = start + size
        # No need for clamping here, since we compute the exact
        # start and end values.
        result.append(slice_(x, dim, start, end, clamp=False))
        start = end
    return result


@register_lowering(aten.split_with_sizes, type_promotion_kind=None)
def split_with_sizes(x, sizes, dim=0):
    return split(x, sizes, dim)


@register_lowering(aten.unbind, type_promotion_kind=None)
def unbind(x, dim=0):
    dim = _validate_dim(x, dim, 0)
    x_size = V.graph.sizevars.guard_int(x.get_size()[dim])
    result = [select(x, dim, i) for i in range(x_size)]
    return result


@register_lowering(aten.unfold, type_promotion_kind=None)
def unfold(x, dimension, size, step):
    sizes = x.get_size()
    ndim = len(sizes)
    dim = canonicalize_dim(ndim, dimension)

    if ndim == 0:
        return slice_(unsqueeze(x, 0), end=size)

    dim_size = sizes[dim]
    sizevars = V.graph.sizevars
    sizevars.check_leq(size, dim_size)
    sizevars.check_lt(0, step)  # type: ignore[arg-type]

    new_dim_size = FloorDiv(dim_size - size, step) + 1
    if sizevars.size_hint_or_throw(dim_size) > 0:
        x.mark_reuse(
            sizevars.size_hint_or_throw(CeilDiv(new_dim_size * size, dim_size))
        )

    out_size = [*sizes[:dim], new_dim_size, *sizes[dim + 1 :], size]

    def reindexer(idx):
        dim_idx = idx[-1] + idx[dim] * step
        return (*idx[:dim], dim_idx, *idx[dim + 1 : -1])

    return TensorBox(ir.GenericView.create(x, out_size, reindexer))


@register_lowering(aten.unsqueeze, type_promotion_kind=None)
def unsqueeze(x, dim):
    dim = _validate_dim(x, dim, 1)
    new_shape = list(x.get_size())
    new_shape.insert(dim, sympy.S.One)
    return view(x, new_shape)


@register_lowering(aten.unsqueeze_, type_promotion_kind=None)
def unsqueeze_(x, dim):
    val = unsqueeze(x, dim)
    assert isinstance(x, TensorBox)
    assert isinstance(val, TensorBox)
    x.data = val.data
    return x


def _validate_dim(x, dim, offset=0):
    dim = V.graph.sizevars.shape_env.evaluate_expr(sympy.sympify(dim))
    ndim = len(x.get_size())
    if dim < 0:
        dim += ndim + offset
    assert 0 <= dim < ndim + offset
    return dim


@register_lowering(aten.glu)
def glu(x, dim=-1):
    dim = _validate_dim(x, dim, 0)
    # TODO: don't guard on static shape here
    new_len = V.graph.sizevars.guard_int(x.get_size()[dim]) // 2
    a = slice_(x, dim, 0, new_len)
    b = slice_(x, dim, new_len, new_len * 2)
    return mul(a, sigmoid(b))


def fallback_handler(kernel, add_to_fallback_set=True):
    if add_to_fallback_set:
        fallbacks.add(kernel)

    def handler(*args, **kwargs):
        def wrap_tensors(x):
            return TensorBox.create(x) if isinstance(x, ir.IRNode) else x

        return pytree.tree_map(
            wrap_tensors, ir.FallbackKernel.create(kernel, *args, **kwargs)
        )

    # This lets us detect that a lowering is a fallback handler.
    handler._is_fallback_handler = True  # type: ignore[attr-defined]

    return handler


@functools.cache
def _warn_complex_not_supported():
    warnings.warn(
        "Torchinductor does not support code generation for complex operators. Performance may be worse than eager."
    )


# There are some types (CPU) which we accept as input but not as
# output.
def unsupported_input_tensor(t: torch.Tensor, node=None):
    "Do not support reading or writing to this tensor"
    if t.is_complex():
        # Complex views are supported with IR ComplexView
        _warn_complex_not_supported()
        return True

    if t.is_meta:
        return True

    if t.dtype == torch.float8_e8m0fnu:
        if not node:
            return True

        # allow bitcast, views, memory movement, but not arithmetic
        # TODO: delete once triton adds native support
        return not (
            isinstance(node.target, torch._ops.OpOverload)
            and node.target
            in (
                aten.view.dtype,
                aten.cat.default,
                aten.clone.default,
                aten._scaled_mm.default,
            )
            or (isinstance(node.target, torch._ops.OpOverload) and is_view(node.target))
        )

    return False


def unsupported_output_tensor(t: torch.Tensor, node=None):
    "Do not support writing tensor but can read from it"
    supported_complex_views = (
        aten.view.dtype,
        torch.ops.prims.convert_element_type.default,
    )
    if node is not None and node.target in supported_complex_views and t.is_complex():
        return False
    if unsupported_input_tensor(t, node):
        return True
    return t.is_cpu and config.disable_cpp_codegen


def fallback_node_due_to_unsupported_type(node: torch.fx.Node, allow_cpu_inputs=True):
    # Custom fallback lowering
    if node.target is aten.view_as_complex.default:
        return False

    if node.op == "placeholder":
        return False

    # We should be able to remove this special case once `disable_cpp_codegen` is killed.
    if node.target is aten.lift_fresh_copy.default:
        return False

    def check_skip_condition(inp_out_node, is_output):
        if not isinstance(inp_out_node, torch.fx.Node):
            return False

        if "val" not in inp_out_node.meta:
            return False

        for meta in pytree.tree_leaves(inp_out_node.meta["val"]):
            if not isinstance(meta, torch._subclasses.FakeTensor):
                continue

            if is_output:
                if unsupported_output_tensor(meta, node):
                    return True
            else:
                if unsupported_input_tensor(meta, node):
                    return True

        return False

    # only skip codegen if there is a cpu output, not input
    for arg in pytree.arg_tree_leaves(*node.args, **node.kwargs):
        if check_skip_condition(arg, is_output=False):
            return True

    return check_skip_condition(node, is_output=True)


def make_fallback(op, layout_constraint=None, warn=True, override_decomp=False):
    assert op not in decompositions or override_decomp, (
        f"both a fallback and a decomp for same op: {op}"
    )
    if (
        warn
        and bool(os.getenv("CI"))
        and get_decompositions([op])
        # if fallback_random, we allow not decomposing random
        and not (
            config.fallback_random
            and op in torch._decomp.decompositions_for_rng.extra_random_decomps
        )
        and not override_decomp
    ):
        # Note: 'warn' is holdover from when this was a warning, but for ops that previously
        # set warn=False we do not want a CI error.
        # Ignore the 'suppress errors' configs in CI, as this particular warning happens on startup anyway and is not
        # likely to be triggered preferentially on one CI config over another.
        if torch._dynamo.config.suppress_errors:
            torch._dynamo.config.suppress_errors = False
            log.warning(
                "A make_fallback error occurred in suppress_errors config,"
                " and suppress_errors is being disabled to surface it."
            )
        raise AssertionError(
            f"make_fallback({op}): a decomposition exists, we should switch to it."
            " To fix this error, either add a decomposition to core_aten_decompositions (preferred)"
            " or inductor_decompositions, and delete the corresponding `make_fallback` line."
            " Get help from the inductor team if unsure, don't pick arbitrarily to unblock yourself.",
        )

    def register_fallback(op_overload):
        add_needs_realized_inputs(op_overload)
        if layout_constraint is not None:
            add_layout_constraint(op_overload, layout_constraint)
        return register_lowering(op_overload, type_promotion_kind=None)(
            fallback_handler(op_overload)
        )

    if isinstance(op, torch._ops.OpOverloadPacket):
        for ol in op.overloads():
            op_overload = getattr(op, ol)
            register_fallback(op_overload)
    elif isinstance(op, (torch._ops.OpOverload, torch._ops.HigherOrderOperator)):
        register_fallback(op)
    else:
        raise RuntimeError(f"Unsupported fallback {op} with type {type(op)}")


def philox_rand_offset(shape):
    """
    TorchInductor offset calculation differs from PyTorch eager offset
    calculation for random ops (tl.rand vs torch.rand). In future, we should
    strive for same impl for tl.rand and torch.rand.
    """
    numel = 1
    for s in shape:
        numel = numel * s
    return tensor(numel, dtype=torch.int64)


@register_lowering(torch.ops.rngprims.philox_rand, type_promotion_kind=None)
def philox_rand(size, seed, offset, stride, device, dtype):
    # stride arg is optional and will be used in future for distributed random
    # ops. Currently, its unused.
    random_pos = ir.FixedLayout(
        device,
        dtype,
        size,
        ir.FlexibleLayout.contiguous_strides(size),
    ).make_indexer()
    seed_loader = seed.make_loader()
    offset_loader = offset.make_loader()

    def inner_fn(index):
        # Both seed and offset in the philox_rand op are tensors.
        # torch seed and offsets are of type int64, but tl.rand accepts int32
        seed_index_expr = ops.to_dtype(seed_loader([]), torch.int32)
        offset_index_expr = ops.to_dtype(offset_loader([]), torch.int32)
        # Get the offset'd position
        rand_index_expr = ops.add(
            ops.index_expr(random_pos(index), torch.int32), offset_index_expr
        )
        result = ops.rand(
            seed_index_expr,
            rand_index_expr,
        )
        return ops.to_dtype(result, dtype)

    random_values_node = Pointwise.create(
        device=device,
        dtype=dtype,
        inner_fn=inner_fn,
        ranges=list(size),
    )

    offset_node = philox_rand_offset(size)
    return random_values_node, offset_node


@register_lowering(aten.native_dropout, type_promotion_kind=None)
def native_dropout(x, p, train):
    if config.fallback_random:
        return pytree.tree_map(
            TensorBox.create,
            ir.FallbackKernel.create(aten.native_dropout.default, x, p, train),
        )
    else:
        raise AssertionError("should be handled in replace_random.py")


@register_lowering(aten.bernoulli_, type_promotion_kind=None)
def bernoulli_(x, *args):
    assert config.fallback_random or x.get_device() == torch.device("cpu"), (
        "this should be handled in decomps unless config.fallback_random or the device is CPU"
    )
    x.realize()
    op_overload = (
        aten.bernoulli_.float
        if len(args) == 0 or isinstance(args[0], float)
        else aten.bernoulli_.Tensor
    )
    ir.InplaceBernoulliFallback(op_overload, x, *args)
    return x


@register_lowering(aten.bernoulli.p, type_promotion_kind=None)
def bernoulli_p(x, *args):
    assert config.fallback_random or x.get_device() == torch.device("cpu"), (
        "this should be handled in decomps unless config.fallback_random or the device is CPU"
    )
    return bernoulli_(clone(x), *args)


# This shouldn't be called in general
@register_lowering(aten._foobar)
def _foobar(_):
    raise AssertionError


@functools.lru_cache(1)
def _warn_triton_random(salt):
    log.info("using triton random, expect difference from eager")


def warn_triton_random():
    # only warn once per graph
    _warn_triton_random(V.graph.creation_time)


fallback_rand_default = fallback_handler(aten.rand.default)
fallback_rand_generator = fallback_handler(aten.rand.generator)
fallback_randn_default = fallback_handler(aten.randn.default)
fallback_randn_generator = fallback_handler(aten.randn.generator)
make_fallback(aten.randint)


@register_lowering(aten.rand)
def rand(*args, **kwargs):
    if kwargs.get("generator", None) is not None:
        return fallback_rand_generator(*args, **kwargs)
    elif config.fallback_random:
        kwargs.pop("generator", None)
        return fallback_rand_default(*args, **kwargs)
    raise AssertionError("should have been handled in replace_random.py")


@register_lowering(aten.randn)
def randn(*args, **kwargs):
    if kwargs.get("generator", None) is not None:
        return fallback_randn_generator(*args, **kwargs)
    elif config.fallback_random:
        kwargs.pop("generator", None)
        return fallback_randn_default(*args, **kwargs)
    raise AssertionError("should have been handled in replace_random.py")


@register_lowering(inductor_prims.force_stride_order, type_promotion_kind=None)
def inductor_force_stride_order(input_tensor, stride):
    stride_order = ir.get_stride_order(stride)
    return ir.ExternKernel.require_stride_order(input_tensor, stride_order)


@register_lowering(inductor_prims.seed, type_promotion_kind=None)
def inductor_seed(device: torch.device):
    raise AssertionError("should be handled in fuse_seed_creation_pass()")


@register_lowering(inductor_prims.seeds, type_promotion_kind=None)
def inductor_seeds(count, device):
    warn_triton_random()
    return TensorBox.create(ir.RandomSeeds(count, decode_device(device)))


@register_lowering(inductor_prims.lookup_seed, type_promotion_kind=None)
def inductor_lookup_seed(seeds, index):
    def inner_fn(_):
        return ops.load_seed(seeds.get_name(), index)

    return Pointwise.create(
        device=seeds.get_device(),
        dtype=seeds.get_dtype(),
        inner_fn=inner_fn,
        ranges=[],
    )


@register_lowering(inductor_prims.random, type_promotion_kind=None)
def inductor_random(size: list[int], seed: TensorBox, mode: str, *, offset: int = 0):
    assert not config.fallback_random
    assert mode in ("rand", "randn")
    size = [*size]
    dtype = torch.float32
    device = seed.get_device_or_error()
    random_pos = ir.FixedLayout(
        device, dtype, size, ir.FlexibleLayout.contiguous_strides(size), offset=offset
    ).make_indexer()
    seed_loader = seed.make_loader()

    def inner_fn(index):
        return getattr(ops, mode)(
            seed_loader([]),
            ops.index_expr(random_pos(index), torch.int32),
        )

    result = Pointwise.create(
        device=device,
        dtype=dtype,
        inner_fn=inner_fn,
        ranges=[*size],
    )
    result.realize()
    return result


@register_lowering(inductor_prims.randint, type_promotion_kind=None)
def inductor_randint(
    low: int, high: int, size: list[int], seed: TensorBox, *, offset: int = 0
):
    assert not config.fallback_random
    size = [*size]
    dtype = torch.int64
    device = seed.get_device_or_error()
    random_pos = ir.FixedLayout(
        device, dtype, size, ir.FlexibleLayout.contiguous_strides(size), offset=offset
    ).make_indexer()
    seed_loader = seed.make_loader()

    def inner_fn(index):
        return ops.randint64(
            seed_loader([]),
            ops.index_expr(random_pos(index), torch.int32),
            ops.index_expr(low, torch.int64),
            ops.index_expr(high, torch.int64),
        )

    return Pointwise.create(
        device=device,
        dtype=dtype,
        inner_fn=inner_fn,
        ranges=[*size],
    )


def _boundaries_helper(tb: TensorBox) -> tuple[str, sympy.Expr, sympy.Expr, sympy.Expr]:
    return (
        tb.get_name(),
        tb.get_size()[-1],
        tb.get_size()[0] * tb.get_stride()[0],
        tb.get_stride()[-1],
    )


def _sorter_helper(tb: TensorBox) -> tuple[str, sympy.Expr]:
    return tb.get_name(), tb.get_stride()[-1]


@register_lowering(aten.searchsorted.Tensor, type_promotion_kind=None)
def searchsorted(
    sorted_sequence: TensorBox,
    self: TensorBox,
    *,
    out_int32: bool = False,
    right: bool = False,
    side: Optional[str] = None,
    sorter: Optional[TensorBox] = None,
) -> Union[TensorBox, ShapeAsConstantBuffer]:
    validate_bucketize = lambda tb: V.graph.has_feature(  # noqa: E731
        tb, BackendFeature.BUCKETIZE
    )
    if (
        not validate_bucketize(sorted_sequence)
        or not validate_bucketize(self)
        or (sorter is not None and not validate_bucketize(sorter))
    ):
        return fallback_handler(aten.searchsorted.Tensor, add_to_fallback_set=False)(
            sorted_sequence,
            self,
            out_int32=out_int32,
            right=right,
            side=side,
            sorter=sorter,
        )

    # If side is present, override the value of right if needed.  This assumes that
    # validation of the two options being non-contradictory is already done by the
    # searchsorted meta-function.
    if side is not None and side == "right":
        right = True

    index_dtype = torch.int32 if out_int32 else torch.int64
    values_loader = self.make_loader()

    # The entire sorted_sequence tensor needs to be used by ops.bucketize, so we need to
    # realize it into global memory; or in other words, we can't guarantee that
    # sorted_sequence.get_name() (used below) will exist unless we call
    # sorted_sequence.realize().
    sorted_sequence.realize()

    if sorter is not None:
        sorter.realize()

    if len(sorted_sequence.get_size()) == 1:

        def inner_fn(idx):
            val = values_loader(idx)
            return ops.bucketize(
                val,
                _boundaries_helper(sorted_sequence),
                0,
                index_dtype,
                right,
                sorter=None if sorter is None else _sorter_helper(sorter),
                sorter_indices=None if sorter is None else 0,
            )

    else:

        def inner_fn(idx):
            val = values_loader(idx)

            # Get index to the beginning of the sorted sequence within a flattened
            # version of the array.
            def get_flattened_index(tb: TensorBox):
                strides = tb.get_stride()
                return ops.index_expr(
                    functools.reduce(
                        operator.add, (s * i for s, i in zip(strides[:-1], idx[:-1]))
                    ),
                    index_dtype,
                )

            return ops.bucketize(
                val,
                _boundaries_helper(sorted_sequence),
                get_flattened_index(sorted_sequence),
                index_dtype,
                right,
                sorter=None if sorter is None else _sorter_helper(sorter),
                sorter_indices=None if sorter is None else get_flattened_index(sorter),
            )

    device = self.get_device()
    result = Pointwise.create(
        device=device,
        dtype=index_dtype,
        inner_fn=inner_fn,
        ranges=self.shape,
    )
    # see [NOTE: inductor bucketize realize]
    result.realize()

    return result


@register_lowering(
    aten.bucketize, type_promotion_kind=ELEMENTWISE_TYPE_PROMOTION_KIND.NO_OPMATH
)
def bucketize(
    input: TensorBox,
    boundaries: TensorBox,
    *,
    out_int32: bool = False,
    right: bool = False,
):
    assert len(boundaries.get_size()) == 1

    if not (
        V.graph.has_feature(input, BackendFeature.BUCKETIZE)
        and V.graph.has_feature(boundaries, BackendFeature.BUCKETIZE)
    ):
        return fallback_handler(aten.bucketize.Tensor, add_to_fallback_set=False)(
            input, boundaries, out_int32=out_int32, right=right
        )

    # The entire boundaries tensor needs to be used by ops.bucketize, so we
    # need to realize it into global memory; or in other words, we can't
    # guarantee that boundaries.get_name() (used below) will exist unless
    # we call boundaries.realize().
    boundaries.realize()
    device = input.get_device()
    input_loader = input.make_loader()

    index_dtype = torch.int32 if out_int32 else torch.int64

    def inner_fn(index):
        val = input_loader(index)
        indices = ops.bucketize(
            val,
            _boundaries_helper(boundaries),
            0,
            index_dtype,
            right,
        )

        return indices

    result = Pointwise.create(
        device=device,
        dtype=index_dtype,
        inner_fn=inner_fn,
        ranges=input.get_size(),
    )

    # [NOTE: inductor bucketize realize]
    # bucketize_binary_search is relatively expensive, so we don't want to re-compute
    # it unnecessarily. If we run bucketize() and then broadcast the result, we don't
    # want this to be fused into a large number of duplicate bucketize() computations
    # for each of the elements in the result.
    #
    # If no broadcasting occurs, fusions can still occur in scheduler.py
    result.realize()

    return result


def require_dense(_, *args, **kwargs):
    args, kwargs = pytree.tree_map_only(
        ir.IRNode, ir.ExternKernel.require_stride1, (args, kwargs)
    )
    return args, kwargs


def require_contiguous(_, *args, **kwargs):
    args, kwargs = pytree.tree_map_only(
        ir.IRNode, ir.ExternKernel.require_contiguous, (args, kwargs)
    )
    return args, kwargs


def require_contiguous_strides(_, *args, **kwargs):
    # TODO: combine this with require_contiguous after
    # https://github.com/pytorch/pytorch/pull/148235 lands.
    args, kwargs = pytree.tree_map_only(
        ir.IRNode, ir.ExternKernel.require_contiguous_strides, (args, kwargs)
    )
    return args, kwargs


def require_channels_last(_, *args, **kwargs):
    args, kwargs = pytree.tree_map_only(
        ir.IRNode, ir.ExternKernel.require_channels_last, (args, kwargs)
    )
    return args, kwargs


def constrain_to_fake_tensor(arg, fake_arg):
    if isinstance(arg, ir.IRNode):
        meta_stride_expr = [
            s.node.expr if isinstance(s, torch.SymInt) else s for s in fake_arg.stride()
        ]
        return ir.ExternKernel.require_exact_strides(arg, meta_stride_expr)
    if isinstance(arg, dict):
        return {
            key: constrain_to_fake_tensor(arg[key], fake_arg[key]) for key in arg.keys()
        }
    elif isinstance(arg, (tuple, list)):
        return type(arg)(
            constrain_to_fake_tensor(a, f_a) for (a, f_a) in zip(arg, fake_arg)
        )
    return arg


def constrain_to_fake_tensors(args, kwargs, fake_args, fake_kwargs):
    args = tuple(
        constrain_to_fake_tensor(arg, fake_arg)
        for arg, fake_arg in zip(args, fake_args)
    )
    kwargs = {k: constrain_to_fake_tensor(v, fake_kwargs[k]) for k, v in kwargs.items()}
    return args, kwargs


def constrain_to_fx_strides(fx_node, *args, **kwargs):
    def apply_constraint(arg, fx_arg):
        if isinstance(arg, ir.IRNode):
            stride_order = ir.get_stride_order(
                fx_arg.meta["val"].stride(), V.graph.sizevars.shape_env
            )
            return ir.ExternKernel.require_stride_order(arg, stride_order)
        if isinstance(arg, dict):
            return {key: apply_constraint(arg[key], fx_arg[key]) for key in arg.keys()}
        return arg

    args = tuple(
        apply_constraint(arg, fx_arg) for arg, fx_arg in zip(args, fx_node.args)
    )
    kwargs = {k: apply_constraint(v, fx_node.kwargs[k]) for k, v in kwargs.items()}
    return args, kwargs


def sdpa_constraint(fx_node, *args, **kwargs):
    # sdpa requires dense last dimension]

    def apply_constraint(idx, arg, fx_arg):
        if not isinstance(arg, ir.IRNode):
            return arg

        meta_val = fx_arg.meta["val"]
        meta_stride_expr = [
            s.node.expr if isinstance(s, torch.SymInt) else s for s in meta_val.stride()
        ]

        stride_order = ir.get_stride_order(meta_val.stride())

        if stride_order and stride_order[-1] != 0:
            # contiguous stride order
            stride_order = list(reversed(range(len(arg.get_size()))))

        if (
            fx_node.target
            == aten._scaled_dot_product_efficient_attention_backward.default
            and idx in (0, 5)
        ):
            assert len(stride_order) == 4
            # The 0 and 5th arguments for aten._scaled_dot_product_efficient_attention_backward.default
            # are for out and gradient_out. They have to be in
            # (3, 1, 2, 0) stride order. Otherwise the kernel will crash.
            # Check https://github.com/pytorch/pytorch/issues/138772
            stride_order = (3, 1, 2, 0)

        if not meta_val.is_cuda:
            return ir.ExternKernel.require_stride_order(arg, stride_order)

        # This is the minimum alignment required by SDPA kernels for attention_bias.
        # This value can be found in pytorch/aten/src/ATen/native/transformers/attention.cpp preprocess_mask
        ALIGNMENT = 8

        # effn_attn_fwd does requires dense last dim, not just alignment
        effn_attn_fwd_bias = (
            fx_node.target
            == torch.ops.aten._scaled_dot_product_efficient_attention.default
            and idx == 3
        )

        assert isinstance(arg, TensorBox)
        if len(arg.get_size()) not in (3, 4):
            return arg

        is_aligned_tensor = ir.is_aligned_realized_tensor_hint(arg, ALIGNMENT)
        if is_aligned_tensor:
            return ir.try_match_insignificant_strides(
                ir.ExternKernel.realize_input(arg), meta_stride_expr
            )

        if (
            isinstance(arg, IRNode)
            and arg.maybe_get_stride() is not None
            and is_aligned_tensor
        ):
            return ir.try_match_insignificant_strides(
                ir.ExternKernel.realize_input(arg), meta_stride_expr
            )

        if effn_attn_fwd_bias:
            out_size = list(arg.get_size())

            expanded_dims = []
            # We require a dense last dimension, but the other strides
            # can be expanded, which results in a smaller tensor
            maybe_stride = arg.maybe_get_stride()
            for i in range(len(arg.get_size()) - 1):
                if V.graph.sizevars.statically_known_equals(meta_stride_expr[i], 0) or (
                    maybe_stride is not None
                    and V.graph.sizevars.statically_known_equals(maybe_stride[i], 0)
                ):
                    expanded_dims.append(i)

            # Now, pad strides to alignment
            out_strides = [-1] * len(out_size)
            out_strides[-1] = 1
            stride = 1
            for i in range(len(out_size) - 2, -1, -1):
                if out_strides[i + 1] != 0:
                    stride = stride * out_size[i + 1]

                # the expanded dims still need to be aligned, if they are,
                # we can make them expanded by setting the stride equal to 0
                if i in expanded_dims:
                    if V.graph.sizevars.statically_known_equals(
                        out_strides[i + 1] % ALIGNMENT, 0
                    ):
                        out_strides[i] = 0
                        continue

                if not V.graph.sizevars.statically_known_equals(stride % ALIGNMENT, 0):
                    stride = ceildiv(stride, ALIGNMENT) * ALIGNMENT

                out_strides[i] = stride

            return ir.ExternKernel.require_exact_strides(arg, out_strides)

        if is_aligned_tensor:
            return ir.try_match_insignificant_strides(
                ir.ExternKernel.realize_input(arg), meta_stride_expr
            )

        if (
            isinstance(arg, IRNode)
            and arg.maybe_get_stride() is not None
            and is_aligned_tensor
        ):
            return ir.try_match_insignificant_strides(
                ir.ExternKernel.realize_input(arg), meta_stride_expr
            )

        def is_aligned(x):
            return (V.graph.sizevars.size_hint(x.get_size()[-1]) % ALIGNMENT) == 0

        if isinstance(arg.data, ir.BaseView):
            if not is_aligned(arg):
                if is_aligned(arg.unwrap_view()):
                    return ir.try_match_insignificant_strides(
                        ir.ExternKernel.realize_input(arg), meta_stride_expr
                    )

        return ir.ExternKernel.require_stride_order(arg, stride_order)

    args = tuple(
        apply_constraint(idx, arg, fx_arg)
        for idx, (arg, fx_arg) in enumerate(zip(args, fx_node.args))
    )
    kwargs = {k: apply_constraint(-1, v, fx_node.kwargs[k]) for k, v in kwargs.items()}
    return args, kwargs


# WIP
make_fallback(aten._adaptive_avg_pool3d)  # @isuruf
make_fallback(aten.adaptive_max_pool3d)  # @isuruf
make_fallback(aten._scaled_dot_product_attention_math_for_mps)  # @malfet


# 1) Easy
make_fallback(aten.uniform, warn=False)
make_fallback(aten.exponential.default, warn=False)  # (fails accuracy on test_torch.py)
make_fallback(aten._pdist_forward)  # Has decomp. Needs benchmarks
make_fallback(aten.soft_margin_loss_backward, warn=False)  # py_impl?
make_fallback(aten._fused_rms_norm, warn=False)  # (MPS-only and faster than decomp)
if torch.xpu.is_available():
    make_fallback(
        aten.embedding_dense_backward, warn=False
    )  # (XPU-only and faster than decomp)


# 1.5) Easy or Impossible
make_fallback(aten._cdist_forward)  # p=2 should be feasible
make_fallback(aten._cdist_backward)

# 2) Medium
make_fallback(aten._trilinear)


# 3) Difficult
# Scans
# See the discussion at
# https://dev-discuss.pytorch.org/t/pytorch-sparse-gnn-compiler-rfc/1644/19
make_fallback(aten.segment_reduce.default)
make_fallback(aten._segment_reduce_backward.default)

# Histogram (need to implement Histogram IR)
make_fallback(aten.histc)
make_fallback(aten.histogram.bin_ct)
make_fallback(aten._histogramdd_bin_edges.default)
make_fallback(aten._histogramdd_from_bin_cts.default)

# Need templated kernel
make_fallback(aten.addbmm)
make_fallback(aten._addmm_activation, warn=False)

make_fallback(aten._grouped_mm, require_dense)

# Need templated kernel. Probably impossible to write efficiently
make_fallback(aten.convolution_backward, constrain_to_fx_strides)
make_fallback(aten._cudnn_rnn, require_dense)
make_fallback(aten._cudnn_rnn_backward, require_contiguous)

# Haven't checked but sound difficult / impossible
make_fallback(aten._embedding_bag, require_contiguous)
make_fallback(aten._embedding_bag_forward_only, require_contiguous)
make_fallback(aten._embedding_bag_backward)
make_fallback(aten._embedding_bag_per_sample_weights_backward)
make_fallback(aten._embedding_bag_per_sample_weights_backward)
make_fallback(aten._fused_moving_avg_obs_fq_helper)
make_fallback(aten._fused_moving_avg_obs_fq_helper_functional)


# 4) Backwards (try py_impl'ing them) when fwd is written as a decomp
make_fallback(aten.max_pool3d_with_indices_backward)
make_fallback(aten._adaptive_avg_pool2d_backward, require_dense)
make_fallback(aten._adaptive_avg_pool3d_backward)
make_fallback(aten.adaptive_max_pool2d_backward)
make_fallback(aten.adaptive_max_pool3d_backward)
make_fallback(aten.fractional_max_pool2d_backward)
make_fallback(aten.fractional_max_pool3d_backward)
make_fallback(aten.replication_pad1d_backward)
make_fallback(aten.replication_pad2d_backward)
make_fallback(aten.upsample_linear1d_backward)
make_fallback(aten.upsample_bicubic2d_backward, require_contiguous)
make_fallback(aten.upsample_trilinear3d_backward)
make_fallback(aten.grid_sampler_2d_backward, require_dense)
make_fallback(aten._pdist_backward)


# 5) Impossible (missing triton/CPU features)

# Sorting / Sorting-like
make_fallback(aten.sort)
make_fallback(aten.sort.stable)
make_fallback(aten.kthvalue)
make_fallback(aten.topk)
make_fallback(aten.mode)
make_fallback(aten.median)
make_fallback(aten.nanmedian)
make_fallback(aten.randperm)
# see: https://github.com/pytorch/pytorch/pull/121354
make_fallback(aten.resize_)
make_fallback(aten.resize_as_)

# Linalg
make_fallback(aten._linalg_det)
make_fallback(aten.linalg_householder_product)
make_fallback(aten.linalg_inv_ex)
make_fallback(aten.linalg_ldl_factor_ex)
make_fallback(aten.linalg_ldl_solve)
make_fallback(aten.linalg_lu)
make_fallback(aten.linalg_lu_factor_ex)
make_fallback(aten.linalg_lu_solve)
make_fallback(aten.linalg_matrix_exp)
make_fallback(aten.linalg_qr)
make_fallback(aten._linalg_slogdet)
make_fallback(aten._linalg_solve_ex)
make_fallback(aten.linalg_solve_triangular)
make_fallback(aten._linalg_svd)
make_fallback(aten.lu_unpack)
make_fallback(aten.ormqr)
make_fallback(aten._linalg_check_errors)
make_fallback(aten.linalg_pinv.atol_rtol_tensor)
make_fallback(aten._linalg_eigh)
make_fallback(aten.triangular_solve)
make_fallback(aten.linalg_cholesky_ex)
make_fallback(aten.cholesky_inverse)
make_fallback(aten.cholesky_solve)
make_fallback(aten.geqrf)
make_fallback(aten._fft_r2c)  # needs complex as well

# Data dependent (are these necessary?)
make_fallback(aten.nonzero.default)

# Misc
make_fallback(aten.gcd.default, warn=False)
make_fallback(aten._thnn_fused_lstm_cell, require_dense)
make_fallback(torch._prims.rng_prims.run_and_save_rng_state)
make_fallback(torch._prims.rng_prims.run_with_rng_state)
make_fallback(torch._prims.rng_prims.graphsafe_run_with_rng_state)


# Implemented / Half implemented
# Scans. Implemented for CUDA, missing CPU
make_fallback(aten.masked_scatter)
make_fallback(aten.masked_scatter_backward)

# Complex number support
make_fallback(aten.view_as_complex, require_contiguous)
make_fallback(aten.angle)  # needs complex

# Needs efficentzerotensor
make_fallback(aten._efficientzerotensor)

# Needs Sparse
make_fallback(aten._sparse_coo_tensor_with_dims_and_tensors)
make_fallback(aten.to_sparse)
make_fallback(aten._to_sparse)

# Needs dimname support
make_fallback(aten.zeros.names)

# 6) Pattern-matched
make_fallback(
    aten._scaled_dot_product_efficient_attention.default,
    sdpa_constraint,
    warn=False,
)
make_fallback(
    aten._scaled_dot_product_efficient_attention_backward.default,
    sdpa_constraint,
    warn=False,
)
make_fallback(
    aten._scaled_dot_product_flash_attention.default,
    sdpa_constraint,
    warn=False,
)
make_fallback(
    aten._scaled_dot_product_flash_attention_backward.default,
    sdpa_constraint,
    warn=False,
)
make_fallback(
    aten._scaled_dot_product_cudnn_attention.default,
    sdpa_constraint,
    warn=False,
)
make_fallback(
    aten._scaled_dot_product_cudnn_attention_backward.default,
    sdpa_constraint,
    warn=False,
)
make_fallback(
    aten._scaled_dot_product_flash_attention_for_cpu.default,
    sdpa_constraint,
    warn=False,
)
make_fallback(
    aten._scaled_dot_product_flash_attention_for_cpu_backward.default,
    sdpa_constraint,
    warn=False,
)
make_fallback(
    aten._scaled_dot_product_fused_attention_overrideable.default,
    sdpa_constraint,
    warn=False,
)
make_fallback(
    aten._scaled_dot_product_fused_attention_overrideable_backward.default,
    sdpa_constraint,
    warn=False,
)
make_fallback(aten._flash_attention_forward.default, sdpa_constraint)
make_fallback(aten._flash_attention_backward.default, sdpa_constraint)
make_fallback(aten._efficient_attention_forward.default, sdpa_constraint)
make_fallback(aten._efficient_attention_backward.default, sdpa_constraint)

# index_reduce requires fallback when use_scatter_fallback(...) returns True
make_fallback(aten.index_reduce)
make_fallback(aten.repeat_interleave.Tensor, override_decomp=True)


# Register with type_promotion_kind None.
# For example, fp16.copy_(fp32) should **not** promote the first input's dtype.
@register_lowering(aten.copy, type_promotion_kind=None)
def copy(self, src, non_blocking=False):
    x = src
    if self.get_device() != src.get_device():
        x = to_device(x, self.get_device())
    if self.get_dtype() != src.get_dtype():
        x = to_dtype(x, self.get_dtype())

    if self.get_size() != src.get_size():
        out = expand(x, self.get_size())
        return clone(out)
    return clone(x)


@register_lowering(aten.clone)
def clone(x, *, memory_format=None):
    # TODO(jansel): memory format
    return Pointwise.create(
        device=x.get_device(),
        dtype=x.get_dtype(),
        inner_fn=x.make_loader(),
        ranges=list(x.get_size()),
    )


def clone_preserve_reinterpret_view(x):
    reinterpret_view_layouts = []
    if isinstance(x, TensorBox) and isinstance(x.data, ir.ReinterpretView):
        x = x.data  # unwrap TensorBox
        while isinstance(x, ir.ReinterpretView):
            reinterpret_view_layouts.append(x.get_layout())
            x = x.data
        x = TensorBox(x)

    x = clone(x)

    if reinterpret_view_layouts:
        x = x.data  # unwrap TensorBox
        for layout in reinterpret_view_layouts[::-1]:
            x = ir.ReinterpretView(data=x, layout=layout)
        x = TensorBox(x)

    return x


if hasattr(aten, "lift_fresh_copy"):
    register_lowering(aten.lift_fresh_copy)(clone)


@register_lowering(prims.iota)
def iota(
    length,
    *,
    start,
    step,
    dtype,
    device,
    requires_grad,
):
    def fn(index):
        return ops.index_expr(step * index[0] + start, dtype=dtype)

    return Pointwise.create(
        device=decode_device(device),
        dtype=dtype,
        inner_fn=fn,
        ranges=[length],
    )


@register_lowering(aten.select_scatter, type_promotion_kind=None)
def select_scatter(x, src, dim: int, index: int):
    assert x.get_dtype() == src.get_dtype()
    x_loader = x.make_loader()
    dim = _validate_dim(x, dim, 0)
    if V.graph.sizevars.evaluate_expr(sympy.Lt(index, 0)):
        index = index + x.get_size()[dim]
    V.graph.sizevars.check_leq(0, index)  # type: ignore[arg-type]
    V.graph.sizevars.check_lt(index, x.get_size()[dim])  # type: ignore[arg-type]
    src = expand(unsqueeze(src, dim), x.get_size())
    src_loader = src.make_loader()

    def inner_fn(idx):
        return ops.where(
            ops.eq(
                ops.index_expr(idx[dim], torch.int32),
                ops.index_expr(index, torch.int32),
            ),
            src_loader(idx),
            x_loader(idx),
        )

    return Pointwise.create(
        device=x.get_device(),
        dtype=x.get_dtype(),
        inner_fn=inner_fn,
        ranges=list(x.get_size()),
    )


@register_lowering(aten.slice_scatter, type_promotion_kind=None)
def slice_scatter(x, src, dim=0, start=None, end=None, step=1):
    src = to_dtype(src, x.get_dtype())
    x_loader = x.make_loader()
    dim = _validate_dim(x, dim, 0)
    dim_size = x.get_size()[dim]

    start, end = ir.SliceView.normalize_start_end(x, dim, start, end)

    src_size = list(x.get_size())
    src_size[dim] = FloorDiv(end - start + (step - 1), step)
    src = expand(src, src_size)
    src_loader = src.make_loader()

    def inner_fn(idx):
        if start == 0 and end == dim_size and step == 1:
            # selecting every element is the same as just src.clone()
            return src_loader(idx)

        idx_dim = ops.index_expr(idx[dim], torch.int64)
        src_idx = list(idx)
        src_idx[dim] = FloorDiv(idx[dim] - start, step)

        mask = []
        if start != 0:
            mask.append(
                ops.ge(
                    idx_dim,
                    ops.index_expr(sympy.expand(start), torch.int64),
                )
            )
        if end != dim_size:
            mask.append(
                ops.lt(
                    idx_dim,
                    ops.index_expr(sympy.expand(end), torch.int64),
                )
            )
        if step != 1:
            mask.append(
                ops.eq(
                    ops.index_expr(
                        ModularIndexing(idx[dim] - start, 1, step), torch.int64
                    ),
                    ops.constant(0, torch.int64),
                )
            )
        assert mask
        mask = functools.reduce(ops.and_, mask)
        src_val = ops.masked(
            mask,
            lambda: src_loader(src_idx),
            0 if is_integer_type(x) else 0.0,
        )
        return ops.where(
            mask,
            src_val,
            x_loader(idx),
        )

    return Pointwise.create(
        device=x.get_device(),
        dtype=x.get_dtype(),
        inner_fn=inner_fn,
        ranges=list(x.get_size()),
    )


def _unwrap(x):
    if isinstance(x, (list, tuple)) and len(x) > 0:
        return _unwrap(x[0])
    return x


@register_lowering([torch.tensor, aten.scalar_tensor])
def tensor(data, *, dtype=None, device=None, layout=None, pin_memory=False):
    assert_nyi(layout in (None, torch.strided), f"layout={layout}")
    assert_nyi(not pin_memory, "pin_memory")
    if isinstance(_unwrap(data), int):
        dtype = dtype or torch.int64
    else:
        dtype = dtype or torch.get_default_dtype()

    ranges: list[sympy.Expr] = []

    if isinstance(data, sympy.Basic):

        def inner_fn(index):
            return ops.index_expr(data, dtype)

    elif isinstance(data, (float, int)):

        def inner_fn(index):
            return ops.constant(data, dtype)

    elif len(data) == 0 or isinstance(data[0], (float, int)) and len(data) <= 8:
        # inline small tensors
        ranges.append(sympy.Integer(len(data)))

        def inner_fn(index):
            def binary_search(start, end):
                assert start < end
                if end - start == 1:
                    return ops.constant(data[start], dtype)
                mid = (end - start) // 2 + start
                return ops.where(
                    ops.lt(
                        ops.index_expr(index[0], torch.int64),
                        ops.constant(mid, torch.int64),
                    ),
                    binary_search(start, mid),
                    binary_search(mid, end),
                )

            if len(data) == 0:
                return ops.constant(0, dtype)
            return binary_search(0, len(data))

    else:
        return V.graph.add_tensor_constant(
            torch.tensor(data, dtype=dtype, device=device)
        )

    return Pointwise.create(
        device=decode_device(device),
        dtype=dtype,
        inner_fn=inner_fn,
        ranges=ranges,
    )


@register_lowering(torch.as_tensor)
def as_tensor(data, dtype=None, device=None):
    if isinstance(data, TensorBox):
        if dtype is not None:
            data = to_dtype(data, dtype)
        if device is not None:
            data = to_device(data, device)
        return data
    return tensor(data, dtype=dtype, device=device)


@register_lowering(torch.LongTensor)
def long_tensor(data):
    return tensor(data, dtype=torch.int64)


@register_lowering(aten._local_scalar_dense)
def _local_scalar_dense(data):
    # This is interesting!  Most lowerings return tensors, so you can just
    # return the buffer you allocated and it will get used (or not used, if
    # it's dead.)  But _local_scalar_dense (aka item) returns an int,
    # not a Tensor, so you would have a type mismatch if you return a buffer;
    # we are obligated to return a sympy expression instead.  However,
    # we need to actually codegen the .item() call somehow.  We do this
    # by registering a faux buffer for the DynamicScalar IR node, which is
    # solely responsible for generating this .item().  The buffer is
    # not used for anything (notice we discard it); at codegen time,
    # the "buffer" just gets assigned None.
    unbacked_bindings = resolve_unbacked_bindings(
        V.graph.sizevars.shape_env, V.graph.current_node.meta["unbacked_bindings"]
    )
    assert unbacked_bindings is not None
    assert len(unbacked_bindings) == 1, unbacked_bindings
    # NB: Have to be very careful here.  V.graph.current_node.meta["val"]
    # seemingly also contains a symbol which you want to do binding for,
    # but it actually isn't.  In particular, if we have later performed
    # a deferred runtime assert saying that u0 == s0, you will actually
    # see s0 from expr!  This is bad because we need to actually generate
    # the assert that says u0 == s0, so we need to know where to get u0
    # from (this call).  In particular, we must use unbacked_bindings, which
    # is guaranteed to have the original, unreplaced symbol in question.
    #
    # NB2: Another thing we have to be very careful about are symbol bindings
    # that require nontrivial refinement, e.g., when you have a binding site
    # x: Sym(u0 * 4) = y.item().  Here, the code generation must do a division
    # in order to appropriately bind u0.  This is communicated via the keypath
    # in unbacked_bindings, and we need to hold onto it in order to generate
    # code appropriately for this case.
    binding_sym, keypath = next(iter(unbacked_bindings.items()))
    buffer = ir.DynamicScalar(binding_sym, keypath, data)
    buffer.name = V.graph.register_buffer(buffer)
    V.graph.register_operation(buffer)
    # NB: the replaced expr is OK to use directly downstream, we want
    # simplifications in this case!
    val = V.graph.current_node.meta["val"]
    if isinstance(val, (torch.SymInt, torch.SymFloat, torch.SymBool)):
        return val.node.expr
    else:
        return sympy.sympify(val)


@register_lowering(aten._assert_scalar)
def _assert_scalar(data, msg):
    # NB: These will be handled at codegen time
    # Not sure if we are guaranteed to be able to serve out truth from the
    # deferred_runtime_asserts, TODO: try this assert out
    # See [NOTE] Codegen runtime asserts in Inductor
    # assert bool(data.scalar), data
    return None


@register_lowering(aten._assert_tensor_metadata)
def _assert_tensor_metadata(
    a, size=None, stride=None, dtype=None, *, device=None, layout=None
):
    return None


def _full(fill_value, device, dtype, size):
    value = fill_value
    if not isinstance(fill_value, (int, float)) and hasattr(value, "value"):
        value = value.value

    if isinstance(value, (int, float)):

        def inner_fn(index):
            return ops.constant(value, dtype)

    elif isinstance(value, sympy.Basic):

        def inner_fn(index):
            return ops.index_expr(value, dtype)

    else:
        assert len(value.get_size()) == 0
        value_loader = value.make_loader()

        def inner_fn(index):
            return value_loader([])

    return Pointwise.create(
        device=device,
        dtype=dtype,
        inner_fn=inner_fn,
        ranges=list(size),
    )


def full_like(x, fill_value, **kwargs):
    return create_tensor_like(tensor_constructor(fill_value))(x, **kwargs)


def tensor_constructor(fill_value):
    # torch.zeros, torch.ones, etc
    def inner(
        *size,
        names=None,
        dtype=None,
        device=None,
        layout=None,
        pin_memory=False,
        memory_format=None,
    ):
        assert_nyi(names is None, "named tensors")
        assert_nyi(layout in (None, torch.strided), f"layout={layout}")
        assert_nyi(not pin_memory, "pin_memory")
        device = decode_device(device)
        dtype = dtype or torch.get_default_dtype()
        if len(size) == 1 and isinstance(size[0], (list, tuple, torch.Size)):
            size = tuple(size[0])
        # See https://github.com/pytorch/pytorch/issues/118102
        # All sizes at lowering time should be sympy.Symbol, not SymInt!
        for s in size:
            assert not isinstance(s, torch.SymInt)
        size = [sympy.expand(s) for s in size]
        return _full(fill_value, device, dtype, size)

    return inner


@register_lowering([torch.empty, aten.empty])
def empty(
    *size,
    names=None,
    dtype=None,
    layout=None,
    device=None,
    pin_memory=None,
    memory_format=None,
):
    assert_nyi(names is None, "named tensors")
    device = decode_device(device)
    if len(size) == 1 and isinstance(size[0], (list, tuple, torch.Size)):
        size = tuple(size[0])
    return empty_strided(
        size, None, dtype=dtype, layout=layout, device=device, pin_memory=pin_memory
    )


def create_tensor_like(creation_fn):
    """
    Shim to convert X_like(...) into X(...).  For example zeros_like() into zeros().
    """

    def _constant_like(
        x, *, dtype=None, device=None, layout=None, pin_memory=False, memory_format=None
    ):
        assert_nyi(not pin_memory, "pin_memory")
        assert_nyi(layout in (None, torch.strided), f"layout={layout}")
        if dtype is None:
            dtype = x.get_dtype()
        else:
            dtype = decode_dtype(dtype)
        device = device or x.get_device()
        size = list(x.get_size())
        return creation_fn(
            size, dtype=dtype, device=device, layout=layout, pin_memory=pin_memory
        )

    return _constant_like


def constant_like(fill_value):
    return create_tensor_like(tensor_constructor(fill_value))


empty_like = register_lowering(aten.empty_like)(create_tensor_like(empty))
ones_like = create_tensor_like(tensor_constructor(1))
zeros_like = create_tensor_like(tensor_constructor(0))


def new_constant(fill_value):
    def _new_constant(
        x, size, *, dtype=None, layout=None, device=None, pin_memory=None
    ):
        assert isinstance(size, (list, tuple))
        assert_nyi(not pin_memory, "pin_memory")
        assert_nyi(layout in (None, torch.strided), f"layout={layout}")
        dtype = decode_dtype(dtype) or x.get_dtype()
        device = device or x.get_device()
        size = [sympy.Integer(s) for s in size]
        return _full(fill_value, decode_device(device), dtype, size)

    return _new_constant


@register_lowering(aten.new_empty)
def new_empty(x, size, *, dtype=None, layout=None, device=None, pin_memory=None):
    if dtype is None:
        dtype = x.get_dtype()
    if device is None:
        device = x.get_device()
    return empty_strided(
        size,
        None,
        dtype=dtype,
        layout=layout,
        device=decode_device(device),
        pin_memory=pin_memory,
    )


@register_lowering(aten.empty_strided)
def empty_strided(
    size, stride, *, dtype=None, layout=None, device=None, pin_memory=None
):
    assert isinstance(size, (list, tuple))
    assert isinstance(stride, (list, tuple, type(None)))
    assert_nyi(not pin_memory, "pin_memory")
    assert_nyi(layout in (None, torch.strided), f"layout={layout}")
    dtype = decode_dtype(dtype) or torch.get_default_dtype()
    device = device or torch.tensor(0.0).device
    device = decode_device(device)
    pointwise = _full(fill_value=0, device=device, dtype=dtype, size=size)
    pointwise.realize()
    buffer = pointwise.data.data
    # explicitly set ranges to zeros in order to make a NopKernelSchedulerNode
    buffer.data = dataclasses.replace(buffer.data, ranges=[0] * len(size))
    assert isinstance(buffer, ir.ComputedBuffer)
    size = [sympy.expand(s) for s in size]
    stride = (
        [sympy.expand(s) for s in stride]
        if stride
        else ir.FlexibleLayout.contiguous_strides(size)
    )
    buffer.layout = ir.FixedLayout(
        device=device,
        dtype=dtype,
        size=size,
        stride=stride,
    )
    return pointwise


@register_lowering(aten.new_empty_strided)
def new_empty_strided(
    x, size, stride, *, dtype=None, layout=None, device=None, pin_memory=None
):
    if dtype is None:
        dtype = x.get_dtype()
    if device is None:
        device = x.get_device()
    return empty_strided(
        size,
        stride,
        dtype=dtype,
        layout=layout,
        device=decode_device(device),
        pin_memory=pin_memory,
    )


@register_lowering(prims.copy_strided.default)
def copy_strided(x, stride):
    stride = [V.graph.sizevars.size_hint_or_throw(s) for s in stride]
    stride_order = sorted(range(len(stride)), key=stride.__getitem__)
    return ir.ExternKernel.require_stride_order(x, stride_order)


@register_lowering([torch.full, aten.full])
def full(size, fill_value, **kwargs):
    assert kwargs.get("dtype") is not None, "dtype should be handled by decomposition"
    return tensor_constructor(fill_value)(size, **kwargs)


@register_lowering(aten.gather, type_promotion_kind=None)
def gather(x, dim, index, sparse_grad=False):
    # sparse_grad doesn't affect forward computation,
    # and backward tracing is taken care of by AOT Autograd
    assert isinstance(x, TensorBox)
    if index.get_numel() == 0:
        # Empty index case. Return an empty array with the same shape
        return new_empty(x, index.get_size())

    size = x.get_size()
    offset = len(size) == 0
    dim = _validate_dim(x, dim, offset)

    if offset:
        x = expand(x, [1])
        size = [1]

    x_loader = x.make_loader()
    index_loader = index.make_loader()

    def fn(idx):
        idx = list(idx)
        gather_idx = ops.indirect_indexing(index_loader(idx), size[dim])
        if len(idx) == 0:
            idx = [gather_idx]
        else:
            idx[dim] = gather_idx
        return x_loader(idx)

    return Pointwise.create(
        device=x.get_device(),
        dtype=x.get_dtype(),
        inner_fn=fn,
        ranges=index.get_size(),
    )


@register_lowering(aten.embedding, type_promotion_kind=None)
def embedding(weight, indices, padding_idx=-1, scale_grad_by_freq=False, sparse=False):
    if sparse:
        return fallback_handler(aten.embedding.default)(
            weight, indices, padding_idx, scale_grad_by_freq, sparse
        )

    assert not sparse
    assert isinstance(weight, TensorBox)
    assert isinstance(indices, TensorBox)
    assert "int" in str(indices.get_dtype())

    weight_loader = weight.make_loader()
    indices_loader = indices.make_loader()
    indices_ndim = len(indices.get_size())
    weight_size = weight.get_size()
    new_size = [*indices.get_size(), *weight_size[1:]]

    def fn(idx):
        assert len(idx) == len(new_size), f"{idx} != {new_size}"
        var_index = indices_loader(idx[:indices_ndim])
        weight_idx = [ops.indirect_indexing(var_index, weight_size[0])] + [
            *idx[indices_ndim:]
        ]
        return weight_loader(weight_idx)

    return Pointwise.create(
        device=weight.get_device(),
        dtype=weight.get_dtype(),
        inner_fn=fn,
        ranges=new_size,
    )


def check_and_broadcast_indices(indices, device):
    assert all(
        i.get_dtype() in (torch.int64, torch.int32, torch.bool, torch.uint8)
        for i in indices
        if i is not None
    ), (
        f"indices must be int64, byte or bool. Got {[i.get_dtype() for i in indices if i is not None]}"
    )
    if any(
        i.get_dtype() in (torch.bool, torch.uint8) for i in indices if i is not None
    ):
        raise NotImplementedError("Fallback for bool indices")

    valid_idxs = [i for i, x in enumerate(indices) if isinstance(x, TensorBox)]
    assert len(valid_idxs) > 0, "requires at least 1 non-None index"
    new_indices = [None] * len(indices)
    for i, x in zip(valid_idxs, broadcast_tensors(*[indices[i] for i in valid_idxs])):
        # Eager allows indices to be CPU tensor when running on CUDA
        # FIXME: Calling to_device(x, device) should work but
        # test_advancedindex_mixed_cpu_devices still fails
        if x.get_device() != device:
            raise NotImplementedError("Fallback when indices is on a different device")
        new_indices[i] = x
    return new_indices, valid_idxs


def index_output_size_and_inner_fn(
    x_size,
    indices,
    tensor_indices,
    tensor_size,
    indices_loaders,
    indexed_size,
    x_loader,
    check,
    wrap_neg=True,
):
    # Note that behavior of indexing differs when there are non consecutive
    # tensors. In this case, the tensor index is pulled to the beginning.
    #
    # Suppose a = torch.arange(3 * 4 * 5 * 6 * 7).view(3, 4, 5, 6, 7)
    #         x = torch.tensor[1,2]
    # Then, a[:,x,:,x,:] will have shape 2,3,5,7 as due to x,:,x then 2 will
    # be pulled to the front.
    non_consecutive_tensors = False
    for previous, current in zip(tensor_indices, tensor_indices[1:]):
        if current - previous != 1:
            non_consecutive_tensors = True

    output_size = [x_size[i] for i, val in enumerate(indices) if val is None]
    output_size = [*output_size, *x_size[len(output_size) + len(tensor_indices) :]]

    first_tensor_index = tensor_indices[0]
    if non_consecutive_tensors:
        output_size = tensor_size + output_size
    else:
        output_size = (
            output_size[:first_tensor_index]
            + tensor_size
            + output_size[first_tensor_index:]
        )

    def fn(idx):
        assert len(idx) == len(output_size)
        assert len(indices_loaders) == len(indexed_size)

        rank = len(tensor_size)
        new_index = []
        first_tensor_index = tensor_indices[0]
        start_offset = 0 if non_consecutive_tensors else first_tensor_index
        next_idx = 0
        for i in range(tensor_indices[-1] + 1):
            if i == start_offset:
                next_idx += rank
            if indices[i] is None:
                assert next_idx < len(idx)
                new_index.append(idx[next_idx])
                next_idx += 1
            else:
                loader = indices_loaders[i]
                assert loader is not None
                size = indexed_size[i]
                new_index.append(
                    ops.indirect_indexing(
                        loader(idx[start_offset : start_offset + rank]),
                        size,
                        check=check,
                        wrap_neg=wrap_neg,
                    )
                )
        new_index = [
            *new_index,
            *idx[next_idx:],
        ]
        return new_index if x_loader is None else x_loader(new_index)

    return output_size, fn


def index_impl(x, indices, check):
    output_size, inner_fn, _ = index_impl_helper(x, indices, check)

    return Pointwise.create(
        device=x.get_device(),
        dtype=x.get_dtype(),
        inner_fn=inner_fn,
        ranges=output_size,
    )


def index_impl_helper(x, indices, check, wrap_neg=True):
    assert isinstance(indices, (list, tuple))
    x_loader = x.make_loader()
    indices, tensor_indices = check_and_broadcast_indices(indices, x.get_device())
    assert len(tensor_indices) > 0, "Must have at least one valid idx"

    indices_loaders = [i.make_loader() if i is not None else None for i in indices]
    # no guards on output size, all the guards are set in broadcast_tensors

    # We can use the first one since they are all required to be the same size
    tensor_size = list(indices[tensor_indices[0]].get_size())

    x_size = x.get_size()

    indexed_size = [x_size[i] for i in range(len(indices)) if indices[i] is not None]
    if check and 0 in indexed_size and 0 not in tensor_size:
        raise IndexError("index is out of bounds for dimension with size 0")

    indexed_size = [x_size[i] for i in range(len(indices))]
    output_size, index_inner_fn = index_output_size_and_inner_fn(
        x_size,
        indices,
        tensor_indices,
        tensor_size,
        indices_loaders,
        indexed_size,
        None,
        check=check,
        wrap_neg=wrap_neg,
    )

    def inner_fn(idx):
        return x_loader(index_inner_fn(idx))

    return output_size, inner_fn, index_inner_fn


@register_lowering(aten.index, type_promotion_kind=None)
def index(x, indices):
    try:
        return index_impl(x, indices, check=True)
    except NotImplementedError:
        # Fallback to ATen for boolean indexing
        x.realize()
        return fallback_handler(aten.index.Tensor, add_to_fallback_set=False)(
            x, indices
        )


@register_lowering(aten._unsafe_index, type_promotion_kind=None)
def _unsafe_index(x, indices):
    return index_impl(x, indices, check=False)


# All the indexing decompositions are written in terms of index, index_put, and index_put_
# We cannot have this lowering as a decomposition as it introduces
# mutation in the graph, which is bad for Aot Autograd. Aot Autograd runs dead
# code elimination and common subexpression elimination optimizations, which
# assume graphs to be side-effect free. More details at
# https://github.com/pytorch/torchdynamo/issues/1235
# and
# https://github.com/pytorch/torchdynamo/issues/1863
@register_lowering(aten.index_put, type_promotion_kind=None)
def index_put(x, indices, values, accumulate=False):
    return index_put_impl_(
        clone(x), indices, values, accumulate, check=True, may_realize=False
    )


@register_lowering(aten._unsafe_index_put)
def _unsafe_index_put(x, indices, values, accumulate=False):
    return index_put_impl_(
        clone(x), indices, values, accumulate, check=False, may_realize=False
    )


def index_put_as_masked_fill(self, indices, value, accumulate):
    if value.get_device() != self.get_device():
        value = to_device(value, self.get_device())
    if accumulate:
        value = add(self, value)
    return mutate_to(self, where(indices[0], value, self))


def index_put_fallback(self, indices, values, accumulate):
    assert isinstance(V.graph.current_node.target, torch._ops.OpOverload)
    ir.IndexPutFallback(V.graph.current_node.target, self, indices, values, accumulate)
    return self


@register_lowering(aten.index_put_, type_promotion_kind=None)
def index_put_(self, indices, values, accumulate=False):
    return index_put_impl_(
        self, indices, values, accumulate, check=True, may_realize=True
    )


@register_lowering(inductor_prims._unsafe_index_put_, type_promotion_kind=None)
def _unsafe_index_put_(self, indices, values, accumulate=False):
    return index_put_impl_(
        self, indices, values, accumulate, check=False, may_realize=True
    )


def index_put_impl_(self, indices, values, accumulate, check, may_realize=False):
    if may_realize:

        def try_get_name(x):
            if isinstance(x, ir.TensorBox):
                x = x.data
            if isinstance(x, ir.BaseView):
                x = x.unwrap_view()
            if isinstance(x, ir.StorageBox):
                x = x.data
            return x.get_name() if isinstance(x, ir.Buffer) else None

        def indice_slice_from_randperm(indice):
            # Refer to: https://github.com/pytorch/pytorch/pull/139366#discussion_r1825424660
            # For this specific pattern, indices is unique as coming from torch.randperm.
            # However, as the content of the indices is unknown, we have to check this specific pattern.
            if isinstance(indice, TensorBox) and isinstance(indice.data, ir.BaseView):
                indice = indice.data.unwrap_view()
                return (
                    isinstance(indice, ir.StorageBox)
                    and isinstance(indice.data, ir.ExternKernel)
                    and getattr(indice.data, "fx_node", None)
                    and indice.data.fx_node.target == torch.ops.aten.randperm.default
                )
            return False

        if try_get_name(self) in values.get_read_names() and not all(
            indice_slice_from_randperm(indice) for indice in indices
        ):
            # Fix issue: https://github.com/pytorch/pytorch/issues/138908
            # When self and values have memory overlapping, indices may
            # contain duplicate values, potentially causing incorrect results since
            # the load of `values` might contain modified value from the store of `self`.
            # To address this, store values in a temporary buffer in such cases.
            values.realize()

    # Dispatch to masked fill for single boolean index with single value
    if (
        values.get_numel() == 1
        and len(indices) == 1
        and indices[0].get_dtype() in (torch.bool, torch.uint8)
    ):
        mask = indices[0]
        for _ in range(len(mask.get_size()), len(self.get_size())):
            mask = unsqueeze(mask, -1)
        return index_put_as_masked_fill(self, [mask], values, accumulate)

    # Fallback in torch deterministic mode
    if torch.are_deterministic_algorithms_enabled():
        return index_put_fallback(self, indices, values, accumulate)

    # Fallback if there is a boolean index
    for index in indices:
        if index is not None and index.get_dtype() in (torch.bool, torch.uint8):
            return index_put_fallback(self, indices, values, accumulate)

    x_size = self.get_size()
    x_ndim = len(x_size)

    if accumulate and needs_fallback_due_to_atomic_add_limitations(self.get_dtype()):
        # self is an scalar Tensor
        if x_ndim == 0:
            self = view(self, [1])
        self = index_put_fallback(self, indices, values, accumulate)
        if x_ndim == 0:
            self = view(self, [])
        return self

    values = to_dtype(values, self.get_dtype())

    try:
        # Note that code will only get here when dtype is uint32
        indices, tensor_indices = check_and_broadcast_indices(
            indices, self.get_device()
        )
    except NotImplementedError:
        return index_put_fallback(self, indices, values, accumulate)

    indices_loaders = [i.make_loader() if i is not None else None for i in indices]

    assert isinstance(self, TensorBox)
    self.realize()

    # self is an scalar Tensor
    if x_ndim == 0:
        self = view(self, [1])

    # We can use the first one since they are all required to be the same size
    tensor_size = list(indices[tensor_indices[0]].get_size())
    indexed_size = [x_size[i] for i in range(len(indices))]

    expected_vals_size, inner_fn = index_output_size_and_inner_fn(
        x_size,
        indices,
        tensor_indices,
        tensor_size,
        indices_loaders,
        indexed_size,
        None,
        check=check,
    )

    values = expand(values, expected_vals_size)
    # all guards are set above during broadcast_tensors and expand

    device = self.get_device()
    assert device is not None
    scatter = ir.Scatter(
        device=device,
        dtype=self.get_dtype(),
        inner_fn=values.make_loader(),
        ranges=expected_vals_size,  # iter_ranges,
        output_indexer=inner_fn,
        scatter_mode="atomic_add" if accumulate else None,
    )
    buffer = ir.ComputedBuffer(
        name=None,
        layout=ir.MutationLayoutSHOULDREMOVE(self),
        data=scatter,
    )
    buffer.name = V.graph.register_buffer(buffer)
    V.graph.register_operation(buffer)

    if x_ndim == 0:
        self = view(self, [])
    return self


fallback__unsafe_masked_index = fallback_handler(
    aten._unsafe_masked_index.default, add_to_fallback_set=False
)

fallback__unsafe_masked_index_put_accumulate = fallback_handler(
    aten._unsafe_masked_index_put_accumulate.default, add_to_fallback_set=False
)


@register_lowering(aten._unsafe_masked_index, type_promotion_kind=None)
def _unsafe_masked_index(self, mask, indices, fill):
    ranges, _, _unsafe_index_fn = index_impl_helper(
        self, indices, check=False, wrap_neg=False
    )
    mask_loader = mask.make_loader()
    self_loader = self.make_loader()

    def inner_fn(idx):
        if mask.dtype != torch.bool:
            mask_val = ops.to_dtype(mask_loader(idx), torch.bool)
        else:
            mask_val = mask_loader(idx)
        return ops.masked(mask_val, lambda: self_loader(_unsafe_index_fn(idx)), fill)

    return Pointwise.create(
        device=self.get_device(),
        dtype=self.get_dtype(),
        inner_fn=inner_fn,
        ranges=ranges,
    )


@register_lowering(aten._unsafe_masked_index_put_accumulate, type_promotion_kind=None)
def _unsafe_masked_index_put_accumulate(x, mask, indices, values):
    masked_value = where(mask, values, 0)
    shape = x.get_size()
    clamped_indices = [
        clamp(indices[i], -shape[i], shape[i] - 1) if indices[i] else None
        for i in range(len(indices))
    ]
    # TODO: use a masked store for this. currently only triton
    # supports masked stores and cpp backend does not.
    return _unsafe_index_put(x, clamped_indices, masked_value, accumulate=True)


@make_pointwise
def clamp(a, min, max):
    return ops.maximum(min, ops.minimum(max, a))


@register_lowering(aten.as_strided_scatter, type_promotion_kind=None)
def as_strided_scatter(self, src, size, stride, storage_offset=None):
    output = clone(self)
    output_view = as_strided(output, size, stride, storage_offset)
    copy_(output_view, src)
    return output


@register_lowering(aten.scatter, type_promotion_kind=None)
def scatter(x, dim: int, index, src, **kwargs):
    return scatter_(clone(x), dim, index, src, **kwargs)


def scatter_fallback(
    op_overload: torch._ops.OpOverload,
    self,
    dim: int,
    index,
    src,
    *,
    reduce: Optional[str] = None,
    include_self: bool = True,
):
    src_is_tensor = isinstance(src, TensorBox)
    if use_scatter_fallback(
        op_overload,
        reduce,
        self.get_dtype(),
        cast(torch.dtype, src.get_dtype() if src_is_tensor else type(src)),
        src.get_device().type if src_is_tensor else "not impl",
        src_is_tensor,
    ):
        ir.ScatterFallback(
            op_overload,
            self,
            dim,
            index,
            src,
            reduce=reduce,
            include_self=include_self,
        )
        return self

    return None


@register_lowering(aten.scatter_, type_promotion_kind=None)
def scatter_(self, dim: int, index, src, *, reduce: Optional[str] = None):
    assert reduce in (None, "add", "multiply")
    if reduce is None:
        op_overload = getattr(aten.scatter_, V.graph.current_node.target._overloadname)  # type: ignore[union-attr]
        fallback_result = scatter_fallback(
            op_overload, self, dim, index, src, reduce=reduce
        )
        if fallback_result is not None:
            return fallback_result

    if reduce == "add":
        reduce = "sum"
    elif reduce == "multiply":
        reduce = "prod"
    return scatter_reduce_(self, dim, index, src, reduce)


@register_lowering(aten.scatter_add, type_promotion_kind=None)
def scatter_add(x, dim: int, index, src):
    return scatter_add_(clone(x), dim, index, src)


@register_lowering(aten.scatter_add_, type_promotion_kind=None)
def scatter_add_(x, dim: int, index, src):
    return scatter_reduce_(x, dim, index, src, "sum")


@register_lowering(aten.scatter_reduce, type_promotion_kind=None)
def scatter_reduce(x, dim: int, index, src, reduction_type, **kwargs):
    return scatter_reduce_(clone(x), dim, index, src, reduction_type, **kwargs)


@register_lowering(aten.scatter_reduce_, type_promotion_kind=None)
def scatter_reduce_(self, dim: int, index, src, reduce, *, include_self: bool = True):
    assert reduce in (None, "sum", "prod", "mean", "amax", "amin")
    assert (
        len(aten.scatter_reduce_.overloads()) == 1
        and "two" in aten.scatter_reduce_.overloads()
    ), "aten.scatter_reduce_.two is not the unique overload of aten.scatter_reduce_"

    if isinstance(src, Number):
        src = full_like(self, src)

    fallback_result = scatter_fallback(
        aten.scatter_reduce_.two,
        self,
        dim,
        index,
        src,
        reduce=reduce,
        include_self=include_self,
    )

    if fallback_result:
        return fallback_result

    assert isinstance(self, TensorBox)
    assert "int" in str(index.get_dtype())

    ndim = len(self.get_size())
    if ndim == 0:
        self = view(self, [1])

    if isinstance(src, TensorBox) and len(src.get_size()) == 0:
        src = view(src, [1])

    if isinstance(index, TensorBox) and len(index.get_size()) == 0:
        index = view(index, [1])

    if index.get_numel() == 0:
        return self

    dim = _validate_dim(self, dim)

    self.realize()
    index_loader = index.make_loader()
    src_loader = src.make_loader() if isinstance(src, TensorBox) else None

    def output_indexer(idx):
        # self is captured from the end of the function, so it may have 0 dim
        shape = self.get_size()
        ndim = len(shape)
        indirect_idx = list(idx)
        indirect_idx[dim] = ops.indirect_indexing(
            index_loader(idx), 1 if ndim == 0 else shape[dim], wrap_neg=False
        )
        return indirect_idx

    def fn(idx):
        if src_loader:
            return src_loader(idx)
        else:
            # src is a scalar
            return ops.constant(src, self.get_dtype())

    def backend_reduce_str(reduce):
        if reduce == "sum":
            return "atomic_add"
        else:
            # TODO: Need to support more reduction type
            assert reduce is None
            return None

    device = self.get_device()
    assert device is not None

    if not include_self:
        # zero out the corresponding elements first
        zero_out = ir.Scatter(
            device=device,
            dtype=self.get_dtype(),
            inner_fn=lambda index: ops.constant(0, self.get_dtype()),
            ranges=index.get_size(),
            output_indexer=output_indexer,
            scatter_mode=None,
        )
        buffer = ir.ComputedBuffer(
            name=None,
            layout=ir.MutationLayoutSHOULDREMOVE(self),
            data=zero_out,
        )
        buffer.name = V.graph.register_buffer(buffer)
        V.graph.register_operation(buffer)

    # self[index[i][j][k]][j][k] += src[i][j][k]  # if dim == 0
    # self[i][index[i][j][k]][k] += src[i][j][k]  # if dim == 1
    # self[i][j][index[i][j][k]] += src[i][j][k]  # if dim == 2
    scatter = ir.Scatter(
        device=device,
        dtype=self.get_dtype(),
        inner_fn=fn,
        ranges=index.get_size(),
        output_indexer=output_indexer,
        scatter_mode=backend_reduce_str(reduce),
    )
    buffer = ir.ComputedBuffer(
        name=None,
        layout=ir.MutationLayoutSHOULDREMOVE(self),
        data=scatter,
    )
    buffer.name = V.graph.register_buffer(buffer)
    V.graph.register_operation(buffer)

    if ndim == 0:
        self = view(self, [])
    return self


def upsample_nearestnd(
    x,
    output_size,
    scales_x: tuple[Optional[float], ...],
    n: int = 2,
    exact: bool = False,
):
    x.realize_hint()  # elements are reused
    x_loader = x.make_loader()
    i_sizes = x.get_size()[-n:]
    batch = x.get_size()[:-n]
    i_sizes = [V.graph.sizevars.guard_int(i) for i in i_sizes]

    assert len(scales_x) == n
    o_sizes = output_size

    inv_scales = [i / o for i, o in zip(i_sizes, o_sizes)]
    for i, scale in enumerate(scales_x):
        if scale is not None:
            inv_scales[i] = 1.0 / scale

    def scale_fn(x, scale, size):
        # Nearest Exact: input_index = round(scale * (output_index + 0.5) - 0.5)
        #                            = floor(scale * (output_index + 0.5))
        # Nearest: input_index = floor(scale * output_index)
        x = ops.index_expr(x, torch.float32)
        if exact:
            x = ops.add(x, ops.constant(0.5, torch.float32))
        x = ops.mul(x, ops.constant(scale, torch.float32))
        x = ops.to_dtype(x, torch.int32)
        return ops.indirect_indexing(x, size, check=False)

    def fn(idx):
        x = idx[-n:]
        b = idx[:-n]
        return x_loader(
            [*b, *[scale_fn(i, s, size) for i, s, size in zip(x, inv_scales, i_sizes)]]
        )

    return Pointwise.create(
        device=x.get_device(),
        dtype=x.get_dtype(),
        inner_fn=fn,
        ranges=[*batch, *o_sizes],
    )


@register_lowering(aten.upsample_nearest1d.default)
def upsample_nearest1d(x, output_size, scales: Optional[float] = None):
    return upsample_nearestnd(x, output_size, (scales,), n=1)


@register_lowering(aten._upsample_nearest_exact1d.default)
def _upsample_nearest_exact1d(x, output_size, scales: Optional[float] = None):
    return upsample_nearestnd(x, output_size, (scales,), n=1, exact=True)


@register_lowering(aten.upsample_nearest2d.default)
def upsample_nearest2d(
    x, output_size, scales_h: Optional[float] = None, scales_w: Optional[float] = None
):
    return upsample_nearestnd(x, output_size, (scales_h, scales_w), n=2)


@register_lowering(aten._upsample_nearest_exact2d.default)
def _upsample_nearest_exact2d(
    x, output_size, scales_h: Optional[float] = None, scales_w: Optional[float] = None
):
    return upsample_nearestnd(x, output_size, (scales_h, scales_w), n=2, exact=True)


@register_lowering(aten.upsample_nearest3d.default)
def upsample_nearest3d(
    x,
    output_size,
    scales_d: Optional[float] = None,
    scales_h: Optional[float] = None,
    scales_w: Optional[float] = None,
):
    return upsample_nearestnd(x, output_size, (scales_d, scales_h, scales_w), n=3)


@register_lowering(aten._upsample_nearest_exact3d.default)
def _upsample_nearest_exact3d(
    x,
    output_size,
    scales_d: Optional[float] = None,
    scales_h: Optional[float] = None,
    scales_w: Optional[float] = None,
):
    return upsample_nearestnd(
        x, output_size, (scales_d, scales_h, scales_w), n=3, exact=True
    )


def _create_constants(*args, dtype):
    return tuple(ops.constant(a, dtype) for a in args)


@register_lowering(prims.rev.default)
def rev(x, dims):
    # note - dims pre-canonicalized
    x_loader = x.make_loader()
    sizes = x.get_size()

    def loader(idx):
        idx = list(idx)
        assert len(idx) == len(sizes)
        for dim in dims:
            idx[dim] = (sizes[dim] - 1) - idx[dim]

        return x_loader(idx)

    return Pointwise.create(
        device=x.get_device(),
        dtype=x.get_dtype(),
        inner_fn=loader,
        ranges=sizes,
    )


def inplace_constant_pad_nd(
    x: TensorBox, padding: Sequence[int], fill_value: float
) -> Optional[TensorBox]:
    """
    This optimization changes the semantics of padding from 'clone'
    style to 'view' style.

    Thanks to functionalization, this change can still maintain numerical
    correctness.
    """

    def _padding_can_be_fused():
        """
        Conservatively check if padding can be fused with downstream op.
        1. if the downstream op is a sum, then there is little benefit to
           do inplace padding
        2. if the downstream op is a matmul, doing inplace padding can
           save membw.
        """
        current_node = V.graph.current_node
        if current_node is None:
            return True  # be conservative
        users = tuple(current_node.users)
        if len(users) == 1 and users[0].target in (
            aten.mm.default,
            aten.addmm.default,
        ):
            return False

        return True  # be conservative

    if _padding_can_be_fused():
        return None

    # Only handle 2D case for now
    if len(padding) != 4 or len(x.get_size()) != 2:
        return None

    # No harm to realize since we already know that
    # the op can not be fused into the single user.
    # It need to be realized later anyways.
    x.realize()

    # If x is a view (e.g. a SliceView), realizing it just realizing the
    # underlying storage. x itself is still a view.
    if (
        not isinstance(x, ir.TensorBox)
        or not isinstance(x.data, ir.StorageBox)
        or not (
            isinstance(x.data.data, ir.ComputedBuffer)
            or (
                config.can_inplace_pad_graph_input
                and isinstance(x.data.data, ir.InputBuffer)
            )
        )
        or not x.data.data.name
    ):
        return None
    x.freeze_layout()

    _, layout = ir.as_storage_and_layout(x)
    strides = layout.stride
    if strides[1] != 1:
        return None

    if padding[0] != 0 or padding[2] != 0 or padding[3] != 0:
        return None

    npad = padding[1]
    if npad == 0:
        return None

    stride0 = strides[0]
    rowsize = layout.size[1]

    if stride0 < rowsize + npad:
        return None

    bufname = x.data.data.name
    padded_size = [layout.size[0], layout.size[1] + npad]
    V.graph.buffer_to_padded_size[bufname] = padded_size
    resized_x = as_strided(
        x,
        padded_size,
        layout.stride,
        layout.offset,
    )

    sliced_x = slice_(resized_x, dim=1, start=rowsize, end=rowsize + npad)
    fill_(sliced_x, fill_value)

    counters["inductor"]["inplace_padding"] += 1
    return resized_x


@register_lowering(aten.constant_pad_nd, type_promotion_kind=None)
def constant_pad_nd(x, padding, fill_value=0):
    assert (len(padding) % 2) == 0
    if all(p == 0 for p in padding):
        return clone(x)

    if config.inplace_padding:
        out = inplace_constant_pad_nd(x, padding, fill_value)
        if out:
            return out
            # fall through if can not inplace the padding

    sizes = x.get_size()

    bounds = list(reversed(list(zip(padding[::2], padding[1::2]))))
    n = len(sizes) - len(bounds)

    # if padding is a complicated expression, hoist it
    bounds_precomp: list[tuple[sympy.Symbol, Any]] = []
    for l, h in bounds:
        bounds_precomp.append((V.graph.sizevars.lookup_precomputed_size(l), h))  # type: ignore[arg-type]

    output_size = list(sizes[:n])
    mask_sizes = []
    for (low, high), size in zip(bounds, sizes[n:]):
        mask_sizes.append(size)
        output_size.append(sympy.expand(size + low + high))
    assert len(output_size) == len(sizes)
    fill_value = dtype_to_type(x.get_dtype())(fill_value)

    def mask(index):
        mask = []
        for idx, (low, high), length in zip(index[n:], bounds, mask_sizes):
            if low != 0:
                mask.append(range_mask_low(idx, 0))
            if high != 0:
                mask.append(range_mask_high(idx, length))
        mask = functools.reduce(ops.and_, mask)
        return ops.masked(mask, lambda: x_loader(index), fill_value)

    def offset_fn(index):
        new_index = list(index[:n])
        for idx, (low, _high) in zip(index[n:], bounds_precomp):
            new_index.append(idx - low)
        assert len(new_index) == len(index)
        return mask(new_index)

    x_loader = x.make_loader()
    return Pointwise.create(
        device=x.get_device(),
        dtype=x.get_dtype(),
        inner_fn=offset_fn,
        ranges=output_size,
    )


def range_mask_low(i: sympy.Expr, low: Union[sympy.Expr, int]):
    return ops.ge(
        ops.index_expr(i, torch.int64),
        ops.index_expr(sympy.Integer(low), torch.int64),
    )


def range_mask_high(i: sympy.Expr, high: sympy.Expr):
    return ops.lt(
        ops.index_expr(i, torch.int64),
        ops.index_expr(high, torch.int64),
    )


def range_mask(i: sympy.Expr, high: sympy.Expr, low: sympy.Expr):
    return ops.and_(
        range_mask_low(i, low),
        range_mask_high(i, high),
    )


def constant_boundary_condition(
    x, fill_value, padding=None, pad_fill_value=1.0, dim=None
):
    h = x.get_size()[-dim:]
    x_loader = x.make_loader()
    padding_h = padding or [0] * dim

    def load(index):
        prefix = index[:-dim]
        ih = index[-dim:]

        mask = functools.reduce(
            ops.and_,
            [range_mask(ih[i], h[i] + padding_h[i], -padding_h[i]) for i in range(dim)],
        )
        return (
            ops.masked(
                mask,
                lambda: constant_boundary_condition(x, pad_fill_value, dim=dim)(
                    [*prefix, *ih]
                ),
                fill_value,
            )
            if padding
            else ops.masked(mask, lambda: x_loader([*prefix, *ih]), fill_value)
        )

    return load


def pooling_size(x, i, kernel_size, stride, padding, ceil_mode, *, dilation=None):
    if dilation is None:
        dilation = [1] * len(padding)

    x_out = FloorDiv(
        x + 2 * padding[i] - dilation[i] * (kernel_size[i] - 1) + (stride[i] - 1),
        stride[i],
    )

    if ceil_mode:
        x_alt = FloorDiv(
            x
            + 2 * padding[i]
            - dilation[i] * (kernel_size[i] - 1)
            + 2 * (stride[i] - 1),
            stride[i],
        )
        if V.graph.sizevars.size_hint((x_alt - 1) * stride[i] - x - padding[i]) >= 0:
            # Sliding windows must start within the input or left padding
            x_alt -= 1  # type: ignore[assignment]
            V.graph.sizevars.check_leq(0, x_alt * stride[i] - x - padding[i])  # type: ignore[arg-type]
        if V.graph.sizevars.size_hint(x_out - x_alt) == 0:
            # ceil mode is actually a no-op, lets guard on that
            V.graph.sizevars.check_equals(x_out, x_alt)
            ceil_mode = False
        else:
            x_out = x_alt
    return x_out, ceil_mode


def should_fallback_max_pool_with_indices(kernel_size, *, n_dim):
    kernel_size = pad_listlike(kernel_size, n_dim)
    window_size = functools.reduce(operator.mul, kernel_size)
    return window_size > 25


def max_pool_checks(
    x, kernel_size, stride, padding, dilation, n_dim, *, assert_fallback=None
):
    if padding == 0:
        padding = [0] * n_dim
    if dilation == 1:
        dilation = [1] * n_dim
    if not stride:
        stride = kernel_size

    kernel_size = pad_listlike(kernel_size, n_dim)
    stride = pad_listlike(stride, n_dim)
    padding = pad_listlike(padding, n_dim)
    dilation = pad_listlike(dilation, n_dim)

    assert isinstance(x, TensorBox)
    assert len(kernel_size) == n_dim
    assert len(stride) == n_dim
    assert len(padding) == n_dim
    assert len(dilation) == n_dim
    assert len(x.get_size()) in (n_dim + 1, n_dim + 2)

    use_fallback = should_fallback_max_pool_with_indices(kernel_size, n_dim=n_dim)
    if assert_fallback is not None:
        assert use_fallback == assert_fallback

    return kernel_size, stride, padding, dilation, use_fallback


def _max_pool_with_offsets(
    x,
    kernel_size,
    stride,
    padding,
    dilation,
    ceil_mode,
    *,
    n_dim,
):
    x.realize_hint()
    batch = x.shape[:-n_dim]
    dhw = x.shape[-n_dim:]

    dhw_out, ceil_mode = zip(
        *[
            pooling_size(
                dhw[d], d, kernel_size, stride, padding, ceil_mode, dilation=dilation
            )
            for d in range(n_dim)
        ]
    )

    dtype = x.dtype
    min_value = (
        False
        if dtype is torch.bool
        else (float("-inf") if dtype.is_floating_point else torch.iinfo(dtype).min)
    )

    new_size = list(batch) + list(dhw_out)
    if any(padding) or any(ceil_mode) or any(d > 1 for d in dilation):
        x_loader = constant_boundary_condition(x, min_value, dim=n_dim)
    else:
        x_loader = x.make_loader()

    def fn_inner(idx, reduction_idx):
        prefix = idx[:-n_dim]
        bh = idx[-n_dim:]
        ih = [
            (bh[i] * stride[i]) + (reduction_idx[i] * dilation[i]) - padding[i]
            for i in range(n_dim)
        ]
        return x_loader([*prefix, *ih])

    result = Reduction.create(
        reduction_type="max",
        input_node=x,
        device=x.get_device(),
        dst_dtype=dtype,
        src_dtype=dtype,
        inner_fn=fn_inner,
        ranges=new_size,
        reduction_ranges=kernel_size,
    )
    offsets = Reduction.create(
        reduction_type="argmax",
        input_node=x,
        device=x.get_device(),
        dst_dtype=torch.int64,
        src_dtype=dtype,
        inner_fn=fn_inner,
        ranges=new_size,
        reduction_ranges=kernel_size,
    )
    if isinstance(result.data.data, Reduction):  # type: ignore[attr-defined, union-attr]
        # Only realize if reduction isn't unrolled
        result.realize()
    if isinstance(offsets.data.data, Reduction):  # type: ignore[attr-defined, union-attr]
        # Only realize if reduction isn't unrolled
        offsets.realize()

    return result, offsets


@register_lowering(prims._low_memory_max_pool_with_offsets, type_promotion_kind=None)
def _low_memory_max_pool_with_offsets(
    x,
    kernel_size,
    stride,
    padding,
    dilation,
    ceil_mode=False,
):
    n_dim = len(kernel_size)

    # assert we are not on a fallback path, the inductor decomp should have guaranteed this
    kernel_size, stride, padding, dilation, _ = max_pool_checks(
        x,
        kernel_size,
        stride,
        padding,
        dilation,
        n_dim,
        assert_fallback=False,
    )

    with config.patch(unroll_reductions_threshold=25):
        result, offsets = _max_pool_with_offsets(
            x,
            kernel_size,
            stride,
            padding,
            dilation,
            ceil_mode,
            n_dim=n_dim,
        )
        return result, to_dtype(offsets, torch.int8)


def _pool_offsets_to_indices(
    offsets: TensorBox,
    kernel_size: Sequence[Union[int, torch.SymInt]],
    input_size: Sequence[Union[int, torch.SymInt]],
    increments_to_index: Callable[
        [Sequence[Union[int, torch.SymInt]], Sequence[Union[int, torch.SymInt]]],
        torch._inductor.virtualized.OpsValue,
    ],
) -> Union[TensorBox, ShapeAsConstantBuffer]:
    n_dim = len(kernel_size)
    offsets_loader = offsets.make_loader()
    window_size = sympy.sympify(functools.reduce(operator.mul, kernel_size))

    def offsets_to_indices(idx):
        offset = offsets_loader(idx)
        offset_sympy = ops.indirect_indexing(offset, window_size)
        reduction_idx = inductor_prims._flattened_index_to_nd(offset_sympy, kernel_size)
        idhw = increments_to_index(idx, reduction_idx)
        return ops.index_expr(
            inductor_prims._flatten_index(idhw, input_size[-n_dim:]), torch.int64
        )

    indices = Pointwise.create(
        device=offsets.get_device(),
        dtype=torch.int64,
        inner_fn=offsets_to_indices,
        ranges=offsets.get_size(),
    )
    return indices


@register_lowering(
    prims._low_memory_max_pool_offsets_to_indices, type_promotion_kind=None
)
def _low_memory_max_pool_offsets_to_indices(
    offsets, kernel_size, input_size, stride, padding, dilation
):
    # TODO: Generalize to other max pooling flavors
    n_dim = len(kernel_size)

    def increments_to_index(idx, reduction_idx):
        bh = idx[-n_dim:]
        return [
            (bh[i] * stride[i]) + (reduction_idx[i] * dilation[i]) - padding[i]
            for i in range(n_dim)
        ]

    return _pool_offsets_to_indices(
        offsets, kernel_size, input_size, increments_to_index
    )


def _max_pool_with_indices(
    x,
    kernel_size,
    stride,
    padding,
    dilation,
    ceil_mode,
    n_dim,
):
    kernel_size, stride, padding, dilation, _ = max_pool_checks(
        x, kernel_size, stride, padding, dilation, n_dim=n_dim
    )

    out, offsets = _max_pool_with_offsets(
        x, kernel_size, stride, padding, dilation, ceil_mode, n_dim=n_dim
    )

    indices = _low_memory_max_pool_offsets_to_indices(
        offsets,
        kernel_size,
        x.shape[-n_dim:],
        stride,
        padding,
        dilation,
    )

    return out, indices


# Fallback when we do not decompose to the low-memory path.
@register_lowering(aten.max_pool2d_with_indices, type_promotion_kind=None)
def max_pool2d_with_indices(
    x,
    kernel_size,
    stride=None,
    padding=0,
    dilation=1,
    ceil_mode=False,
):
    return _max_pool_with_indices(
        x, kernel_size, stride, padding, dilation, ceil_mode, n_dim=2
    )


# Fallback when we do not decompose to the low-memory path.
@register_lowering(aten.max_pool3d_with_indices, type_promotion_kind=None)
def max_pool3d_with_indices(
    x,
    kernel_size,
    stride=None,
    padding=0,
    dilation=1,
    ceil_mode=False,
):
    return _max_pool_with_indices(
        x, kernel_size, stride, padding, dilation, ceil_mode, n_dim=3
    )


fallback_max_pool2d_with_indices_backward = fallback_handler(
    aten.max_pool2d_with_indices_backward.default,
    add_to_fallback_set=False,
)


@register_lowering(aten.max_pool2d_with_indices_backward, type_promotion_kind=None)
def max_pool2d_with_indices_backward(
    grad_output, x, kernel_size, stride, padding, dilation, ceil_mode, indices
):
    if padding == 0:
        padding = [0, 0]
    if dilation == 1:
        dilation = [1, 1]
    if not stride:
        stride = kernel_size

    assert isinstance(x, TensorBox)
    assert len(kernel_size) == 2
    assert len(stride) == 2
    assert len(padding) == 2
    assert len(dilation) == 2
    assert len(x.get_size()) in (3, 4)

    # we will read this many times, so make sure it is computed
    grad_output.realize_hint()
    gO_stride = grad_output.maybe_get_stride()
    x_stride: Optional[Sequence[Any]]
    if isinstance(x, TensorBox) and isinstance(x.data.data, Pointwise):  # type: ignore[attr-defined]
        data = x.data.data  # type: ignore[attr-defined]
        device = data.get_device()
        assert device is not None
        x_buffer = ir.ComputedBuffer(
            name=None,
            layout=ir.FlexibleLayout(
                device=device,
                dtype=data.get_dtype(),
                size=data.get_size(),
            ),
            data=data,
        )
        x_buffer.decide_layout()
        x_stride = x_buffer.get_stride()
    else:
        x_stride = x.maybe_get_stride()

    is_channels_last = (x_stride is not None and x_stride[1] == 1) or (
        gO_stride is not None and gO_stride[1] == 1
    )
    if any(d != 1 for d in dilation):
        # dilation NYI
        return fallback_max_pool2d_with_indices_backward(
            grad_output, x, kernel_size, stride, padding, dilation, ceil_mode, indices
        )

    *_batch, _height, width = x.get_size()
    *_, pooled_height, pooled_width = grad_output.get_size()

    indices_loader = indices.make_loader()
    grad_loader = grad_output.make_loader()
    new_size = list(x.get_size())

    h_window_size = max(
        max(h // stride[0] - max(0, (h - kernel_size[0]) // stride[0]), 1)
        for h in range(kernel_size[0] * 2)
    )
    w_window_size = max(
        max(w // stride[1] - max(0, (w - kernel_size[1]) // stride[1]), 1)
        for w in range(kernel_size[1] * 2)
    )

    window_size = h_window_size * w_window_size

    if window_size > 25:
        # Kernel size too big. Results in hard-to-optimize Triton code. Use fallback.
        return fallback_max_pool2d_with_indices_backward(
            grad_output, x, kernel_size, stride, padding, dilation, ceil_mode, indices
        )

    indices_size = indices.get_size()

    def fn(idx):
        *prefix, h, w = idx
        index_test = ops.index_expr(h * width + w, torch.int32)
        h = h + padding[0]
        w = w + padding[1]
        phstart = ops.index_expr(
            FloorDiv(h - kernel_size[0] + stride[0], stride[0]), torch.int32
        )
        pwstart = ops.index_expr(
            FloorDiv(w - kernel_size[1] + stride[1], stride[1]), torch.int32
        )
        phend = ops.index_expr(FloorDiv(h, stride[0]) + 1, torch.int32)
        pwend = ops.index_expr(FloorDiv(w, stride[1]) + 1, torch.int32)

        phstart = ops.maximum(phstart, ops.constant(0, torch.int32))
        pwstart = ops.maximum(pwstart, ops.constant(0, torch.int32))
        phend = ops.minimum(phend, ops.index_expr(pooled_height, torch.int32))
        pwend = ops.minimum(pwend, ops.index_expr(pooled_width, torch.int32))

        gradient = None
        for ph_ in range(h_window_size):
            for pw_ in range(w_window_size):
                ph = ops.add(phstart, ops.constant(ph_, torch.int32))
                pw = ops.add(pwstart, ops.constant(pw_, torch.int32))
                grad_index = [
                    *prefix,
                    ops.indirect_indexing(
                        ops.minimum(ph, ops.sub(phend, ops.constant(1, torch.int32))),
                        indices_size[-2],
                        check=False,
                    ),
                    ops.indirect_indexing(
                        ops.minimum(pw, ops.sub(pwend, ops.constant(1, torch.int32))),
                        indices_size[-1],
                        check=False,
                    ),
                ]

                index_actual = indices_loader(grad_index)
                grad_part = grad_loader(grad_index)
                check = ops.eq(index_actual, index_test)

                if gradient is None:
                    # don't need mask for 0, 0
                    gradient = ops.where(
                        check, grad_part, ops.constant(0.0, torch.float32)
                    )
                else:
                    mask = ops.and_(
                        ops.and_(
                            ops.lt(ph, phend),
                            ops.lt(pw, pwend),
                        ),
                        check,
                    )
                    gradient = ops.where(mask, ops.add(gradient, grad_part), gradient)
        assert gradient is not None
        return gradient

    out = Pointwise.create(
        device=grad_output.get_device(),
        dtype=grad_output.get_dtype(),
        inner_fn=fn,
        ranges=new_size,
    )
    if is_channels_last:
        return ir.ExternKernel.require_channels_last(out)
    else:
        return out


def pad_adaptive_loader(x, pad_val=0.0):
    x_loader = x.make_loader()

    def load(prefix, increments, start_indices, end_indices):
        ih, iw = increments
        h_start_index, w_start_index = start_indices
        h_end_index, w_end_index = end_indices

        mask = ops.and_(
            ops.lt(
                ops.index_expr(h_start_index + ih, torch.int64),
                ops.index_expr(h_end_index, torch.int64),
            ),
            ops.lt(
                ops.index_expr(w_start_index + iw, torch.int64),
                ops.index_expr(w_end_index, torch.int64),
            ),
        )

        return ops.masked(
            mask,
            lambda: x_loader([*prefix, h_start_index + ih, w_start_index + iw]),
            pad_val,
        )

    return load


def compute_indices_adaptive_pooling(start_index, end_index, h_in, w_in, h_out, w_out):
    h_start_index = functools.partial(start_index, out_dim=h_out, inp_dim=h_in)
    h_end_index = functools.partial(end_index, out_dim=h_out, inp_dim=h_in)

    w_start_index = functools.partial(start_index, out_dim=w_out, inp_dim=w_in)
    w_end_index = functools.partial(end_index, out_dim=w_out, inp_dim=w_in)

    return h_start_index, h_end_index, w_start_index, w_end_index


def _adaptive_pooling_fn(
    start_index, end_index, kernel_maxes, in_sizes, out_sizes, pooling_fn
):
    h_in, w_in = in_sizes
    h_out, w_out = out_sizes

    (
        h_start_index_fn,
        h_end_index_fn,
        w_start_index_fn,
        w_end_index_fn,
    ) = compute_indices_adaptive_pooling(
        start_index, end_index, h_in, w_in, h_out, w_out
    )

    def fn(idx, loader):
        *prefix, bh, bw = idx

        h_start_index = h_start_index_fn(bh)
        h_end_index = h_end_index_fn(bh)

        w_start_index = w_start_index_fn(bw)
        w_end_index = w_end_index_fn(bw)

        result = None
        for ih, iw in itertools.product(range(kernel_maxes[0]), range(kernel_maxes[1])):
            val = loader(
                prefix,
                [ih, iw],
                [h_start_index, w_start_index],
                [h_end_index, w_end_index],
            )
            if result is None:
                result = val
            else:
                result = pooling_fn(val, result)
        return result

    return fn


def _adaptive_pooling_fn_with_idx(
    start_index, end_index, kernel_maxes, in_sizes, out_sizes, pooling_fn
):
    h_in, w_in = in_sizes
    h_out, w_out = out_sizes

    (
        h_start_index_fn,
        h_end_index_fn,
        w_start_index_fn,
        w_end_index_fn,
    ) = compute_indices_adaptive_pooling(
        start_index, end_index, h_in, w_in, h_out, w_out
    )

    def fn(idx, loader):
        *prefix, bh, bw = idx

        h_start_index = h_start_index_fn(bh)
        h_end_index = h_end_index_fn(bh)

        w_start_index = w_start_index_fn(bw)
        w_end_index = w_end_index_fn(bw)

        maxval = None
        maxindex = None
        for ih, iw in itertools.product(range(kernel_maxes[0]), range(kernel_maxes[1])):
            val = loader(
                prefix,
                [ih, iw],
                [h_start_index, w_start_index],
                [h_end_index, w_end_index],
            )

            index = ops.index_expr(
                (h_start_index + ih) * w_in + w_start_index + iw, torch.int64
            )

            if maxindex is None:
                maxindex = index
            else:
                maxindex = ops.where(ops.gt(val, maxval), index, maxindex)

            if maxval is None:
                maxval = val
            else:
                maxval = pooling_fn(val, maxval)

        return maxindex

    return fn


fallback_adaptive_avg_pool2d = fallback_handler(
    aten._adaptive_avg_pool2d.default, add_to_fallback_set=False
)


@register_lowering(aten._adaptive_avg_pool2d)
def _adaptive_avg_pool2d(x, output_size):
    if x.get_dtype() == torch.int64:
        # not supported in eager
        raise RuntimeError("'adaptive_avg_pool2d' not implemented for 'Long'")
    assert isinstance(x, TensorBox)
    assert len(output_size) == 2
    x.realize_hint()

    *batch, h_in, w_in = x.get_size()

    h_in = V.graph.sizevars.guard_int(h_in)
    w_in = V.graph.sizevars.guard_int(w_in)

    h_out, w_out = output_size

    # no-op if the same input and output
    if h_in == h_out and w_in == w_out:
        return clone(x)

    if h_out == 0 or w_out == 0:
        o_size = [*batch, h_out, w_out]
        return empty(o_size, dtype=x.get_dtype(), device=x.get_device())
    if h_in % h_out == 0 and w_in % w_out == 0:
        kernel_size = [h_in // h_out, w_in // w_out]
        return avg_pool2d(x, kernel_size)

    h_kernel_max = ceildiv((h_in + h_out - 1), h_out)
    w_kernel_max = ceildiv((w_in + w_out - 1), w_out)

    new_size = list(batch) + [h_out, w_out]
    dtype = x.get_dtype()

    window_size = h_kernel_max * w_kernel_max
    if window_size > 25:
        # Kernel size too big. Results in hard-to-optimize Triton code. Use fallback.
        return fallback_adaptive_avg_pool2d(x, output_size)

    def start_index(index, out_dim, inp_dim):
        return FloorDiv((index * inp_dim), out_dim)

    def end_index(index, out_dim, inp_dim):
        return FloorDiv((index + 1) * inp_dim + out_dim - 1, out_dim)

    fn_sum = _adaptive_pooling_fn(
        start_index=start_index,
        end_index=end_index,
        kernel_maxes=[h_kernel_max, w_kernel_max],
        in_sizes=[h_in, w_in],
        out_sizes=[h_out, w_out],
        pooling_fn=ops.add,
    )

    ones_loader = pad_adaptive_loader(ones_like(x))

    def fn(idx):
        return ops.truediv(
            fn_sum(idx, pad_adaptive_loader(x)), fn_sum(idx, ones_loader)
        )

    rv = Pointwise.create(
        device=x.get_device(),
        dtype=dtype,
        inner_fn=fn,
        ranges=new_size,
    )
    # TODO: should we force these to be realized?
    return rv


fallback_adaptive_max_pool2d = fallback_handler(
    aten.adaptive_max_pool2d.default, add_to_fallback_set=False
)


@register_lowering(aten.adaptive_max_pool2d)
def adaptive_max_pool2d(x, output_size):
    if x.get_dtype() == torch.int64:
        # not supported in eager
        raise RuntimeError("adaptive_max_pool2d not implemented for Long")
    assert isinstance(x, TensorBox)
    assert len(output_size) == 2
    x.realize_hint()

    *batch, h_in, w_in = x.get_size()

    h_in = V.graph.sizevars.guard_int(h_in)
    w_in = V.graph.sizevars.guard_int(w_in)

    h_out, w_out = output_size

    if h_out == 0 or w_out == 0:
        o_size = [*batch, h_out, w_out]
        return empty(o_size, dtype=x.get_dtype(), device=x.get_device()), empty(
            o_size, dtype=torch.int64, device=x.get_device()
        )

    if h_in % h_out == 0 and w_in % w_out == 0:
        # This is handled by a decomposition
        raise ValueError

    h_kernel_max = ceildiv((h_in + h_out - 1), h_out)
    w_kernel_max = ceildiv((w_in + w_out - 1), w_out)

    new_size = list(batch) + [h_out, w_out]
    dtype = x.get_dtype()

    window_size = h_kernel_max * w_kernel_max
    if window_size > 25:
        # Kernel size too big. Results in hard-to-optimize Triton code. Use fallback.
        return fallback_adaptive_max_pool2d(x, output_size)

    def start_index(index, out_dim, inp_dim):
        return FloorDiv((index * inp_dim), out_dim)

    def end_index(index, out_dim, inp_dim):
        return FloorDiv((index + 1) * inp_dim + out_dim - 1, out_dim)

    inner_func_max_val = _adaptive_pooling_fn(
        start_index=start_index,
        end_index=end_index,
        kernel_maxes=[h_kernel_max, w_kernel_max],
        in_sizes=[h_in, w_in],
        out_sizes=[h_out, w_out],
        pooling_fn=ops.maximum,
    )

    inner_func_max_idx = _adaptive_pooling_fn_with_idx(
        start_index=start_index,
        end_index=end_index,
        kernel_maxes=[h_kernel_max, w_kernel_max],
        in_sizes=[h_in, w_in],
        out_sizes=[h_out, w_out],
        pooling_fn=ops.maximum,
    )

    def inner_fn_max_val(idx):
        return inner_func_max_val(idx, pad_adaptive_loader(x, float("-inf")))

    def inner_fn_max_idx(idx):
        return inner_func_max_idx(idx, pad_adaptive_loader(x, float("-inf")))

    rv = Pointwise.create(
        device=x.get_device(),
        dtype=dtype,
        inner_fn=inner_fn_max_val,
        ranges=new_size,
    )
    ri = Pointwise.create(
        device=x.get_device(),
        dtype=torch.int64,
        inner_fn=inner_fn_max_idx,
        ranges=new_size,
    )
    return rv, ri


def _fractional_pooling_offsets(samples, in_sz, out_sz, kernel_sz, dim, ndims):
    out_sz = out_sz[dim]
    in_sz = in_sz[dim]
    kernel_sz = kernel_sz[dim]
    samples_loader = samples.make_loader()

    def load(prefix, i):
        # Handle indexing for samples tensor correctly for different input dimensions
        # samples tensor always has shape (N, C, 2) for fractional_max_pool2d where:
        # - N=1 for 3D inputs (C,H,W), N=batch_size for 4D inputs (N,C,H,W)
        # - C=num_channels
        # - 2 for the two spatial dimensions (height, width)
        samples_shape = samples.get_size()

        if len(samples_shape) == 3:  # Expected: (N, C, 2)
            if len(prefix) == 1:
                # 3D input case: prefix=(channel,), samples=(1, C, 2)
                # Access: samples[0, channel, dim]
                sample = samples_loader([0, prefix[0], ndims - 1 - dim])
            elif len(prefix) >= 2:
                # 4D+ input case: prefix=(batch, channel, ...), samples=(batch, C, 2)
                # Access: samples[batch, channel, dim]
                sample = samples_loader([prefix[0], prefix[1], ndims - 1 - dim])
            else:
                # Edge case - shouldn't happen for valid fractional pooling
                sample = samples_loader([0, 0, ndims - 1 - dim])
        else:
            # Fallback for unexpected tensor shapes
            sample = samples_loader([*prefix, ndims - 1 - dim])
        i_expr = ops.index_expr(i, samples.get_dtype())
        diff = ops.index_expr(in_sz - kernel_sz, torch.int64)
        out_sz_expr = ops.index_expr(out_sz - 1, torch.int64)
        alpha = ops.truediv(
            ops.to_dtype(diff, torch.float64), ops.to_dtype(out_sz_expr, torch.float64)
        )
        alpha = ops.where(ops.eq(out_sz_expr, 0), 0, alpha)
        seq_i = ops.trunc((i_expr + sample) * alpha) - ops.trunc(sample * alpha)
        seq_i = ops.to_dtype(seq_i, torch.int64)
        mask = ops.lt(i_expr, out_sz_expr)
        return ops.indirect_indexing(ops.where(mask, seq_i, diff), sympy.sympify(in_sz))

    return load


@register_lowering(aten.fractional_max_pool2d)
def fractional_max_pool2d(x, kernel_size, output_size, random_samples):
    return _fractional_max_pool(x, kernel_size, output_size, random_samples, n_dim=2)


@register_lowering(aten.fractional_max_pool3d)
def fractional_max_pool3d(x, kernel_size, output_size, random_samples):
    return _fractional_max_pool(x, kernel_size, output_size, random_samples, n_dim=3)


def _fractional_max_pool(x, kernel_size, output_size, random_samples, n_dim):
    x.realize_hint()
    batch, inp_dhw = x.shape[:-n_dim], x.shape[-n_dim:]

    with config.patch(unroll_reductions_threshold=25):
        dhw_index_fn = [
            _fractional_pooling_offsets(
                samples=random_samples,
                in_sz=inp_dhw,
                out_sz=output_size,
                kernel_sz=kernel_size,
                ndims=n_dim,
                dim=d,
            )
            for d in range(n_dim)
        ]

        x_loader = x.make_loader()

        def fn_inner(idx, reduction_idx):
            prefix = idx[:-n_dim]
            return x_loader([*prefix, *increments_to_index(idx, reduction_idx)])

        def increments_to_index(idx, reduction_idx):
            prefix = idx[:-n_dim]
            bdhw = idx[-n_dim:]
            return [
                dhw_index_fn[d](prefix, bdhw[d]) + reduction_idx[d]
                for d in range(n_dim)
            ]

        new_size = list(batch) + list(output_size)
        dtype = x.get_dtype()
        result = Reduction.create(
            reduction_type="max",
            input_node=x,
            device=x.get_device(),
            dst_dtype=dtype,
            src_dtype=dtype,
            inner_fn=fn_inner,
            ranges=new_size,
            reduction_ranges=kernel_size,
        )
        offsets = Reduction.create(
            reduction_type="argmax",
            input_node=x,
            device=x.get_device(),
            dst_dtype=torch.int64,
            src_dtype=dtype,
            inner_fn=fn_inner,
            ranges=new_size,
            reduction_ranges=kernel_size,
        )
        assert isinstance(result, TensorBox), result
        if isinstance(result.data.data, Reduction):  # type: ignore[attr-defined]
            # Only realize if reduction isn't unrolled
            result.realize()
        assert isinstance(offsets, TensorBox), offsets
        if isinstance(offsets.data.data, Reduction):  # type: ignore[attr-defined]
            # Only realize if reduction isn't unrolled
            offsets.realize()

        indices = _pool_offsets_to_indices(
            offsets, kernel_size, x.shape, increments_to_index
        )
        return result, indices


@register_lowering(aten.upsample_nearest2d_backward.default)
def upsample_nearest2d_backward(
    x, output_size=None, input_size=None, scales_h=None, scales_w=None
):
    x.realize_hint()

    *_batch, inp_h, inp_w = x.get_size()
    inp_h = V.graph.sizevars.guard_int(inp_h)
    inp_w = V.graph.sizevars.guard_int(inp_w)

    *_batch, out_h, out_w = input_size

    if inp_h % out_h == 0 and inp_w % out_w == 0:
        return avg_pool2d(x, [inp_h // out_h, inp_w // out_w], divisor_override=1)

    h_kernel_max = ceildiv(inp_h, out_h)
    w_kernel_max = ceildiv(inp_w, out_w)

    def start_index(index, out_dim, inp_dim):
        return CeilDiv(index * inp_dim, sympy.sympify(out_dim))

    def end_index(index, out_dim, inp_dim):
        return start_index((index + 1), out_dim, inp_dim)

    fn_sum = _adaptive_pooling_fn(
        start_index=start_index,
        end_index=end_index,
        kernel_maxes=[h_kernel_max, w_kernel_max],
        in_sizes=[inp_h, inp_w],
        out_sizes=[out_h, out_w],
        pooling_fn=ops.add,
    )

    def fn(idx):
        return fn_sum(idx, pad_adaptive_loader(x))

    rv = Pointwise.create(
        device=x.get_device(),
        dtype=x.get_dtype(),
        inner_fn=fn,
        ranges=list(input_size),
    )

    return rv


fallback_avg_pool2d = fallback_handler(
    aten.avg_pool2d.default, add_to_fallback_set=False
)
fallback_avg_pool3d = fallback_handler(
    aten.avg_pool3d.default, add_to_fallback_set=False
)


@register_lowering(aten.avg_pool2d, type_promotion_kind=None)
def avg_pool2d(
    x,
    kernel_size,
    stride=(),
    padding=0,
    ceil_mode=False,
    count_include_pad=True,
    divisor_override=None,
):
    return _avg_poolnd(
        x,
        kernel_size,
        stride,
        padding,
        ceil_mode,
        count_include_pad,
        divisor_override,
        dim=2,
    )


@register_lowering(aten.avg_pool3d, type_promotion_kind=None)
def avg_pool3d(
    x,
    kernel_size,
    stride=(),
    padding=0,
    ceil_mode=False,
    count_include_pad=True,
    divisor_override=None,
):
    return _avg_poolnd(
        x,
        kernel_size,
        stride,
        padding,
        ceil_mode,
        count_include_pad,
        divisor_override,
        dim=3,
    )


def _avg_poolnd(
    x,
    kernel_size,
    stride,
    padding,
    ceil_mode,
    count_include_pad,
    divisor_override,
    dim,
):
    if not stride:
        stride = kernel_size
    if not padding:
        padding = [0] * dim
    kernel_size = pad_listlike(kernel_size, dim)
    stride = pad_listlike(stride, dim)
    padding = pad_listlike(padding, dim)

    assert isinstance(x, TensorBox)
    assert len(kernel_size) == dim
    assert len(stride) == dim
    assert len(padding) == dim
    assert len(x.get_size()) in (dim + 1, dim + 2)

    x.realize_hint()
    batch = x.get_size()[:-dim]
    h = x.get_size()[-dim:]

    h_out, ceil_modes = zip(
        *[
            pooling_size(h[i], i, kernel_size, stride, padding, ceil_mode)
            for i in range(dim)
        ]
    )

    if any(padding) or any(ceil_modes):
        x_loader = constant_boundary_condition(x, 0.0, dim=dim)
        had_padding = True
    else:
        x_loader = x.make_loader()
        had_padding = False

    new_size = list(batch) + list(h_out)
    dtype = x.get_dtype()

    window_size = functools.reduce(operator.mul, kernel_size)
    if window_size > 25:
        # Kernel size too big. Results in hard-to-optimize Triton code. Use fallback.
        if dim == 2:
            fallback = fallback_avg_pool2d
        elif dim == 3:
            fallback = fallback_avg_pool3d
        else:
            raise ValueError(f"Unknown dim: {dim}")

        return fallback(
            x,
            kernel_size,
            stride,
            padding,
            ceil_mode,
            count_include_pad,
            divisor_override,
        )

    def fn_sum(idx, loader):
        prefix = idx[:-dim]
        b = idx[-dim:]
        total = None
        for ih in itertools.product(*[range(kernel_size[i]) for i in range(dim)]):
            inp = [b[i] * stride[i] + ih[i] - padding[i] for i in range(dim)]
            val = loader([*prefix, *inp])
            if total is None:
                total = val
            else:
                total = ops.add(val, total)
        return total

    if not had_padding or divisor_override:
        divisor = divisor_override if divisor_override else window_size
        if dtype.is_floating_point:
            scale = 1 / divisor

            def fn(idx):
                return ops.mul(fn_sum(idx, x_loader), ops.constant(scale, dtype))

        else:

            def fn(idx):
                # C style integer division as done in native/cpu/AvgPoolKernel.cpp
                return ops.truncdiv(fn_sum(idx, x_loader), ops.constant(divisor, dtype))

    else:

        def fn(idx):
            bh = idx[-dim:]

            divide_factors = []
            for i in range(dim):
                hstart = bh[i] * stride[i] - padding[i]
                hend = sympy.Min(hstart + kernel_size[i], h[i] + padding[i])
                if not count_include_pad:
                    hstart = sympy.Max(hstart, 0)
                    hend = sympy.Min(hend, h[i])
                factor = ops.index_expr(hend - hstart, torch.int32)
                divide_factors.append(factor)
            divide_factor = functools.reduce(ops.mul, divide_factors)
            if dtype.is_floating_point:
                return ops.truediv(fn_sum(idx, x_loader), divide_factor)
            # C style integer division as done in native/cpu/AvgPoolKernel.cpp
            return ops.truncdiv(fn_sum(idx, x_loader), divide_factor)

    rv = Pointwise.create(
        device=x.get_device(),
        dtype=dtype,
        inner_fn=fn,
        ranges=new_size,
    )
    # TODO(jansel): should we force these to be realized?
    return rv


fallback_avg_pool2d_backward = fallback_handler(
    aten.avg_pool2d_backward.default, add_to_fallback_set=False
)


@register_lowering(aten.avg_pool2d_backward, type_promotion_kind=None)
def avg_pool2d_backward(
    grad_output,
    x,
    kernel_size,
    stride,
    padding,
    ceil_mode,
    count_include_pad,
    divisor_override=None,
):
    assert divisor_override is None or divisor_override != 0, "divisor must be not zero"
    if not stride:
        stride = kernel_size
    if not padding:
        padding = [0, 0]

    assert isinstance(grad_output, TensorBox)
    assert isinstance(x, TensorBox)
    assert len(kernel_size) == 2
    assert len(stride) == 2
    assert len(padding) == 2
    assert len(x.get_size()) in (3, 4)

    grad_output.realize_hint()  # we will read this many times, so make sure it is computed

    *_, height, width = x.get_size()

    _h_out, ceil_mode1 = pooling_size(
        height, 0, kernel_size, stride, padding, ceil_mode
    )
    _w_out, ceil_mode2 = pooling_size(width, 1, kernel_size, stride, padding, ceil_mode)

    grad_loader = grad_output.make_loader()

    had_padding = padding[0] or padding[1] or ceil_mode1 or ceil_mode2

    *_, pooled_height, pooled_width = grad_output.get_size()
    new_size = list(x.get_size())
    dtype = x.get_dtype()

    h_window_size = max(
        max(h // stride[0] - max(0, (h - kernel_size[0]) // stride[0]), 1)
        for h in range(kernel_size[0] * 2)
    )
    w_window_size = max(
        max(w // stride[1] - max(0, (w - kernel_size[1]) // stride[1]), 1)
        for w in range(kernel_size[1] * 2)
    )

    window_size = h_window_size * w_window_size
    if window_size > 25:
        # Kernel size too big. Results in hard-to-optimize Triton code. Use fallback.
        return fallback_avg_pool2d_backward(
            grad_output,
            x,
            kernel_size,
            stride,
            padding,
            ceil_mode,
            count_include_pad,
            divisor_override,
        )

    def compute_pool_size_without_padding(ph, pw):
        """
        This computes the scaling factor that we will divide an element
        by when `count_include_pad=False`
        """
        stride_h = ops.constant(stride[0], torch.int32)
        stride_w = ops.constant(stride[1], torch.int32)
        pad_h = ops.constant(padding[0], torch.int32)
        pad_w = ops.constant(padding[1], torch.int32)
        kernel_h = ops.constant(kernel_size[0], torch.int32)
        kernel_w = ops.constant(kernel_size[1], torch.int32)
        hstart = ops.sub(ops.mul(ph, stride_h), pad_h)
        wstart = ops.sub(ops.mul(pw, stride_w), pad_w)
        hend = ops.minimum(
            ops.add(hstart, kernel_h),
            ops.add(ops.index_expr(height, torch.int32), pad_h),
        )
        wend = ops.minimum(
            ops.add(wstart, kernel_w),
            ops.add(ops.index_expr(width, torch.int32), pad_w),
        )
        hstart = ops.maximum(hstart, ops.constant(0, torch.int32))
        wstart = ops.maximum(wstart, ops.constant(0, torch.int32))
        hend = ops.minimum(hend, ops.index_expr(height, torch.int32))
        wend = ops.minimum(wend, ops.index_expr(width, torch.int32))
        divide_factor = ops.mul(ops.sub(hend, hstart), ops.sub(wend, wstart))
        return divide_factor

    def fn(idx):
        *prefix, h, w = idx
        h = h + padding[0]
        w = w + padding[1]
        phstart = ops.index_expr(
            FloorDiv(h - kernel_size[0] + stride[0], stride[0]), torch.int32
        )
        pwstart = ops.index_expr(
            FloorDiv(w - kernel_size[1] + stride[1], stride[1]), torch.int32
        )
        phend = ops.index_expr(FloorDiv(h, stride[0]) + 1, torch.int32)
        pwend = ops.index_expr(FloorDiv(w, stride[1]) + 1, torch.int32)

        phstart = ops.maximum(phstart, ops.constant(0, torch.int32))
        pwstart = ops.maximum(pwstart, ops.constant(0, torch.int32))
        phend = ops.minimum(phend, ops.index_expr(pooled_height, torch.int32))
        pwend = ops.minimum(pwend, ops.index_expr(pooled_width, torch.int32))

        gradient = None
        for ph_ in range(h_window_size):
            for pw_ in range(w_window_size):
                ph = ops.add(phstart, ops.constant(ph_, torch.int32))
                pw = ops.add(pwstart, ops.constant(pw_, torch.int32))

                if divisor_override is not None:
                    scale = divisor_override
                elif count_include_pad or not had_padding:
                    scale = kernel_size[0] * kernel_size[1]
                else:
                    scale = compute_pool_size_without_padding(ph, pw)

                part = ops.truediv(
                    grad_loader(
                        [
                            *prefix,
                            ops.indirect_indexing(
                                ops.minimum(
                                    ph, ops.sub(phend, ops.constant(1, torch.int32))
                                ),
                                pooled_height,
                                check=False,
                            ),
                            ops.indirect_indexing(
                                ops.minimum(
                                    pw, ops.sub(pwend, ops.constant(1, torch.int32))
                                ),
                                pooled_width,
                                check=False,
                            ),
                        ]
                    ),
                    scale,
                )

                mask = ops.and_(
                    ops.lt(ph, phend),
                    ops.lt(pw, pwend),
                )
                if gradient is None:
                    gradient = ops.where(mask, part, ops.constant(0.0, torch.float32))
                else:
                    gradient = ops.where(mask, ops.add(gradient, part), gradient)
        assert gradient is not None
        return gradient

    rv = Pointwise.create(
        device=grad_output.get_device(),
        dtype=dtype,
        inner_fn=fn,
        ranges=new_size,
    )
    return rv


fallback_avg_pool3d_backward = fallback_handler(
    aten.avg_pool3d_backward.default, add_to_fallback_set=False
)


@register_lowering(aten.avg_pool3d_backward, type_promotion_kind=None)
def avg_pool3d_backward(
    grad_output,
    x,
    kernel_size,
    stride,
    padding,
    ceil_mode,
    count_include_pad,
    divisor_override=None,
):
    assert divisor_override is None or divisor_override != 0, "divisor must be not zero"
    if not stride:
        stride = kernel_size
    if not padding:
        padding = [0, 0, 0]

    assert isinstance(grad_output, TensorBox)
    assert isinstance(x, TensorBox)
    assert len(kernel_size) == 3
    assert len(stride) == 3
    assert len(padding) == 3
    assert len(x.get_size()) in (4, 5)

    grad_output.realize_hint()

    *_batch, depth, height, width = x.get_size()

    _d_out, ceil_mode_d = pooling_size(
        depth, 0, kernel_size, stride, padding, ceil_mode
    )
    _h_out, ceil_mode_h = pooling_size(
        height, 1, kernel_size, stride, padding, ceil_mode
    )
    _w_out, ceil_mode_w = pooling_size(
        width, 2, kernel_size, stride, padding, ceil_mode
    )

    grad_loader = grad_output.make_loader()
    had_padding = any(padding) or ceil_mode_d or ceil_mode_h or ceil_mode_w

    *_, pooled_depth, pooled_height, pooled_width = grad_output.get_size()
    new_size = list(x.get_size())
    dtype = x.get_dtype()

    d_window_size, h_window_size, w_window_size = (
        max(
            max(d // stride[i] - max(0, (d - kernel_size[i]) // stride[i]), 1)
            for d in range(kernel_size[i] * 2)
        )
        for i in range(3)
    )

    window_size = d_window_size * h_window_size * w_window_size
    if window_size > 125:
        # Kernel size too big. Results in hard-to-optimize Triton code.
        return fallback_avg_pool3d_backward(
            grad_output,
            x,
            kernel_size,
            stride,
            padding,
            ceil_mode,
            count_include_pad,
            divisor_override,
        )

    def compute_pool_size_without_padding(pd, ph, pw):
        stride_d, stride_h, stride_w = (ops.constant(s, torch.int32) for s in stride)
        pad_d, pad_h, pad_w = (ops.constant(p, torch.int32) for p in padding)
        kernel_d, kernel_h, kernel_w = (
            ops.constant(k, torch.int32) for k in kernel_size
        )

        dstart, hstart, wstart = (
            ops.sub(ops.mul(p, s), pad)
            for p, s, pad in zip(
                [pd, ph, pw], [stride_d, stride_h, stride_w], [pad_d, pad_h, pad_w]
            )
        )
        dend, hend, wend = (
            ops.minimum(
                ops.add(start, k), ops.add(ops.index_expr(dim, torch.int32), pad)
            )
            for start, k, dim, pad in zip(
                [dstart, hstart, wstart],
                [kernel_d, kernel_h, kernel_w],
                [depth, height, width],
                [pad_d, pad_h, pad_w],
            )
        )
        dstart, hstart, wstart = (
            ops.maximum(start, ops.constant(0, torch.int32))
            for start in [dstart, hstart, wstart]
        )
        dend, hend, wend = (
            ops.minimum(end, ops.index_expr(dim, torch.int32))
            for end, dim in zip([dend, hend, wend], [depth, height, width])
        )
        divide_factor = ops.mul(
            ops.mul(ops.sub(dend, dstart), ops.sub(hend, hstart)), ops.sub(wend, wstart)
        )
        return divide_factor

    def fn(idx):
        *prefix, d, h, w = idx
        d, h, w = (v + pad for v, pad in zip([d, h, w], padding))

        pdstart, phstart, pwstart = (
            ops.index_expr(FloorDiv(v - k + s, s), torch.int32)
            for v, k, s in zip([d, h, w], kernel_size, stride)
        )

        pdend, phend, pwend = (
            ops.index_expr(FloorDiv(v, s) + 1, torch.int32)
            for v, s in zip([d, h, w], stride)
        )

        pdstart, phstart, pwstart = (
            ops.maximum(pstart, ops.constant(0, torch.int32))
            for pstart in [pdstart, phstart, pwstart]
        )
        pdend, phend, pwend = (
            ops.minimum(pend, ops.index_expr(pooled_dim, torch.int32))
            for pend, pooled_dim in zip(
                [pdend, phend, pwend], [pooled_depth, pooled_height, pooled_width]
            )
        )

        gradient = None
        # Iterate over the 3D region to accumulate gradients
        for pd_ in range(d_window_size):
            for ph_ in range(h_window_size):
                for pw_ in range(w_window_size):
                    pd, ph, pw = (
                        ops.add(pstart, ops.constant(p_, torch.int32))
                        for pstart, p_ in zip(
                            [pdstart, phstart, pwstart], [pd_, ph_, pw_]
                        )
                    )

                    if divisor_override is not None:
                        scale = divisor_override
                    elif count_include_pad or not had_padding:
                        scale = kernel_size[0] * kernel_size[1] * kernel_size[2]
                    else:
                        scale = compute_pool_size_without_padding(pd, ph, pw)

                    part = ops.truediv(
                        grad_loader(
                            [
                                *prefix,
                                ops.indirect_indexing(
                                    ops.minimum(
                                        pd, ops.sub(pdend, ops.constant(1, torch.int32))
                                    ),
                                    pooled_depth,
                                    check=False,
                                ),
                                ops.indirect_indexing(
                                    ops.minimum(
                                        ph, ops.sub(phend, ops.constant(1, torch.int32))
                                    ),
                                    pooled_height,
                                    check=False,
                                ),
                                ops.indirect_indexing(
                                    ops.minimum(
                                        pw, ops.sub(pwend, ops.constant(1, torch.int32))
                                    ),
                                    pooled_width,
                                    check=False,
                                ),
                            ]
                        ),
                        scale,
                    )

                    mask = ops.and_(
                        ops.and_(ops.lt(pd, pdend), ops.lt(ph, phend)),
                        ops.lt(pw, pwend),
                    )
                    if gradient is None:
                        gradient = ops.where(
                            mask, part, ops.constant(0.0, torch.float32)
                        )
                    else:
                        gradient = ops.where(mask, ops.add(gradient, part), gradient)
        assert gradient is not None
        return gradient

    rv = Pointwise.create(
        device=grad_output.get_device(),
        dtype=dtype,
        inner_fn=fn,
        ranges=new_size,
    )
    return rv


def _validate_reduction_axis(x, axis):
    size = x.get_size()
    if isinstance(axis, int):
        axis = [axis]
    elif not axis:
        axis = range(len(size))
    if len(size) == 0:
        assert tuple(axis) in [(), (0,), (-1,)], f"invalid axis: {axis}"
        return []
    axis = list(axis)
    for i in range(len(axis)):
        if axis[i] < 0:
            axis[i] += len(size) if len(size) else 1
        assert 0 <= axis[i] < len(size) or (len(size) == 0 and axis[i] == 0)
    assert len(OrderedSet(axis)) == len(axis), "reduction axis not unique"
    return axis


def _make_reduction_inner(x, *, axis, keepdims, dtype, override_return_dtype):
    if dtype is not None:
        x = to_dtype(x, dtype)
    size = x.get_size()
    axis = OrderedSet[int](_validate_reduction_axis(x, axis))

    kept_sizes = []
    kept_idx = []
    reduced_sizes = []
    reduced_idx = []
    for i in range(len(size)):
        if i in axis:
            reduced_idx.append(i)
            reduced_sizes.append(size[i])
        else:
            kept_idx.append(i)
            kept_sizes.append(size[i])

    def loader(index, reduction_index):
        assert len(reduction_index) == len(reduced_idx)
        if keepdims:
            assert len(index) == len(size)
            index = [index[i] for i in kept_idx]
        assert len(index) == len(kept_idx)
        new_index = [None] * (len(index) + len(reduction_index))
        for idx, var in itertools.chain(
            zip(kept_idx, index), zip(reduced_idx, reduction_index)
        ):
            new_index[idx] = var
        return inner_loader(new_index)

    if keepdims:
        new_size = list(size)
        for i in reduced_idx:
            new_size[i] = sympy.S.One
    else:
        new_size = kept_sizes

    inner_loader = x.make_loader()
    return dict(
        device=x.get_device(),
        dst_dtype=override_return_dtype or x.get_dtype(),
        src_dtype=x.get_dtype(),
        inner_fn=loader,
        ranges=new_size,
        reduction_ranges=reduced_sizes,
    )


def make_reduction(reduction_type: ReductionType, override_return_dtype=None):
    def inner(x, axis=None, keepdims=False, *, dtype=None):
        kwargs = _make_reduction_inner(
            x,
            axis=axis,
            keepdims=keepdims,
            dtype=dtype,
            override_return_dtype=override_return_dtype,
        )
        result = Reduction.create(reduction_type=reduction_type, input_node=x, **kwargs)
        if isinstance(
            result.data.data,  # type: ignore[attr-defined, attr-type, union-attr]
            Reduction,
        ):  # Only realize if reduction isn't unrolled
            result.realize()
        return result

    return inner


def _make_scan_inner(x, *, axis, dtype):
    if dtype is not None:
        x = to_dtype(x, dtype)
    axis = _validate_dim(x, axis)

    return dict(
        device=x.get_device(),
        dtypes=(x.get_dtype(),),
        inner_fns=(x.make_loader(),),
        size=x.get_size(),
        axis=axis,
    )


@register_lowering(aten.mean)
def mean(x, axis=None, keepdim=False, *, dtype=None):
    if dtype is not None:
        x = to_dtype(x, dtype)
    size = x.get_size()
    axis = _validate_reduction_axis(x, axis)
    # compute in higher-precision until end of mean lowering
    output_dtype = x.get_dtype()
    if output_dtype in (torch.float16, torch.bfloat16):
        x = to_dtype(x, torch.float)
    sum_result = sum_(x, axis, keepdim)
    denom = sympy_product(size[i] for i in axis)
    denom = ir.IndexingConstant(index=denom, dtype=x.get_dtype(), device=x.get_device())
    denom = ExpandView.create(denom, list(sum_result.get_size()))
    return to_dtype(div(sum_result, denom), output_dtype)


def var_mean_sum_(x, axis, correction, keepdim, return_mean):
    if correction is None:
        correction = 1

    size = x.get_size()
    axis = _validate_reduction_axis(x, axis)
    x_mean = mean(x, axis, keepdim=True)
    if return_mean:
        x_mean.realize()

    diffs = square(sub(x, x_mean))
    sum_result = sum_(diffs, axis, keepdim)

    denom = sympy_product(size[i] for i in axis)
    if correction:
        denom = sympy.Max(denom - correction, 0)
    denom = ir.IndexingConstant(index=denom, dtype=x.get_dtype(), device=x.get_device())
    denom = ExpandView.create(denom, list(sum_result.get_size()))
    x_var = div(sum_result, denom)
    if not return_mean:
        return (x_var,)

    x_mean = x_mean if keepdim else squeeze(x_mean, axis)
    return x_var, x_mean


def use_two_step_variance(x, axis, keepdim):
    # Instead of unrolling welford, just unroll the simpler two-step var
    axis = _validate_reduction_axis(x, axis)
    kwargs = _make_reduction_inner(
        x, axis=axis, keepdims=keepdim, dtype=None, override_return_dtype=None
    )

    ranges = kwargs["ranges"]
    reduction_numel = sympy_product(kwargs["reduction_ranges"])
    return (
        isinstance(reduction_numel, sympy.Integer)
        and int(reduction_numel) < config.unroll_reductions_threshold
        and sympy_product(ranges) != 1
    )


def var_mean_welford_(x, axis, *, correction, keepdim, return_mean):
    if correction is None:
        correction = 1

    kwargs = _make_reduction_inner(
        x, axis=axis, keepdims=keepdim, dtype=None, override_return_dtype=None
    )
    loader = kwargs.pop("inner_fn")
    kwargs.pop("dst_dtype")
    kwargs.pop("src_dtype")

    mean, m2, _ = ir.WelfordReduction.create(
        inner_fns=(loader,),
        reduction_type="welford_reduce",
        dtype=x.get_dtype(),
        **kwargs,
    )
    m2.realize()

    dtype = x.get_dtype()
    size = x.get_size()
    axis = _validate_reduction_axis(x, axis)
    rnumel = sympy_product(size[i] for i in axis)

    def get_constant_or_index_expr(x, dtype):
        if isinstance(x, sympy.Expr) and not x.is_number:
            return ops.to_dtype(ops.index_expr(x, torch.int64), dtype)
        return ops.constant(x, dtype)

    def scale_fn(data):
        c = get_constant_or_index_expr(correction, dtype)
        N = get_constant_or_index_expr(rnumel, dtype)
        zero = ops.constant(0, dtype)
        return data / ops.maximum(zero, N - c)

    var = make_pointwise(scale_fn)(m2)

    if return_mean:
        mean.realize()
        return var, mean
    return (var,)


def var_mean_helper_(x, *, axis, correction, keepdim, return_mean):
    out_dtype = x.get_dtype()
    compute_dtype = get_computation_dtype(out_dtype)
    x = to_dtype(x, compute_dtype, copy=False)
    kwargs = dict(
        x=x,
        axis=axis,
        correction=correction,
        keepdim=keepdim,
        return_mean=return_mean,
    )
    output = (
        var_mean_sum_(**kwargs)
        if use_two_step_variance(x, axis=axis, keepdim=keepdim)
        else var_mean_welford_(**kwargs)
    )
    output = tuple(to_dtype(x, out_dtype, copy=False) for x in output)
    return output[0] if not return_mean else output


@register_lowering([aten.var, prims.var])
def var_(x, axis=None, *, correction=None, keepdim=False):
    return var_mean_helper_(
        x, axis=axis, correction=correction, keepdim=keepdim, return_mean=False
    )


@register_lowering(aten.var_mean)
def var_mean(x, axis=None, *, correction=None, keepdim=False):
    return var_mean_helper_(
        x, axis=axis, correction=correction, keepdim=keepdim, return_mean=True
    )


def pow_recursive(x, y, dtype):
    if y < 0:
        return pow_recursive(ops.reciprocal(x), -y, dtype)
    if y == 0:
        return ops.constant(1, dtype)
    if y == 1:
        return x

    result = pow_recursive(x, y // 2, dtype)
    result = ops.mul(result, result)
    if (y % 2) == 1:
        result = ops.mul(result, x)
    return result


@make_pointwise
def pow_native(a, b):
    return ops.pow(a, b)


fallback_pow_tensor_tensor = fallback_handler(
    aten.pow.Tensor_Tensor, add_to_fallback_set=False
)
fallback_pow_scalar = fallback_handler(aten.pow.Scalar, add_to_fallback_set=False)
fallback_pow_tensor_scalar = fallback_handler(
    aten.pow.Tensor_Scalar, add_to_fallback_set=False
)


@register_lowering(aten.pow, broadcast=True)
def pow(a, b):
    if isinstance(b, float) and b == int(b):
        return pow(a, int(b))
    elif isinstance(b, float) and b == 0.5:
        return sqrt(a)
    elif isinstance(b, int) and b == 1:
        return clone(a)

    # Type promotion ensures all tensor arguments have the same type
    dtype = next(x.get_dtype() for x in (a, b) if isinstance(x, ir.TensorBox))
    is_integer_pow = is_integer_dtype(dtype)

    # Optimize away small fixed powers, or for integers avoid falling back to ATen
    embed_exponent = isinstance(b, int) and (
        -32 < b < 32 or (is_integer_pow and b >= 0)
    )
    if embed_exponent:
        loader = a.make_loader()

        def fn(idx):
            return pow_recursive(loader(idx), b, a.get_dtype())

        return Pointwise.create(
            device=a.get_device(),
            dtype=a.get_dtype(),
            inner_fn=fn,
            ranges=a.get_size(),
        )

    if isinstance(a, Number):
        if a == 1:
            return full_like(b, 1)
        if a == 2 and is_float_dtype(b.get_dtype()):
            return exp2(b)

    if is_integer_pow:
        # ops.pow doesn't work for integers
        if isinstance(a, Number):
            return fallback_pow_scalar(a, b)
        elif isinstance(b, Number):
            return fallback_pow_tensor_scalar(a, b)
        else:
            return fallback_pow_tensor_tensor(a, b)

    return pow_native(a, b)


def mutate_to(changed, val, unsafe_alias=False):
    if isinstance(changed, TensorBox):
        changed_data = changed.data
    else:
        changed_data = changed
    if isinstance(val, TensorBox):
        val = val.data

    if not isinstance(val, ir.StorageBox):
        # introduce a copy to handle views
        node = Pointwise.create(
            device=changed.get_device(),
            dtype=changed.get_dtype(),
            inner_fn=val.make_loader(),
            ranges=changed.get_size(),
        )
        assert isinstance(node, (BaseView, MutableBox))
        val = node.data
        assert isinstance(val, ir.StorageBox)

    if isinstance(changed_data, ir.StorageBox) and not (
        changed_data.is_input_buffer()
        # In AOTI, module parameters and buffers are not lifted as graph inputs
        or changed_data.is_module_buffer()
        or isinstance(changed_data.data, ir.NopKernel)
    ):
        # Fast path, just swing the data pointer
        val.realize()
        changed_data.data = val.data
        return changed

    ir.MutationLayoutSHOULDREMOVE.realize_into(
        val, changed_data, unsafe_alias=unsafe_alias
    )
    return changed


@register_lowering(aten.fill_)
def fill_(x, fill_value):
    return mutate_to(x, full_like(x, fill_value))


@register_lowering(aten.copy_, type_promotion_kind=None)
def copy_(dst, src, non_blocking=False):
    if dst is src:
        # dst.copy_(dst) can happen from the reinplacing pass
        return dst
    src = to_device(src, dst.get_device())
    src = to_dtype(src, dst.get_dtype())
    src = expand(src, dst.get_size())
    return mutate_to(dst, src)


@make_pointwise
def floordiv(a, b):
    return ops.floordiv(a, b)


@make_pointwise
def truncdiv(a, b):
    return ops.truncdiv(a, b)


@register_lowering(aten.div, broadcast=True)
def div_mode(a, b, rounding_mode=None):
    both_integer = is_integer_type(a) and is_integer_type(b)
    both_boolean = is_boolean_type(a) and is_boolean_type(b)

    # floordiv and truncdiv need special handling for integer tensors on Triton,
    # see the discussion at https://github.com/triton-lang/triton/issues/605
    if rounding_mode == "floor":
        assert not both_boolean, "floordiv operands can not be boolean at the same time"
        return floordiv(a, b) if both_integer else floor(div(a, b))
    if rounding_mode == "trunc":
        assert not both_boolean, "truncdiv operands can not be boolean at the same time"
        return truncdiv(a, b) if both_integer else trunc(div(a, b))
    return div(a, b)


@register_lowering([aten.mul], broadcast=True)
def mul(a, b):
    both_bool = is_boolean_type(a) and is_boolean_type(b)
    if both_bool:
        return logical_and(a, b)
    else:
        fn = ops_wrapper(aten.mul.__name__)
        return make_pointwise(fn)(a, b)


def get_constant_value(x: ir.IRNode) -> Optional[ir.Constant]:
    """Try convert an arbitrary IR node into an ir.Constant value"""

    # First try unwrapping the IRNode to see if it is already an ir.Constant
    # Optional step, but avoids unnecessary inner_fn evaluation.
    if isinstance(x, ir.MutableBox):
        return get_constant_value(x.data)
    if isinstance(x, ir.BaseView):
        return get_constant_value(x.unwrap_view())
    if isinstance(x, ir.Constant):
        return x

    # If the unwrapped node is not an ir.Constant, try evaluating inner_fn
    # to see if the returned value is from an `ops.constant` call
    if not isinstance(x, ir.Loops):
        return None

    handler = torch._inductor.ops_handler.ExtractConstantsHandler(x.get_device())
    with (
        V.set_ops_handler(handler),
        patch.object(ir.FlexibleLayout, "allow_indexing", True),
    ):
        out = x.inner_fn(*x.inner_fn_args())

    assert isinstance(out, torch._inductor.virtualized.OpsValue)
    if isinstance(out.value, ir.Constant):
        return out.value
    return None


# NOTE: prims.div maps to a / b in C, so performs truncation division on
#   integer inputs and true division for floating and complex inputs.
@register_lowering([prims.div], broadcast=True)
def div_prim(a, b):
    is_integral = all(is_boolean_type(x) or is_integer_type(x) for x in [a, b])

    if is_integral:
        return truncdiv(a, b)

    # Disable CPU optimization to avoid precision issues.
    # see https://github.com/pytorch/pytorch/issues/157959
    if (divisor := get_constant_value(b)) is not None and a.get_device().type != "cpu":
        # Replace divide by constant with multiply by reciprocal
        if divisor.value == 0:
            reciprocal = math.copysign(float("inf"), divisor.value)
        else:
            reciprocal = 1.0 / divisor.value
        return mul(a, reciprocal)

    def fn(*args):
        return ops.truediv(*args)

    return make_pointwise(fn)(a, b)


@register_lowering(
    [aten.true_divide, aten.div.Tensor],
    broadcast=True,
    type_promotion_kind=ELEMENTWISE_TYPE_PROMOTION_KIND.INT_TO_FLOAT,
)
def div(a, b):
    a, b = promote_constants(
        (a, b), type_promotion_kind=ELEMENTWISE_TYPE_PROMOTION_KIND.INT_TO_FLOAT
    )
    return div_prim(a, b)


@register_lowering([aten.fmod, prims.fmod], broadcast=True)
def fmod(a, b):
    is_integral = is_boolean_type(a) or is_integer_type(a)

    if is_integral:

        def fn(a, b):
            return ops.mod(a, b)

    else:

        def fn(a, b):
            return ops.fmod(a, b)

    return make_pointwise(fn)(a, b)


@register_lowering([aten.sum, prims.sum])
def sum_(x, axis=None, keepdims=False, *, dtype=None):
    if (
        is_integer_dtype(x.get_dtype()) or is_boolean_dtype(x.get_dtype())
    ) and dtype is None:
        dtype = torch.int64

    fn = make_reduction("sum", override_return_dtype=dtype)
    return fn(x, axis, keepdims, dtype=dtype)


fallback_cumsum = fallback_handler(aten.cumsum.default)
fallback_cumprod = fallback_handler(aten.cumprod.default)
fallback_logcumsumexp = fallback_handler(aten.logcumsumexp.default)
fallback_cummax = fallback_handler(aten.cummax.default)
fallback_cummin = fallback_handler(aten.cummin.default)


@register_lowering(aten.cumsum)
def cumsum(x, axis=None, dtype=None):
    if (
        is_integer_dtype(x.get_dtype()) or is_boolean_dtype(x.get_dtype())
    ) and dtype is None:
        dtype = torch.int64

    if len(x.get_size()) == 0:
        assert axis in [0, -1]
        dtype = dtype or x.get_dtype()
        return to_dtype(x, dtype, copy=True)

    def combine_fn(a_tuple, b_tuple):
        (a,) = a_tuple
        (b,) = b_tuple
        return (ops.add(a, b),)

    kwargs = _make_scan_inner(x, axis=axis, dtype=dtype)
    (result,) = ir.Scan.create(**kwargs, combine_fn=combine_fn)
    if result is None:
        return fallback_cumsum(x, dim=axis, dtype=dtype)
    return result


@register_lowering(aten.cumprod)
def cumprod(x, axis=None, dtype=None):
    if (
        is_integer_dtype(x.get_dtype()) or is_boolean_dtype(x.get_dtype())
    ) and dtype is None:
        dtype = torch.int64

    if len(x.get_size()) == 0:
        assert axis in [0, -1]
        dtype = dtype or x.get_dtype()
        return to_dtype(x, dtype, copy=True)

    def combine_fn(a_tuple, b_tuple):
        (a,) = a_tuple
        (b,) = b_tuple
        return (ops.mul(a, b),)

    kwargs = _make_scan_inner(x, axis=axis, dtype=dtype)
    (result,) = ir.Scan.create(**kwargs, combine_fn=combine_fn)
    if result is None:
        return fallback_cumprod(x, dim=axis, dtype=dtype)
    return result


@register_lowering(aten.logcumsumexp)
def logcumsumexp(x, dim):
    def log_add_exp_helper(a_tuple, b_tuple):
        (a,) = a_tuple
        (b,) = b_tuple
        min_v = ops.minimum(a, b)
        max_v = ops.maximum(a, b)
        mask = (min_v != max_v) | (~ops.isinf(min_v))
        return (ops.where(mask, ops.log1p(ops.exp(min_v - max_v)) + max_v, a),)

    dtype = x.get_dtype()
    if len(x.get_size()) == 0:
        assert dim in [0, -1]
        return clone(x)

    kwargs = _make_scan_inner(x, axis=dim, dtype=dtype)
    (result,) = ir.Scan.create(**kwargs, combine_fn=log_add_exp_helper)
    if result is None:
        return fallback_logcumsumexp(x, dim=dim)
    return result


@register_lowering(aten.cummax, type_promotion_kind=None)
def cummax(x, axis=None):
    if len(x.get_size()) == 0:
        assert axis in [0, -1]
        return clone(x), empty_like(x, dtype=torch.int64)

    dtype = x.get_dtype()
    combine_fn = ir.get_reduction_combine_fn(
        "argmax", dtype=dtype, arg_break_ties_left=False
    )

    kwargs = _make_scan_inner(x, axis=axis, dtype=dtype)
    kwargs["dtypes"] = (dtype, torch.int64)
    kwargs["inner_fns"] = (
        x.make_loader(),
        lambda idx: ops.index_expr(idx[axis], torch.int64),
    )
    values, indices = ir.Scan.create(**kwargs, combine_fn=combine_fn)  # type: ignore[arg-type]
    if values is None:
        return fallback_cummax(x, dim=axis)
    return values, indices


@register_lowering(aten.cummin, type_promotion_kind=None)
def cummin(x, axis=None):
    if len(x.get_size()) == 0:
        assert axis in [0, -1]
        return clone(x), empty_like(x, dtype=torch.int64)

    dtype = x.get_dtype()
    combine_fn = ir.get_reduction_combine_fn(
        "argmin", dtype=dtype, arg_break_ties_left=False
    )

    kwargs = _make_scan_inner(x, axis=axis, dtype=dtype)
    kwargs["dtypes"] = (dtype, torch.int64)
    kwargs["inner_fns"] = (
        x.make_loader(),
        lambda idx: ops.index_expr(idx[axis], torch.int64),
    )
    values, indices = ir.Scan.create(**kwargs, combine_fn=combine_fn)  # type: ignore[arg-type]
    if values is None:
        return fallback_cummin(x, dim=axis)
    return values, indices


@register_lowering(aten.prod)
def prod(x, axis=None, keepdims=False, *, dtype=None):
    if (
        is_integer_dtype(x.get_dtype()) or is_boolean_dtype(x.get_dtype())
    ) and dtype is None:
        dtype = torch.int64

    fn = make_reduction("prod", override_return_dtype=dtype)
    return fn(x, axis, keepdims, dtype=dtype)


@register_lowering(aten.any)
def reduce_any(x, dim=None, keepdim=False):
    x = to_dtype(x, torch.bool)
    return make_reduction("any")(x, axis=dim, keepdims=keepdim)


@register_lowering(aten.max, type_promotion_kind=None)
def reduce_max(x, dim=None, keepdim=False):
    if dim is not None:
        return (
            reduce_amax(x, axis=dim, keepdims=keepdim),
            reduce_argmax(x, axis=dim, keepdims=keepdim),
        )

    return reduce_amax(x, axis=None, keepdims=keepdim)


@register_lowering(aten.min, type_promotion_kind=None)
def reduce_min(x, dim=None, keepdim=False):
    if dim is not None:
        return (
            reduce_amin(x, axis=dim, keepdims=keepdim),
            reduce_argmin(x, axis=dim, keepdims=keepdim),
        )

    return reduce_amin(x, axis=None, keepdims=keepdim)


register_lowering(prims.xor_sum)(make_reduction("xor_sum"))
reduce_amax = register_lowering(aten.amax)(make_reduction("max"))
reduce_amin = register_lowering(aten.amin)(make_reduction("min"))
reduce_argmax = register_lowering(aten.argmax)(
    make_reduction("argmax", override_return_dtype=torch.int64)
)
reduce_argmin = register_lowering(aten.argmin)(
    make_reduction("argmin", override_return_dtype=torch.int64)
)

add = register_pointwise(
    aten.add, allow_alpha=True, override_fn_when_input_bool="logical_or"
)

sort_fallback = fallback_handler(aten.sort.stable, add_to_fallback_set=False)


@register_lowering(aten.sort.stable, type_promotion_kind=None)
def sort_stable(x, *, stable=None, dim=-1, descending=False):
    if stable is None:
        stable = False

    shape = x.get_size()
    device = x.get_device()
    dim = canonicalize_dim(len(shape), dim)
    if len(shape) == 0:
        return clone(x), _full(0, device, torch.int64, shape)

    dim_size = shape[dim] if len(shape) else 1
    if not V.graph.sizevars.statically_known_lt(dim_size, torch.iinfo(torch.int16).max):
        return sort_fallback(x, stable=stable, dim=dim, descending=descending)

    indices = iota(
        dim_size, start=0, step=1, dtype=torch.int16, device=device, requires_grad=False
    )
    view_shape = [1] * len(shape)
    if len(shape):
        view_shape[dim] = dim_size
    indices = view(indices, view_shape)
    indices = expand(indices, shape)

    values, indices = ir.Sort.create(
        device=device,
        dtypes=(x.dtype, indices.dtype),
        inner_fns=(x.make_loader(), indices.make_loader()),
        size=shape,
        axis=dim,
        stable=stable,
        descending=descending,
    )
    if values is None:
        return sort_fallback(x, stable=stable, dim=dim, descending=descending)

    assert indices is not None
    return values, to_dtype(indices, torch.int64)


@register_lowering(aten.sort.default, type_promotion_kind=None)
def sort(x, dim=-1, descending=False):
    return sort_stable(x, stable=False, dim=dim, descending=descending)


def register_pointwise_numeric(op, name=None, triton_fallback=None):
    return register_pointwise(
        op,
        name=name,
        type_promotion_kind=ELEMENTWISE_TYPE_PROMOTION_KIND.INT_TO_FLOAT,
        triton_fallback=triton_fallback,
    )


def register_pointwise_numeric_ldf64(op: torch._ops.OpOverloadPacket):
    register_op_requires_libdevice_fp64(op.__name__)
    return register_pointwise(
        op,
        type_promotion_kind=ELEMENTWISE_TYPE_PROMOTION_KIND.INT_TO_FLOAT,
    )


rsqrt = register_pointwise_numeric(aten.rsqrt)
exp = register_pointwise_numeric_ldf64(aten.exp)
exp2 = register_pointwise_numeric(aten.exp2)
expm1 = register_pointwise_numeric(aten.expm1)
relu = register_pointwise(aten.relu)
sigmoid = register_pointwise_numeric_ldf64(aten.sigmoid)
sqrt = register_pointwise_numeric_ldf64(aten.sqrt)
square = register_pointwise(aten.square)
sub = register_pointwise(aten.sub, allow_alpha=True)
register_pointwise_numeric_ldf64(aten.cos)
register_pointwise_numeric_ldf64(aten.sin)
abs = register_pointwise(aten.abs)
bitwise_and = register_pointwise(aten.bitwise_and)
bitwise_left_shift = register_pointwise(aten.bitwise_left_shift)
bitwise_not = register_pointwise(
    aten.bitwise_not, override_fn_when_input_bool="logical_not"
)
bitwise_or = register_pointwise(aten.bitwise_or)
bitwise_right_shift = register_pointwise(aten.bitwise_right_shift)
bitwise_xor = register_pointwise(aten.bitwise_xor)
register_pointwise_numeric(aten.lgamma)
erf = register_pointwise_numeric(aten.erf)
register_lowering(
    aten.special_erf, type_promotion_kind=ELEMENTWISE_TYPE_PROMOTION_KIND.INT_TO_FLOAT
)(erf)

register_pointwise_numeric(aten.log1p)
register_pointwise_numeric(aten.tan)
register_pointwise_numeric(aten.tanh)
register_pointwise_numeric_ldf64(aten.log)
logical_and = register_pointwise(
    aten.logical_and,
    type_promotion_kind=None,
    convert_input_to_bool=True,
    override_return_dtype=torch.bool,
)
logical_not = register_pointwise(
    aten.logical_not,
    type_promotion_kind=None,
    convert_input_to_bool=True,
    override_return_dtype=torch.bool,
)
logical_or = register_pointwise(
    aten.logical_or,
    type_promotion_kind=None,
    convert_input_to_bool=True,
    override_return_dtype=torch.bool,
)
logical_xor = register_pointwise(
    aten.logical_xor,
    type_promotion_kind=None,
    convert_input_to_bool=True,
    override_return_dtype=torch.bool,
)
maximum = register_pointwise(aten.maximum)
minimum = register_pointwise(aten.minimum)
register_lowering(aten.clamp_min)(maximum)
register_lowering(aten.clamp_max)(minimum)
neg = register_pointwise(aten.neg)
abs = register_pointwise(aten.abs)
reciprocal = register_pointwise_numeric(aten.reciprocal)
register_pointwise(aten.remainder)
sign = register_pointwise(aten.sign, override_fn_when_input_bool="identity")
register_pointwise(aten.ceil)
register_pointwise(aten.signbit, override_return_dtype=torch.bool)

register_lowering(aten._neg_view)(neg)

register_pointwise(aten.le, override_return_dtype=torch.bool)
register_pointwise(aten.lt, override_return_dtype=torch.bool)
register_pointwise(aten.ge, override_return_dtype=torch.bool)
gt = register_pointwise(aten.gt, override_return_dtype=torch.bool)
register_pointwise(aten.eq, override_return_dtype=torch.bool)
register_pointwise(aten.ne, override_return_dtype=torch.bool)

register_pointwise_numeric(aten.cosh)
register_pointwise_numeric(aten.sinh)
register_pointwise_numeric(aten.acos)
register_pointwise_numeric(aten.acosh)
register_pointwise_numeric(aten.asin)
register_pointwise_numeric(aten.asinh)
register_pointwise_numeric(aten.atan2)
register_pointwise_numeric(aten.atan)
register_pointwise_numeric(aten.atanh)
register_pointwise_numeric(aten.copysign)
register_pointwise_numeric(aten.erfc)
register_pointwise_numeric(aten.erfinv)
register_pointwise_numeric(aten.hypot)
register_pointwise_numeric(aten.log10)
register_pointwise_numeric(aten.log2)
register_pointwise_numeric(aten.nextafter)

from .codegen.common import BackendFeature, pointwise_overrides_data


def _get_pointwise_overrides(ns, name):
    data = pointwise_overrides_data[name]
    op = getattr(ns, data.name, None)
    if op is None:
        return

    def make_triton_fallback(op):
        if data.triton is None:
            return fallback_handler(op)

    if isinstance(op, torch._ops.OpOverloadPacket):
        for olname in op.overloads():
            ol = getattr(op, olname)
            yield ol, data.type_promotion_kind, make_triton_fallback(ol)
    else:
        yield op, data.type_promotion_kind, make_triton_fallback(op)


for name in pointwise_overrides_data:
    for op, type_promotion_kind, triton_fallback in _get_pointwise_overrides(
        aten, name
    ):
        register_pointwise(
            op,
            name=name,
            type_promotion_kind=type_promotion_kind,
            triton_fallback=triton_fallback,
        )

    for op, type_promotion_kind, triton_fallback in _get_pointwise_overrides(
        prims, name
    ):
        register_pointwise(
            op,
            name=name,
            type_promotion_kind=type_promotion_kind,
            triton_fallback=triton_fallback,
        )


foreach_add_list = register_foreach_pointwise(
    aten._foreach_add.List, add, allow_alpha=True
)
foreach_add_scalar = register_foreach_pointwise(
    aten._foreach_add.Scalar, add, allow_alpha=True
)
register_foreach_pointwise(aten._foreach_add.Tensor, add, allow_alpha=True)
foreach_mul_list = register_foreach_pointwise(aten._foreach_mul.List, mul)
register_foreach_pointwise(aten._foreach_mul.Tensor, mul)
foreach_mul_scalar = register_foreach_pointwise(aten._foreach_mul.Scalar, mul)
register_foreach_pointwise(aten._foreach_sub.List, sub)
register_foreach_pointwise(aten._foreach_sub.Scalar, sub)
register_foreach_pointwise(aten._foreach_neg.default, neg)
register_foreach_pointwise(aten._foreach_abs.default, abs)
register_foreach_pointwise(aten._foreach_pow.Scalar, pow)
register_foreach_pointwise(aten._foreach_pow.List, pow)
register_foreach_pointwise(aten._foreach_pow.ScalarAndTensor, pow)
foreach_div_list = register_foreach_pointwise(aten._foreach_div.List, div)
register_foreach_pointwise(aten._foreach_div.Tensor, div)
foreach_div_scalar = register_foreach_pointwise(aten._foreach_div.Scalar, div)
register_foreach_pointwise(aten._foreach_sqrt, sqrt)
register_foreach_pointwise(aten._foreach_rsqrt, rsqrt)
register_foreach_pointwise(aten._foreach_maximum.List, maximum)
register_foreach_pointwise(aten._foreach_maximum.Scalar, maximum)
register_foreach_pointwise(aten._foreach_minimum.List, minimum)
register_foreach_pointwise(aten._foreach_minimum.Scalar, minimum)
register_foreach_pointwise(aten._foreach_clamp_min.List, maximum)
register_foreach_pointwise(aten._foreach_clamp_min.Scalar, maximum)
register_foreach_pointwise(aten._foreach_clamp_max.List, minimum)
register_foreach_pointwise(aten._foreach_clamp_max.Scalar, minimum)
register_foreach_pointwise(aten._foreach_reciprocal, reciprocal)
register_foreach_pointwise(aten._foreach_sign, sign)
foreach_copy = register_foreach_pointwise(aten._foreach_copy, copy)


# these are only encountered as outputs of the graph
# reinplacing epilogue copies improves compile time
# by removing extra buffers sent to the scheduler.
def register_foreach_inplace(aten_op, outplace_aten_op, outplace_op):
    inplaceable_foreach_ops[outplace_aten_op] = aten_op
    inplace_foreach_ops.add(aten_op)

    def fn(*args, **kwargs):
        results = outplace_op(*args, **kwargs)
        mut_results = []
        for arg, result in zip(args[0], results):
            mut_results.append(mutate_to(arg, result, unsafe_alias=True))

        return mut_results

    _register_foreach_lowering(aten_op, fn)


register_foreach_inplace(
    aten._foreach_add_.List, aten._foreach_add.List, foreach_add_list
)
register_foreach_inplace(
    aten._foreach_add_.Scalar, aten._foreach_add.Scalar, foreach_add_scalar
)
register_foreach_inplace(
    aten._foreach_mul_.List, aten._foreach_mul.List, foreach_mul_list
)
register_foreach_inplace(
    aten._foreach_mul_.Scalar, aten._foreach_mul.Scalar, foreach_mul_scalar
)
register_foreach_inplace(
    aten._foreach_div_.List, aten._foreach_div.List, foreach_div_list
)
register_foreach_inplace(
    aten._foreach_div_.Scalar, aten._foreach_div.Scalar, foreach_div_scalar
)
register_foreach_inplace(
    aten._foreach_copy_.default, aten._foreach_copy.default, foreach_copy
)


def register_inplace(aten_op, outplace_op):
    @register_lowering(aten_op, type_promotion_kind=None)
    def fn(*args, **kwargs):
        result = outplace_op(*args, **kwargs)
        result = to_dtype(result, args[0].get_dtype())
        return mutate_to(args[0], result)

    return fn


register_inplace(aten.add_, add)
register_inplace(aten.bitwise_and_, bitwise_and)
register_inplace(aten.bitwise_left_shift_, bitwise_left_shift)
register_inplace(aten.bitwise_not_, bitwise_not)
register_inplace(aten.bitwise_or_, bitwise_or)
register_inplace(aten.bitwise_right_shift_, bitwise_right_shift)
register_inplace(aten.bitwise_xor_, bitwise_xor)
register_inplace(aten.mul_, mul)
register_inplace(aten.div_.Tensor, div)
register_inplace(aten.div_.Tensor_mode, div_mode)
register_inplace(aten.logical_and_, logical_and)
register_inplace(aten.logical_not_, logical_not)
register_inplace(aten.logical_or_, logical_or)
register_inplace(aten.logical_xor_, logical_xor)
register_inplace(aten.sub_, sub)
register_inplace(aten.relu_, relu)
register_inplace(aten.sigmoid_, sigmoid)


register_lowering(aten.__and__)(bitwise_and)
register_lowering(aten.__lshift__)(bitwise_left_shift)
register_lowering(aten.__or__)(bitwise_or)
register_lowering(aten.__rshift__)(bitwise_right_shift)
register_lowering(aten.__xor__)(bitwise_xor)

register_inplace(aten.__iand__, aten.__and__)
register_inplace(aten.__ilshift__, aten.__lshift__)
register_inplace(aten.__ior__, aten.__or__)
register_inplace(aten.__irshift__, aten.__rshift__)
register_inplace(aten.__ixor__, aten.__xor__)


@register_lowering(aten.sym_constrain_range)
def sym_constrain_range(a, min=None, max=None):
    return None


@register_lowering(aten.sym_size.int)
def sym_size(a, dim):
    val = V.graph.current_node.meta["val"]
    # Note [Can val be an int?]
    # ~~~~~~~~~~~~~~~~~~~~~~~~~
    # In principle, someone could construct an FX graph where
    # a call to size/stride has a val that is a plain int (not
    # SymInt).  However, we will maintain the invariant that
    # this is not possible: if you are constructing an FX graph
    # where there is a call to size/stride that returns an
    # int, but you KNOW that int must always be a constant,
    # then you do not need trace that call at all (and just
    # constant propagate the integer as is.)
    assert isinstance(val, torch.SymInt), (
        f"Expect val to be torch.SymInt but got val={val}"
    )
    return val.node.expr


@register_lowering(aten.sym_stride.int)
def sym_stride(a, dim):
    val = V.graph.current_node.meta["val"]
    # See Note [Can val be an int?]
    assert isinstance(val, torch.SymInt), (
        f"Expect val to be torch.SymInt but got val={val}"
    )
    return val.node.expr


@register_lowering(aten.sym_numel)
def sym_numel(a):
    return a.get_numel()


for method, func in magic_methods.items():
    register_lowering(method_to_operator(method))(func)  # type: ignore[arg-type]


@register_lowering(torch.sym_sum)
def sym_sum(args):
    return sympy.Add(*args)


@register_lowering(aten._foobar)
def foobar(self, *args, **kwargs):
    raise NotImplementedError("Helpful for debugging")


@register_lowering(torch.ops._inductor_test.realize)
def _realize(x):
    x.realize()
    return clone(x)


@register_lowering(torch.ops.inductor.resize_storage_bytes_)
def resize_storage_bytes_(variable, new_size):
    variable.realize()
    ir.ResizeStorageBytes(variable, new_size)
    return variable


@register_lowering(torch.ops.aten.set_.source_Tensor)
def set__source_tensor(self, source_tensor):
    self.realize()
    source_tensor.realize()
    return TensorBox.create(ir.SetSourceTensorKernel(self, source_tensor))


if hasattr(torch.ops.fsdp, "copy_"):

    @register_lowering(torch.ops.fsdp.copy_.default)
    def fsdp_copy_(dst, src):
        if dst is src:
            # dst.copy_(dst) can happen from the reinplacing pass
            return dst
        src = to_device(src, dst.get_device())
        src = to_dtype(src, dst.get_dtype())
        src = expand(src, dst.get_size())
        return mutate_to(dst, src)


@register_lowering(torch.ops.aten.resize)
def resize(x, size, *, memory_format=None):
    assert isinstance(x, TensorBox)
    assert isinstance(size, (list, tuple))

    if memory_format is None:
        memory_format = torch.contiguous_format
    if memory_format == torch.preserve_format:
        raise RuntimeError(f"unsupported memory format: {memory_format}")

    if memory_format == torch.channels_last:
        assert len(size) == 4
    if memory_format == torch.channels_last_3d:
        assert len(size) == 5

    old_numel = x.get_numel()
    dtype = x.get_dtype()
    device = x.get_device_or_error()

    if isinstance(x.data, ir.BaseView):
        x.data = x.data.unwrap_view()

    if (
        torch.are_deterministic_algorithms_enabled()
        and torch.utils.deterministic.fill_uninitialized_memory  # type: ignore[attr-defined]
    ):
        if is_float_dtype(dtype):
            uninitialized_val = float("nan")
        elif is_integer_dtype(dtype):
            uninitialized_val = torch.iinfo(dtype).max
        else:
            uninitialized_val = True
    else:
        # using zero as that is what empty does
        uninitialized_val = 0.0

    if V.graph.sizevars.statically_known_equals(old_numel, 0):  # type: ignore[arg-type]
        return full(size, uninitialized_val, dtype=dtype, device=device)

    x_flat = as_strided(
        x,
        [
            old_numel,
        ],
        [
            1,
        ],
    )
    flat_loader = x_flat.make_loader()
    out_stride = ir.FlexibleLayout.stride_ordered_for_memory_format(size, memory_format)
    out_indexer = ir.FixedLayout(device, dtype, size, out_stride).make_indexer()

    def inner_fn(idx):
        flat_index = out_indexer(idx)
        flat_index_expr = ops.index_expr(flat_index, torch.int64)
        limit = ops.index_expr(old_numel, torch.int64)
        mask = ops.lt(flat_index_expr, limit)
        return ops.masked(mask, lambda: flat_loader([flat_index]), uninitialized_val)

    out = Pointwise.create(
        device=device, dtype=dtype, inner_fn=inner_fn, ranges=list(size)
    )
    return out


from torch._higher_order_ops.auto_functionalize import auto_functionalized


make_fallback(auto_functionalized)


@register_lowering(triton_kernel_wrapper_mutation)
def triton_kernel_wrap_(
    *,
    kernel_idx,
    constant_args_idx,
    grid,
    tma_descriptor_metadata,
    kwargs,
):
    from torch._higher_order_ops.triton_kernel_wrap import kernel_side_table

    constant_args = kernel_side_table.get_constant_args(constant_args_idx)
    ir.UserDefinedTritonKernel(
        kernel_idx=kernel_idx,
        grid=grid,
        tma_descriptor_metadata=tma_descriptor_metadata,
        kernel_args={**kwargs, **constant_args},
    )
    return {key: val for key, val in kwargs.items() if isinstance(val, TensorBox)}


@register_lowering(torch.ops.higher_order.cond, type_promotion_kind=None)
def cond(pred, true_fn, false_fn, operands):
    if any(isinstance(x, IRNode) and is_triton(x) for x in [pred, *operands]):
        msg = "control flow operator: torch.cond."
        if stack_trace := V.graph.current_node.meta.get("stack_trace", None):
            msg = f"{msg} Found from : \n {stack_trace}"
        V.graph.disable_cudagraphs_reason = msg

    result = ir.Conditional.create(pred, true_fn, false_fn, operands)
    return list(map(TensorBox.create, result))


@register_lowering(torch.ops.higher_order.while_loop, type_promotion_kind=None)
def while_loop(cond_fn, body_fn, carried_inputs, additional_inputs, stack_output=False):
    if any(
        isinstance(x, IRNode) and is_triton(x)
        for x in carried_inputs + additional_inputs
    ):
        msg = "control flow operator: torch.while_loop."
        if stack_trace := V.graph.current_node.meta.get("stack_trace", None):
            msg = f"{msg} Found from : \n {stack_trace}"
        V.graph.disable_cudagraphs_reason = msg

<<<<<<< HEAD
    result = ir.WhileLoop.create(cond_fn, body_fn, carried_inputs, additional_inputs)
=======
    def _map_output(out: Any):
        if isinstance(out, TensorBox):
            return out
        elif isinstance(out, ir.StorageBox):
            return TensorBox(out)
        elif isinstance(out, ir.MultiOutput):
            return TensorBox.create(out)
        else:
            raise RuntimeError(f"NYI unsupported output type: {type(out)}")

    result = ir.WhileLoop.create(
        cond_fn, body_fn, carried_inputs, additional_inputs, stack_output
    )
>>>>>>> 91436286
    assert isinstance(result, Sequence)
    return list(map(ir.WhileLoop._maybe_wrap_as_tensor_box, result))


register_lowering(
    torch.ops.higher_order.while_loop_stack_output, type_promotion_kind=None
)(functools.partial(while_loop, stack_output=True))


@register_lowering(torch.ops.higher_order.invoke_subgraph, type_promotion_kind=None)
def invoke_subgraph(subgraph_fn: ir.Subgraph, identifier: str, *operands):
    result = ir.InvokeSubgraph.create(subgraph_fn, *operands)
    return list(map(TensorBox.create, result))  # type: ignore[call-overload]


@register_lowering(torch._higher_order_ops.invoke_quant, type_promotion_kind=None)
def invoke_quant_tracer(subgraph_fn: ir.Subgraph, *operands, scheme=None):
    output = None
    quant_options = V.graph.current_node.meta.get("quant_options", None)
    assert quant_options is not None

    for i, node in enumerate(subgraph_fn.graph_module.graph.nodes):
        if node.op == "placeholder":
            V.graph.env[node] = operands[i]
            continue
        # todo getattr
        elif node.op == "output":
            args, kwargs = V.graph.fetch_args_kwargs_from_env(node)

            for v in itertools.chain(args, kwargs.values()):
                v.realize()

                if quant_options.codegen_low_precision:
                    V.graph.low_precision_codegen_ops.add(v.get_operation_name())

                V.graph.invoke_quant_ops.add(v.get_operation_name())

            output = torch.fx.Interpreter.output(V.graph, node, args, kwargs)
        else:
            V.graph.env[node] = V.graph.run_node(node)

    return output


@register_lowering(associative_scan_op, type_promotion_kind=None)
def associative_scan(
    combine_fn: ir.Subgraph, xs, additional_inputs: tuple[torch.Tensor]
):
    from .subgraph_lowering import InputDescriptor, lower_pointwise_subgraph

    if len(additional_inputs) > 0:
        raise RuntimeError(
            "Unable to generate code for associative_scan op, because there are lifted arguments"
        )

    subgraph_inputs = [
        InputDescriptor(dtype=x.get_dtype(), device=x.get_device())
        for x in itertools.chain(xs, xs)
    ]
    lowered_combine_fn = lower_pointwise_subgraph(combine_fn, subgraph_inputs)  # type: ignore[var-annotated]

    def wrapped_combine_fn(lhs, rhs):
        return lowered_combine_fn(
            *pytree.tree_leaves(lhs),
            *pytree.tree_leaves(rhs),
        )

    kwargs = _make_scan_inner(xs[0], axis=0, dtype=None)
    kwargs["dtypes"] = tuple(x.get_dtype() for x in xs)
    kwargs["inner_fns"] = tuple(x.make_loader() for x in xs)
    result = ir.Scan.create(
        combine_fn=wrapped_combine_fn,
        can_fallback_to_aten=False,
        **kwargs,
    )
    if result[0] is None:
        raise RuntimeError("Unable to generate code for associative_scan op")
    return result


@register_lowering(torch.ops.prims._sink_tokens.default)
def _sink_tokens(tokens):
    return None


@register_lowering(torch.ops.higher_order.with_effects, type_promotion_kind=None)
def with_effects(token, op, *args, **kwargs):
    result = ir.EffectfulKernel.create(op, *args, **kwargs)

    from torch._higher_order_ops.effects import get_effect_key

    effect_type = get_effect_key(op, args, kwargs)
    assert effect_type is not None
    effectful_kernel = V.graph.effectful_ops[effect_type]

    if result is None:
        return (effectful_kernel,)

    result = pytree.tree_map_only(ir.MultiOutput, TensorBox.create, result)
    # See [NOTE: with_effects return type]
    # Only return `result` if it is a tuple, not list.
    if not isinstance(result, tuple):
        return (effectful_kernel, result)
    else:
        return (effectful_kernel, *result)


from .comm_lowering import register_comm_lowerings


register_comm_lowerings()


@register_lowering(inductor_prims.prepare_softmax_online, type_promotion_kind=None)
def prepare_softmax_online(x, dim):
    """
    Lowering inductor_prims.prepare_softmax_online to compute max/sum in one pass if no split is needed.
    """
    kwargs = _make_reduction_inner(
        x, axis=dim, keepdims=True, dtype=None, override_return_dtype=None
    )

    reduction_ranges = kwargs["reduction_ranges"]
    rnumel = V.graph.sizevars.simplify(sympy_product(reduction_ranges))
    hint, num_split = ir.Reduction.num_splits(
        **kwargs,
        reduction_type="online_softmax_reduce",  # type: ignore[arg-type]
        reduction_numel=rnumel,
    )

    if (
        num_split == 1
        and V.graph.sizevars.size_hint(rnumel) >= config.unroll_reductions_threshold
    ):
        max_tensor, sum_tensor = OnlineSoftmaxReduction.create(
            input_node=x, num_output=2, reduction_hint=hint, **kwargs
        )
        return max_tensor, sum_tensor
    else:
        # Note: [Split online_softmax_reduce]
        # We don't split reduction for online_softmax_reduce for now.
        # On one hand, supporting split reduction makes things complex since
        # the split out reuctions requires 2 inputs rather than one.
        # On the other hand, during training the online_softmax_reduce should
        # usually don't requires a split due to large batch size
        # (more specifically batch size times sequence length).
        # We should support split reduction if we find legit use cases to
        # motivate the work.
        #
        # TODO: does inference need split online_softmax_reduce?

        warnings.warn(
            textwrap.dedent(
                """
            Online softmax is disabled on the fly since Inductor decides to
            split the reduction. Cut an issue to PyTorch if this is an
            important use case and you want to speed it up with online
            softmax.
            """
            )
        )
        amax = reduce_amax(x, dim, keepdims=True)
        exp = lowerings[aten.exp](sub(x, amax))
        xsum = sum_(exp, dim, keepdims=True)
        return amax, xsum


# populate lowerings defined in kernel/*
from . import kernel


import_submodule(kernel)

from . import quantized_lowerings


quantized_lowerings.register_quantized_ops()
quantized_lowerings.register_woq_mm_ops()

from . import mkldnn_lowerings


mkldnn_lowerings.register_onednn_fusion_ops()

from . import jagged_lowerings


jagged_lowerings.register_jagged_ops()


@contextlib.contextmanager
def force_fallback(op: torch._ops.OpOverload):
    """
    A context manager to force fallback an op. Used in unit test
    for FallbackKernel.
    """
    assert isinstance(op, torch._ops.OpOverload), (
        "Only OpOverload to make the clean up easier"
    )
    old_handler = lowerings.get(op)
    try:
        register_lowering(op)(fallback_handler(op))
        yield
    finally:
        if old_handler:
            lowerings[op] = old_handler
        else:
            lowerings.pop(op)<|MERGE_RESOLUTION|>--- conflicted
+++ resolved
@@ -7075,23 +7075,7 @@
             msg = f"{msg} Found from : \n {stack_trace}"
         V.graph.disable_cudagraphs_reason = msg
 
-<<<<<<< HEAD
-    result = ir.WhileLoop.create(cond_fn, body_fn, carried_inputs, additional_inputs)
-=======
-    def _map_output(out: Any):
-        if isinstance(out, TensorBox):
-            return out
-        elif isinstance(out, ir.StorageBox):
-            return TensorBox(out)
-        elif isinstance(out, ir.MultiOutput):
-            return TensorBox.create(out)
-        else:
-            raise RuntimeError(f"NYI unsupported output type: {type(out)}")
-
-    result = ir.WhileLoop.create(
-        cond_fn, body_fn, carried_inputs, additional_inputs, stack_output
-    )
->>>>>>> 91436286
+    result = ir.WhileLoop.create(cond_fn, body_fn, carried_inputs, additional_inputs, stack_output)
     assert isinstance(result, Sequence)
     return list(map(ir.WhileLoop._maybe_wrap_as_tensor_box, result))
 
