"""
Core guard system for Dynamo that detects when compiled code needs to be recompiled due to
changes in program state. Guards are conditions that must remain true for previously-compiled
code to be valid for reuse.

This module provides the infrastructure for creating, managing and checking guards, including:
- Guard creation and composition
- Guard state management and invalidation
- Guard checking and failure handling
- Utilities for guard optimization and debugging
- Integration with Dynamo's compilation caching

The guard system is critical for Dynamo's ability to efficiently reuse compiled code while
maintaining correctness by detecting when recompilation is necessary due to changes in
program state, tensor properties, or control flow.
"""

from __future__ import annotations

import ast
import builtins
import collections
import dataclasses
import enum
import functools
import importlib
import inspect
import io
import logging
import math
import pickle
import sys
import textwrap
import traceback
import types
import warnings
import weakref
from contextlib import contextmanager
from copy import deepcopy
from inspect import currentframe
from typing import Any, Callable, NoReturn, Optional, TYPE_CHECKING, Union


try:
    from typing import LiteralString
except ImportError:
    from typing_extensions import LiteralString

from typing_extensions import TypeAliasType, TypeVar
from weakref import ReferenceType

import torch
import torch.overrides
import torch.utils._device
from torch._C._dynamo.eval_frame import code_framelocals_names
from torch._C._dynamo.guards import (
    check_obj_id,
    check_type_id,
    ClosureGuardAccessor,
    CodeGuardAccessor,
    dict_version,
    DictGetItemGuardAccessor,
    DictGuardManager,
    FuncDefaultsGuardAccessor,
    FuncKwDefaultsGuardAccessor,
    GetAttrGuardAccessor,
    GetGenericDictGuardAccessor,
    GuardAccessor,
    GuardDebugInfo,
    GuardManager,
    install_no_tensor_aliasing_guard,
    install_object_aliasing_guard,
    install_storage_overlapping_guard,
    install_symbolic_shape_guard,
    LeafGuard,
    profile_guard_manager,
    RelationalGuard,
    RootGuardManager,
    TupleGetItemGuardAccessor,
    TypeDictGuardAccessor,
    TypeGuardAccessor,
    TypeMROGuardAccessor,
)
from torch._dynamo.source import (
    get_global_source_name,
    get_local_source_name,
    IndexedSource,
    is_from_flatten_script_object_source,
    is_from_local_source,
    is_from_optimizer_source,
    is_from_skip_guard_source,
    is_from_unspecialized_builtin_nn_module_source,
    TensorProperty,
    TensorPropertySource,
)
from torch._dynamo.utils import CompileEventLogger, get_metrics_context
from torch._guards import (
    CompileContext,
    CompileId,
    DuplicateInputs,
    Guard,
    GuardBuilderBase,
    GuardEnvExpr,
    GuardSource,
    Source,
    StorageOverlap,
)
from torch._inductor.utils import IndentedBuffer
from torch._logging import structured
from torch._utils_internal import justknobs_check
from torch.fx.experimental.symbolic_shapes import (
    _CppShapeGuardsHelper,
    _ShapeGuardsHelper,
    EqualityConstraint,
    is_symbolic,
    SYMPY_INTERP,
)
from torch.utils import _pytree as pytree
from torch.utils._ordered_set import OrderedSet
from torch.utils._traceback import format_frame, report_compile_source_on_error
from torch.utils.weak import TensorWeakRef

from . import config, convert_frame, exc
from .eval_frame import set_guard_error_hook
from .source import (
    AttrProxySource,
    AttrSource,
    CallFunctionNoArgsSource,
    CallMethodItemSource,
    ChainedSource,
    ClosureSource,
    CodeSource,
    ConstantSource,
    ConstDictKeySource,
    DataclassFieldsSource,
    DefaultsSource,
    DictGetItemSource,
    DictSubclassGetItemSource,
    FlattenScriptObjectSource,
    FloatTensorSource,
    FSDPNNModuleSource,
    GenericAttrSource,
    GetItemSource,
    GlobalSource,
    GlobalStateSource,
    GlobalWeakRefSource,
    GradSource,
    ListGetItemSource,
    LocalSource,
    NamedTupleFieldsSource,
    NNModuleSource,
    NonSerializableSetGetItemSource,
    NumpyTensorSource,
    OptimizerSource,
    ScriptObjectQualifiedNameSource,
    ShapeEnvSource,
    SubclassAttrListSource,
    TorchFunctionModeStackSource,
    TorchSource,
    TupleIteratorGetItemSource,
    TypeDictSource,
    TypeMROSource,
    TypeSource,
    UnspecializedBuiltinNNModuleSource,
    UnspecializedNNModuleSource,
    UnspecializedParamBufferSource,
    WeakRefCallSource,
)
from .types import (  # noqa: F401
    CacheEntry,
    DynamoFrameType,
    ExtraState,
    GuardedCode,
    GuardFail,
    GuardFilterEntry,
    GuardFn,
)
from .utils import (
    builtin_dict_keys,
    common_constant_types,
    dataclass_fields,
    dict_keys,
    get_custom_getattr,
    get_torch_function_mode_stack,
    get_torch_function_mode_stack_at,
    guard_failures,
    istype,
    key_is_id,
    key_to_id,
    normalize_range_iter,
    orig_code_map,
    tensor_always_has_static_shape,
    tuple_iterator_getitem,
    tuple_iterator_len,
    unpatched_nn_module_getattr,
    verify_guard_fn_signature,
)


guard_manager_testing_hook_fn: Optional[Callable[[Any, Any, Any], Any]] = None

try:
    import numpy as np
except ModuleNotFoundError:
    np = None  # type: ignore[assignment]


if TYPE_CHECKING:
    from collections.abc import Generator, KeysView, Sequence

    from sympy import Symbol

    from torch._C import DispatchKeySet
    from torch._dynamo.output_graph import OutputGraph, OutputGraphGuardsState

T = TypeVar("T")
log = logging.getLogger(__name__)
guards_log = torch._logging.getArtifactLogger(__name__, "guards")
recompiles_log = torch._logging.getArtifactLogger(__name__, "recompiles")
recompiles_verbose_log = torch._logging.getArtifactLogger(
    __name__, "recompiles_verbose"
)
verbose_guards_log = torch._logging.getArtifactLogger(__name__, "verbose_guards")


dunder_attrs_assumed_constants = (
    "__defaults__",
    "__kwdefaults__",
    "__code__",
    "__closure__",
    "__annotations__",
    "__func__",
    "__mro__",
)


def get_framelocals_idx(code: types.CodeType, var_name: str) -> Optional[int]:
    # Refer to index in the frame's localsplus directly.
    # NOTE: name order for a code object doesn't change.
    # NOTE: we need to find the LAST matching index because <= 3.10 contains
    # duplicate names in the case of cells: a name can be both local and cell
    # and will take up 2 slots of the frame's localsplus. The correct behavior
    # is to refer to the cell, which has a higher index.
    framelocals_names_reversed = code_framelocals_names_reversed_cached(code)
    if var_name not in framelocals_names_reversed:
        return None
    framelocals_idx = (
        len(framelocals_names_reversed) - framelocals_names_reversed.index(var_name) - 1
    )
    return framelocals_idx


class IndentedBufferWithPrefix(IndentedBuffer):
    def prefix(self) -> str:
        return "| " * (self._indent * self.tabwidth)

    def writeline(self, line: str, skip_prefix: bool = False) -> None:  # type: ignore[override]
        if skip_prefix:
            super().writeline(line)
        else:
            super().writeline("+- " + line)


class GuardManagerWrapper:
    """
    A helper class that contains the root guard manager. An instance of this
    class is stored in the Dynamo cache entry, so that the cache entry can
    access the RootGuardManager stored in the "root" attribute and directly call
    the check_nopybind from C++.
    """

    def __init__(self, root: Optional[RootGuardManager] = None) -> None:
        if root is None:
            self.root = RootGuardManager()
        else:
            self.root = root

        self.diff_guard_root: Optional[RootGuardManager] = None
        self.closure_vars: Optional[dict[str, Any]] = None
        self.args: Optional[list[str]] = None
        self.code_parts: list[str] = []
        self.verbose_code_parts: Optional[list[str]] = None
        self.global_scope: Optional[dict[str, Any]] = None
        self.guard_fail_fn: Optional[Callable[[GuardFail], None]] = None
        self.cache_entry: Optional[CacheEntry] = None
        self.extra_state: Optional[ExtraState] = None
        self.id_matched_objs: dict[str, ReferenceType[object]] = {}
        self.no_tensor_aliasing_sources: list[str] = []

        self.printed_relational_guards: set[RelationalGuard] = set()

        self.diff_guard_sources: OrderedSet[str] = OrderedSet()

    @contextmanager
    def _preserve_printed_relational_guards(self) -> Generator[None, None, None]:
        self.printed_relational_guards = set()
        try:
            yield
        finally:
            self.printed_relational_guards = set()

    # TODO: clarify what fn and attributes guard manager has to get the right things here
    def collect_diff_guard_sources(self) -> OrderedSet[str]:
        # At the time of finalize, we have only marked guard managers with
        # TENSOR_MATCH guards as diff guard managers. So, we do a tree traversal
        # and collect all the nodes in the tree (branches) that lead to tensor
        # guards.

        # After a recompilation, some of guard managers will have a fail_count >
        # 0, so we collect them as well. Later on, we accumulate the diff guard
        # sources for all the guard managers.

        def visit_dict_manager(node: DictGuardManager) -> bool:
            is_diff_guard_node = (
                node.get_source() in self.diff_guard_sources or node.fail_count() > 0
            )
            for idx, (key_mgr, val_mgr) in sorted(
                node.get_key_value_managers().items()
            ):
                is_diff_guard_node |= visit(key_mgr) | visit(val_mgr)

            if is_diff_guard_node:
                self.diff_guard_sources.add(node.get_source())

            return is_diff_guard_node

        def visit_manager(node: GuardManager) -> bool:
            assert not isinstance(node, DictGuardManager)

            is_diff_guard_node = (
                node.get_source() in self.diff_guard_sources or node.fail_count() > 0
            )
            for child_mgr in node.get_child_managers():
                is_diff_guard_node |= visit(child_mgr)

            if is_diff_guard_node:
                self.diff_guard_sources.add(node.get_source())

            return is_diff_guard_node

        def visit(node: GuardManager) -> bool:
            if node is None:
                return False
            if isinstance(node, DictGuardManager):
                return visit_dict_manager(node)
            return visit_manager(node)

        visit(self.root)

        return self.diff_guard_sources

    def finalize(self) -> None:
        if config.use_recursive_dict_tags_for_guards and justknobs_check(
            "pytorch/compiler:use_recursive_dict_tags_for_guards"
        ):
            self.find_tag_safe_roots()
        self.prepare_diff_guard_manager()

    def prepare_diff_guard_manager(self) -> None:
        self.collect_diff_guard_sources()
        self.populate_diff_guard_manager()

    def find_tag_safe_roots(self) -> None:
        """
        Identify ``tag safe nodes`` and ``tag safe roots`` within a guard tree.

        -----------------------------------------------------------------------
        tag safe node
        -----------------------------------------------------------------------
        A *tag safe node* is a ``GuardManager`` whose guarded value satisfies one
        of the following conditions:

        1. Immutable value - The value is intrinsically immutable according to
        ``is_immutable_object``. Tensors are considered immutable. To ensure
        that symbolic guards run, we also check that the GuardManager has no
        accessors.

        2. Nested tag safe dictionary - The value is a ``dict`` whose keys and
        values are all tag safe nodes  (checked recursively).  Such dictionaries
        allow entire nested structures to be skipped once their identity tag
        matches.

        3. Pure ``nn.Module`` - The value is an ``nn.Module`` whose sole
        accessor is ``GetGenericDictGuardAccessor``—i.e., it only exposes its
        ``__dict__`` and nothing else that could mutate between runs.

        For every tag safe node, verifying the identity/tag of just the top-level
        dictionary is enough to guarantee the entire subtree is unchanged, enabling
        a *fast-path* guard check.

        -----------------------------------------------------------------------
        tag safe root
        -----------------------------------------------------------------------
        A ``tag safe root`` is a tag safe node whose parent is not tag safe.
        These boundary nodes mark the points where guard evaluation can safely
        prune traversal: if a tag-safe root’s dictionary tag matches, the entire
        subtree beneath it is skipped.

        One strong requirement for tag safe root is for the guarded object to
        support weakref. Refer to more details in the Recursive dict tag
        matching note. In short, we need to save the weakref of the object on
        first invocation, and check if it is still valid in later iterations, to
        apply recursive dict tag optimizations. `dict` objects do NOT support
        weakref. Therefore, as of now, we only mark nn module related guard
        managers as tag safe roots.

        Algorithm
        ---------
        The search runs in post-order traversal

        1. Visit leaves and classify them as tag safe or not.
        2. Propagate tag-safety upward: a parent dictionary becomes tag safe only if
        all of its children are already tag-safe.
        3. Propagate tag-safe-rootness upward: if the whole subtree is tag safe,
        the current node becomes the new tag safe root, otherwise propagate the
        subtree tag safe roots.
        4. Collect every tag safe node and, by inspecting parent tags, label the
        subset that are tag safe roots.
        """

        def check_tag_safety(
            node: GuardManager, accepted_accessors: tuple[type[GuardAccessor], ...]
        ) -> bool:
            accessors = node.get_accessors()
            child_mgrs = node.get_child_managers()
            return all(
                isinstance(accessor, accepted_accessors) and mgr.is_tag_safe()
                for accessor, mgr in zip(accessors, child_mgrs)
            )

        def visit_dict_manager(node: DictGuardManager) -> list[GuardManager]:
            # Just recurse through the key and value dict managers and check if
            # all of them are tag safe nodes.
            assert issubclass(node.get_type_of_guarded_value(), dict)

            tag_safe_roots = []
            is_subtree_tag_safe = True

            # Recurse to get the tag safe roots from subtree.
            for idx, (key_mgr, val_mgr) in sorted(
                node.get_key_value_managers().items()
            ):
                if key_mgr is not None:
                    visit(key_mgr)
                if val_mgr is not None:
                    tag_safe_roots.extend(visit(val_mgr))

            for idx, (key_mgr, val_mgr) in sorted(
                node.get_key_value_managers().items()
            ):
                if key_mgr:
                    is_subtree_tag_safe &= key_mgr.is_tag_safe()

                if val_mgr:
                    is_subtree_tag_safe &= val_mgr.is_tag_safe()

            if is_subtree_tag_safe:
                node.mark_tag_safe()
            return tag_safe_roots

        def visit_manager(node: GuardManager) -> list[GuardManager]:
            assert not isinstance(node, DictGuardManager)

            # Collect the subtree tag safe roots
            tag_safe_roots = []
            for child_mgr in node.get_child_managers():
                tag_safe_roots.extend(visit(child_mgr))

            if node.is_guarded_value_immutable():
                # If the node guards a tensor, mark it tag safe only if there
                # are no accessors. Presence of accessors means presence of
                # symbolic shape guards.
                if issubclass(node.get_type_of_guarded_value(), torch.Tensor):
                    if node.has_no_accessors() and not node.has_object_aliasing_guard():
                        node.mark_tag_safe()
                else:
                    node.mark_tag_safe()
            elif issubclass(node.get_type_of_guarded_value(), dict):
                accessors = node.get_accessors()
                child_mgrs = node.get_child_managers()
                is_subtree_tag_safe = all(
                    isinstance(accessor, DictGetItemGuardAccessor) and mgr.is_tag_safe()
                    for accessor, mgr in zip(accessors, child_mgrs)
                )
                if is_subtree_tag_safe:
                    node.mark_tag_safe()
            elif issubclass(node.get_type_of_guarded_value(), torch.nn.Module):
                is_subtree_tag_safe = check_tag_safety(
                    node, (GetGenericDictGuardAccessor, TypeGuardAccessor)
                )
                if is_subtree_tag_safe:
                    node.mark_tag_safe()
                    # Return the current node as tag safe root, discarding the
                    # subtree tag safe roots.
                    return [
                        node,
                    ]
            elif (
                node.get_type_of_guarded_value()
                in (
                    types.FunctionType,
                    types.MethodType,
                    staticmethod,
                    classmethod,
                )
                and config.assume_dunder_attributes_remain_unchanged
            ):
                # Assumption: callers will not reassignthe attributes
                #   func.__code__, func.__closure__, func.__defaults__, or func.__kwdefaults__.
                # Mutating the objects those attributes point to is fine;
                # rebinding the attribute itself is not.
                # Example ─ allowed:   foo.__defaults__[0].bar = 99
                #          forbidden: foo.__defaults__ = (3, 4)
                is_subtree_tag_safe = check_tag_safety(
                    node,
                    (
                        CodeGuardAccessor,
                        ClosureGuardAccessor,
                        FuncDefaultsGuardAccessor,
                        FuncKwDefaultsGuardAccessor,
                        GetAttrGuardAccessor,
                    ),
                )

                for accessor in node.get_accessors():
                    if isinstance(accessor, GetAttrGuardAccessor):
                        is_subtree_tag_safe &= (
                            accessor.get_attr_name() in dunder_attrs_assumed_constants
                        )

                if is_subtree_tag_safe:
                    node.mark_tag_safe()
            elif issubclass(node.get_type_of_guarded_value(), types.CellType):
                is_subtree_tag_safe = check_tag_safety(node, (GetAttrGuardAccessor,))

                is_subtree_tag_safe &= all(
                    isinstance(accessor, GetAttrGuardAccessor)
                    and accessor.get_attr_name() == "cell_contents"
                    for accessor in node.get_accessors()
                )
                if is_subtree_tag_safe:
                    node.mark_tag_safe()
            elif (
                issubclass(node.get_type_of_guarded_value(), tuple)
                and node.get_source().endswith(dunder_attrs_assumed_constants)
                and config.assume_dunder_attributes_remain_unchanged
            ):
                # We trust tuples obtained from a function’s __closure__ or
                # __defaults__. Any *other* tuple-valued attribute can be
                # silently replaced—for example:
                #
                #     foo.bar = (1, 2)      # original
                #     foo.bar = (3, 4)      # rebinding that our dict-tag optimisation won’t see
                #
                # Therefore only tuples from __closure__ / __defaults__ participate in the
                # recursive-dict-tag optimization; all others are ignored.
                is_subtree_tag_safe = check_tag_safety(
                    node, (TupleGetItemGuardAccessor,)
                )
                if is_subtree_tag_safe:
                    node.mark_tag_safe()
            elif issubclass(node.get_type_of_guarded_value(), type):
                is_subtree_tag_safe = check_tag_safety(
                    node, (TypeDictGuardAccessor, TypeMROGuardAccessor)
                )
                if is_subtree_tag_safe:
                    node.mark_tag_safe()

            return tag_safe_roots

        def visit(node: GuardManager) -> list[GuardManager]:
            if node is None:
                return []
            if isinstance(node, DictGuardManager):
                return visit_dict_manager(node)
            return visit_manager(node)

        tag_safe_roots = visit(self.root)
        for node in tag_safe_roots:
            if issubclass(node.get_type_of_guarded_value(), torch.nn.Module):
                node.mark_tag_safe_root()

    def populate_diff_guard_manager(self) -> None:
        self.diff_guard_root = self.clone_with_chosen_sources(self.diff_guard_sources)

        # Ensure that that C++ side points to the updated diff guard manager.
        # When a new GuardManagerWrapper is created, it does not have a
        # cache_entry attribute, so it relies on the CacheEntry constructor to
        # set the diff_guard_root in C++.  But once it is saved in the Dynamo
        # cache, C++ side adds a cache_entry attribute. On recompiles, this
        # cache_entry is visible, so we update the C++ side to point to the
        # update guard manager.
        if self.cache_entry:
            self.cache_entry.update_diff_guard_root_manager()

    def clone_with_chosen_sources(
        self, chosen_sources: OrderedSet[str]
    ) -> RootGuardManager:
        def filter_fn(node_mgr: GuardManager) -> bool:
            return node_mgr.get_source() in chosen_sources

        return self.root.clone_manager(filter_fn)

    def get_guard_lines(self, guard: LeafGuard) -> list[str]:
        guard_name = guard.__class__.__name__
        parts = guard.verbose_code_parts()
        parts = [guard_name + ": " + part for part in parts]
        return parts

    def get_manager_line(
        self, guard_manager: GuardManager, accessor_str: Optional[str] = None
    ) -> str:
        source = guard_manager.get_source()
        t = guard_manager.__class__.__name__
        s = t + ": source=" + source
        if accessor_str:
            s += ", " + accessor_str
        s += f", type={guard_manager.get_type_of_guarded_value()}"
        s += f", tag_safe=({guard_manager.is_tag_safe()}, {guard_manager.is_tag_safe_root()})"
        return s

    def construct_dict_manager_string(
        self, mgr: DictGuardManager, body: IndentedBufferWithPrefix
    ) -> None:
        for idx, (key_mgr, val_mgr) in sorted(mgr.get_key_value_managers().items()):
            body.writeline(f"KeyValueManager pair at index={idx}")
            with body.indent():
                if key_mgr:
                    body.writeline(f"KeyManager: {self.get_manager_line(key_mgr)}")
                    self.construct_manager_string(key_mgr, body)

                if val_mgr:
                    body.writeline(f"ValueManager: {self.get_manager_line(val_mgr)}")
                    self.construct_manager_string(val_mgr, body)

    def construct_manager_string(
        self, mgr: GuardManager, body: IndentedBufferWithPrefix
    ) -> None:
        with body.indent():
            for guard in mgr.get_leaf_guards():
                if isinstance(guard, RelationalGuard):
                    if guard not in self.printed_relational_guards:
                        self.printed_relational_guards.add(guard)
                        body.writelines(self.get_guard_lines(guard))
                    else:
                        body.writelines(
                            [
                                guard.__class__.__name__,
                            ]
                        )
                else:
                    body.writelines(self.get_guard_lines(guard))

            # This works for both DictGuardManager and SubclassedDictGuardManager
            if isinstance(mgr, DictGuardManager):
                self.construct_dict_manager_string(mgr, body)

            # General case of GuardManager/RootGuardManager
            for accessor, child_mgr in zip(
                mgr.get_accessors(), mgr.get_child_managers()
            ):
                body.writeline(
                    self.get_manager_line(child_mgr, f"accessed_by={accessor.repr()}")
                )
                self.construct_manager_string(child_mgr, body)

    def __str__(self) -> str:
        with self._preserve_printed_relational_guards():
            body = IndentedBufferWithPrefix()
            body.tabwidth = 1
            body.writeline("", skip_prefix=True)
            body.writeline("TREE_GUARD_MANAGER:", skip_prefix=True)
            body.writeline("RootGuardManager")
            self.construct_manager_string(self.root, body)
            if hasattr(self.root, "get_epilogue_lambda_guards"):
                for guard in self.root.get_epilogue_lambda_guards():
                    body.writelines(self.get_guard_lines(guard))
            return body.getvalue()

    def check(self, x: Any) -> bool:
        # Only needed for debugging purposes.
        return self.root.check(x)

    def check_verbose(self, x: Any) -> GuardDebugInfo:
        # Only needed for debugging purposes.
        return self.root.check_verbose(x)

    def populate_code_parts_for_debugging(self) -> None:
        # This should be called when the guard manager is fully populated
        relational_guards_seen = set()

        def get_code_parts(leaf_guard: LeafGuard) -> list[str]:
            code_parts = []
            for verbose_code_part in leaf_guard.verbose_code_parts():
                code_part = verbose_code_part.split("#")[0].rstrip()
                code_parts.append(code_part)
            return code_parts

        def visit(mgr: GuardManager) -> None:
            nonlocal relational_guards_seen
            for guard in mgr.get_leaf_guards():
                if isinstance(guard, RelationalGuard):
                    if guard not in relational_guards_seen:
                        self.code_parts.extend(get_code_parts(guard))
                        relational_guards_seen.add(guard)
                else:
                    self.code_parts.extend(get_code_parts(guard))

            for child_mgr in mgr.get_child_managers():
                visit(child_mgr)

        visit(self.root)


def from_numpy(a: Any) -> torch.Tensor:
    # If not numpy array, piggy back on e.g. tensor guards to check type
    # Re-enable torch function since we disable it on leaf guards
    # we need it to properly construct the tensor if a default device is set
    with torch.overrides._enable_torch_function():
        return torch.as_tensor(a) if isinstance(a, (np.generic, np.ndarray)) else a


# For user stack printing
@functools.cache
def uninteresting_files() -> set[str]:
    import torch._dynamo.external_utils
    import torch._dynamo.polyfills

    mods = [torch._dynamo.external_utils, torch._dynamo.polyfills]

    from torch._dynamo.polyfills.loader import POLYFILLED_MODULES

    mods.extend(POLYFILLED_MODULES)

    return {inspect.getfile(m) for m in mods}


_CLOSURE_VARS: Optional[dict[str, object]] = None


def _get_closure_vars() -> dict[str, object]:
    global _CLOSURE_VARS
    if _CLOSURE_VARS is None:
        _CLOSURE_VARS = {
            "___check_type_id": check_type_id,
            "___check_obj_id": check_obj_id,
            "___odict_getitem": collections.OrderedDict.__getitem__,
            "___key_to_id": key_to_id,
            "___dict_version": dict_version,
            "___dict_contains": lambda a, b: dict.__contains__(b, a),
            "___tuple_iterator_len": tuple_iterator_len,
            "___normalize_range_iter": normalize_range_iter,
            "___tuple_iterator_getitem": tuple_iterator_getitem,
            "___dataclass_fields": dataclass_fields,
            "___namedtuple_fields": lambda x: x._fields,
            "___get_torch_function_mode_stack_at": get_torch_function_mode_stack_at,
            "__math_isnan": math.isnan,
            "__numpy_isnan": None if np is None else np.isnan,
            "inf": float("inf"),
            "__load_module": importlib.import_module,
            "utils_device": torch.utils._device,
            "device": torch.device,
            "___from_numpy": from_numpy,
            "___as_tensor": torch._as_tensor_fullprec,
            "torch": torch,
            "inspect": inspect,
        }
    return _CLOSURE_VARS


def _ast_unparse(node: ast.AST) -> str:
    return ast.unparse(node).replace("\n", "")


strip_function_call = torch._C._dynamo.strip_function_call


def get_verbose_code_part(code_part: str, guard: Optional[Guard]) -> str:
    extra = ""
    if guard is not None:
        if guard.user_stack:
            for fs in reversed(guard.user_stack):
                if fs.filename not in uninteresting_files():
                    extra = f"  # {format_frame(fs, line=True)}"
                    if len(extra) > 1024:
                        # For fx graphs, the line can be very long in case of
                        # torch.stack ops, where many inputs are set to None
                        # after the operation.  This increases the size of the
                        # guards log file.  In such cases, do not print the line
                        # contents.
                        extra = f"  # {format_frame(fs)}"
                    break
        elif guard.stack:
            summary = guard.stack.summary()
            if len(summary) > 0:
                extra = f"  # {format_frame(summary[-1])}"
            else:
                extra = "  # <unknown>"
    return f"{code_part:<60}{extra}"


def get_verbose_code_parts(
    code_parts: Union[str, list[str]],
    guard: Optional[Guard],
    recompile_hint: Optional[str] = None,
) -> list[str]:
    if not isinstance(code_parts, list):
        code_parts = [code_parts]

    verbose_code_parts = [
        get_verbose_code_part(code_part, guard) for code_part in code_parts
    ]
    if recompile_hint:
        verbose_code_parts = [
            f"{part} (HINT: {recompile_hint})" for part in verbose_code_parts
        ]

    return verbose_code_parts


def convert_int_to_concrete_values(dim: Any) -> Optional[int]:
    if dim is None:
        return None
    if not is_symbolic(dim):
        return dim
    else:
        assert isinstance(dim, torch.SymInt)
        return dim.node.maybe_as_int()


def convert_to_concrete_values(size_or_stride: list[Any]) -> list[Optional[int]]:
    return [convert_int_to_concrete_values(dim) for dim in size_or_stride]


def get_tensor_guard_code_part(
    value: torch.Tensor,
    name: str,
    sizes: list[Optional[int]],
    strides: list[Optional[int]],
    pytype: type,
    dispatch_keys: DispatchKeySet,
) -> str:
    dispatch_key = (
        dispatch_keys | torch._C._dispatch_tls_local_include_set()
    ) - torch._C._dispatch_tls_local_exclude_set()
    dtype = value.dtype
    device_index = value.device.index
    requires_grad = value.requires_grad
    guard_str = (
        f"check_tensor({name}, {pytype.__qualname__}, {dispatch_key}, {dtype}, "
        f"device={device_index}, requires_grad={requires_grad}, size={sizes}, stride={strides})"
    )
    return guard_str


def get_key_index(dct: dict[Any, Any], key: Any) -> int:
    # Ensure that we call dict.keys and not value.keys (which can call
    # overridden keys method). In the C++ guards, we relied on PyDict_Next
    # to traverse the dictionary, which uses the internal data structure and
    # does not call the overridden keys method.
    return list(builtin_dict_keys(dct)).index(key)


def get_key_index_source(source: Any, index: Any) -> str:
    return f"list(dict.keys({source}))[{index}]"


def raise_local_type_error(obj: Any) -> NoReturn:
    raise TypeError(
        f"Type {type(obj)} for object {obj} cannot be saved "
        + "into torch.compile() package since it's defined in local scope. "
        + "Please define the class at global scope (top level of a module)."
    )


def should_optimize_getattr_on_nn_module(value: Any) -> bool:
    # If inline_inbuilt_nn_modules flag is True, Dynamo has already traced
    # through the __getattr__, and therefore it is always safe to optimize
    # getattr on nn modules.
    return isinstance(value, torch.nn.Module) and (
        config.inline_inbuilt_nn_modules
        or get_custom_getattr(value) is unpatched_nn_module_getattr
    )


@dataclasses.dataclass(frozen=True)
class NNModuleAttrAccessorInfo:
    # Represents where is the attr name is present in the nn module attribute
    # access

    # Tells that the attribute can be accessed via __dict__
    present_in_generic_dict: bool = False

    # Either the actual name or _parameters/_buffers/_modules
    l1_key: Optional[str] = None

    # Actual parameter/buffer/submodule name
    l2_key: Optional[str] = None


def getitem_on_dict_manager(
    source: Union[DictGetItemSource, DictSubclassGetItemSource],
    base_guard_manager: DictGuardManager,
    base_example_value: Any,
    example_value: Any,
    guard_manager_enum: GuardManagerType,
) -> GuardManager:
    base_source_name = source.base.name()
    if isinstance(source.index, ConstDictKeySource):
        index = source.index.index
    else:
        assert isinstance(base_example_value, dict)
        index = get_key_index(base_example_value, source.index)

    key_source = get_key_index_source(base_source_name, index)

    # Ensure that we call dict.keys and not value.keys (which can call
    # overridden keys method). In the C++ guards, we relied on PyDict_Next
    # to traverse the dictionary, which uses the internal data structure and
    # does not call the overridden keys method.
    key_example_value = list(builtin_dict_keys(base_example_value))[index]
    if isinstance(key_example_value, (int, str)):
        value_source = f"{base_source_name}[{key_example_value!r}]"
    else:
        value_source = f"{base_source_name}[{key_source}]"
    if not isinstance(source.index, ConstDictKeySource):
        # We have to insert a key manager guard here
        # TODO - source debug string is probably wrong here.
        base_guard_manager.get_key_manager(
            index=index,
            source=key_source,
            example_value=source.index,
            guard_manager_enum=GuardManagerType.GUARD_MANAGER,
        ).add_equals_match_guard(
            source.index, [f"{key_source} == {key_example_value!r}"]
        )

    return base_guard_manager.get_value_manager(
        index=index,
        source=value_source,
        example_value=example_value,
        guard_manager_enum=guard_manager_enum,
    )


def match_on_id_for_tensor(guard: Guard) -> bool:
    source = guard.originating_source
    # For numpy tensors, always use TENSOR_MATCH because __from_numpy leads
    # to a new tensor every time and therefore id differs.
    if isinstance(source, NumpyTensorSource):
        return False

    if guard.is_specialized_nn_module():
        return True

    return source.is_dict_key() and not isinstance(source, GradSource)


# The ready to eval generated code (possibly multiple parts) for a guard, plus
# the original guard object that created it for provenance
@dataclasses.dataclass
class GuardCodeList:
    code_list: list[str]
    guard: Guard


class GuardManagerType(enum.Enum):
    GUARD_MANAGER = 1
    DICT_GUARD_MANAGER = 2


@functools.cache
def code_framelocals_names_reversed_cached(code: types.CodeType) -> list[str]:
    return list(reversed(code_framelocals_names(code)))


class GuardBuilder(GuardBuilderBase):
    def __init__(
        self,
        f_code: types.CodeType,
        id_ref: Callable[[object, str], int],
        source_ref: Callable[[Source], str],
        lookup_weakrefs: Callable[[object], Optional[weakref.ref[object]]],
        local_scope: dict[str, object],
        global_scope: dict[str, object],
        guard_manager: GuardManagerWrapper,
        check_fn_manager: CheckFunctionManager,
        save_guards: bool = False,
        runtime_global_scope: Optional[dict[str, object]] = None,
    ) -> None:
        self.f_code = f_code
        self.id_ref = id_ref
        self.source_ref = source_ref
        self.lookup_weakrefs = lookup_weakrefs
        self.scope: dict[str, dict[str, object]] = {"L": local_scope, "G": global_scope}
        self.runtime_global_scope = runtime_global_scope or global_scope
        self.scope["__builtins__"] = builtins.__dict__.copy()
        for (
            name,
            package_module,
        ) in torch.package.package_importer._package_imported_modules.items():
            name = name.replace(">", "_").replace("<", "_").replace(".", "_dot_")
            # Write the package module into the scope so that we can import it
            self.scope["__builtins__"][name] = package_module
            # Write the demangled name to the scope so that we can use it
            self.scope[name] = package_module
        self.guard_manager = guard_manager

        self.argnames: list[str] = []
        # Code is python expression strings generated for each guard
        self.code: list[GuardCodeList] = []
        # shape_env_code is only used by builder and is used for
        # shape env code.  This exists only because we need to make sure
        # shape env guards get run after tensor match guards (since the
        # tensor match guards make sure we actually have tensors)
        self.shape_env_code: list[GuardCodeList] = []

        # Collect the guard managers and debug info to insert no tensor aliasing
        # guards.
        self.no_tensor_aliasing_names: list[str] = []
        self.no_tensor_aliasing_guard_managers: list[GuardManager] = []

        self.check_fn_manager: CheckFunctionManager = check_fn_manager

        # Collect the ids of dicts which need key order guarding. source_name is
        # not sufficient because for nn modules, we can have different sources
        # to access the same object - self._module["param"] is same as
        # self.param.
        self.key_order_guarded_dict_ids = set()
        assert self.check_fn_manager.output_graph is not None
        for source in self.check_fn_manager.output_graph.guard_on_key_order:
            self.key_order_guarded_dict_ids.add(id(self.get(source.name())))

        # Keep track of weak references of objects with ID_MATCH guard. This
        # info is stored alongside optimized_code and guard_manager and is used to
        # limit the number of cache entries with same ID_MATCH'd object.
        self.id_matched_objs: dict[str, ReferenceType[object]] = {}

        # Save the guard managers to avoid repeatedly traversing sources.
        self._cached_guard_managers: dict[str, GuardManager] = {}
        self._cached_duplicate_input_guards: set[tuple[str, str]] = set()
        self.object_aliasing_guard_codes: list[tuple[str, str]] = []
        self.save_guards = save_guards
        self.guard_nn_modules = config.guard_nn_modules and justknobs_check(
            "pytorch/compiler:guard_nn_modules"
        )
        self.already_guarded_not_present_in_generic_dict: OrderedSet[
            tuple[str, str]
        ] = OrderedSet()

    def guard_on_dict_keys_and_ignore_order(
        self, example_value: dict[Any, Any], guard: Guard
    ) -> None:
        dict_mgr = self.get_guard_manager(guard)
        if isinstance(dict_mgr, DictGuardManager):
            raise NotImplementedError(
                "Not expecting a DictGuardManager. Seems like Dynamo incorrectly "
                f"added the dict to tx.output.guard_on_key_order for {guard.name}"
            )

        # Iterate over the dicts and install a dict_getitem_manager.
        dict_source = guard.originating_source.name()

        # Ensure that we call dict.keys and not value.keys (which can call
        # overridden keys method). In the C++ guards, we relied on PyDict_Next
        # to traverse the dictionary, which uses the internal data structure and
        # does not call the overridden keys method.
        for key in builtin_dict_keys(example_value):
            value = example_value[key]
            value_source = DictGetItemSource(guard.originating_source, index=key)
            guard_manager_enum = self.get_guard_manager_type(
                value_source, example_value
            )
            dict_mgr.dict_getitem_manager(
                key=key,
                source=f"{dict_source}[{key!r}]",
                example_value=value,
                guard_manager_enum=guard_manager_enum,
            )

    def guard_on_dict_keys_and_order(self, value: dict[Any, Any], guard: Guard) -> None:
        # Add key managers for the DictGuardManager. Then add either an
        # ID_MATCH or EQUALS_MATCH guard on the key.
        dict_mgr = self.get_guard_manager(guard)
        if not isinstance(dict_mgr, DictGuardManager):
            raise NotImplementedError(
                "Expecting a DictGuardManager. Seems like Dynamo forgot "
                f"to set the right guard manager enum for {guard.name}"
            )
        assert isinstance(dict_mgr, DictGuardManager)

        # Ensure that we call dict.keys and not value.keys (which can call
        # overridden keys method). In the C++ guards, we relied on PyDict_Next
        # to traverse the dictionary, which uses the internal data structure and
        # does not call the overridden keys method.
        for idx, key in enumerate(builtin_dict_keys(value)):
            key_source = get_key_index_source(guard.name, idx)
            key_manager = dict_mgr.get_key_manager(
                index=idx,
                source=key_source,
                example_value=key,
                guard_manager_enum=GuardManagerType.GUARD_MANAGER,
            )
            if key_is_id(key):
                # Install ID_MATCH guard
                id_val = self.id_ref(key, key_source)
                key_manager.add_id_match_guard(
                    id_val,
                    get_verbose_code_parts(
                        f"__check_obj_id({key_source}, {id_val})", guard
                    ),
                )
            else:
                # Install EQUALS_MATCH guard
                key_manager.add_equals_match_guard(
                    key, get_verbose_code_parts(f"{key_source} == {key!r}", guard)
                )

    @staticmethod
    def _get_generic_dict_manager_example_value(example_value: Any) -> Optional[Any]:
        # due to a bug in 3.13.0 (introduced by https://github.com/python/cpython/pull/116115,
        # reported in https://github.com/python/cpython/issues/125608,
        # fixed by https://github.com/python/cpython/pull/125611), we cannot take
        # advantage of __dict__ versions to speed up guard checks.
        if (
            config.issue_3_13_0_warning
            and sys.version_info >= (3, 13)
            and sys.version_info < (3, 13, 1)
        ):
            warnings.warn(
                "Guards may run slower on Python 3.13.0. Consider upgrading to Python 3.13.1+.",
                RuntimeWarning,
            )
            return None
        return example_value

    def getattr_on_nn_module(
        self,
        source: AttrSource,
        base_guard_manager: GuardManager,
        base_example_value: Any,
        example_value: Any,
        base_source_name: str,
        source_name: str,
        guard_manager_enum: GuardManagerType,
    ) -> GuardManager:
        """
        This tries to avoid calling the expensive nn module custom getattr method by
        checking if the attribute is accessible via __dict__. For attributes that
        are not accessible via __dict__ (like descriptors), we fallback to
        PyObject_GetAttr.

        There are two cases that we optimize for
        1) attributes present directly in __dict__, e.g training.
        2) parameters/buffers/modules - they can be accessed via _parameters,
        _buffers, _modules keys in __dict__. For example, mod.linear can be
        accessed as mod.__dict__["_parameters"]["linear"]

        The most common and expensive case for nn module guards is of type
        mod.submod1.submod2.submod3.training. We avoid the python getattr of nn
        modules by going through the __dict__.
        """

        def getitem_on_dict_mgr(
            mgr: GuardManager,
            key: Any,
            source_name: str,
            base_example_value: Any,
            example_value: Any,
            guard_manager_enum: GuardManagerType,
        ) -> GuardManager:
            if isinstance(mgr, DictGuardManager):
                # Case where the user code relies on key order, e.g.,
                # named_parameters
                index = get_key_index(base_example_value, key)

                # Install the key manager and add equals match guard
                key_source = f"list(dict.keys({source_name}))[{index!r}]"
                mgr.get_key_manager(
                    index=index,
                    source=key_source,
                    example_value=key,
                    guard_manager_enum=GuardManagerType.GUARD_MANAGER,
                ).add_equals_match_guard(key, [f"{key_source} == {key!r}"])

                # Install the value manager
                return mgr.get_value_manager(
                    index=index,
                    source=source_name,
                    example_value=example_value,
                    guard_manager_enum=guard_manager_enum,
                )
            else:
                return mgr.dict_getitem_manager(
                    key=key,
                    source=source_name,
                    example_value=example_value,
                    guard_manager_enum=guard_manager_enum,
                )

        attr_name = source.member
        mod_dict = base_example_value.__dict__

        all_class_attribute_names: set[str] = set()
        for x in inspect.getmro(base_example_value.__class__):
            all_class_attribute_names.update(x.__dict__.keys())

        accessor_info = NNModuleAttrAccessorInfo(False, None, None)

        if attr_name in mod_dict:
            accessor_info = NNModuleAttrAccessorInfo(True, attr_name, None)
        elif "_parameters" in mod_dict and attr_name in mod_dict["_parameters"]:
            accessor_info = NNModuleAttrAccessorInfo(True, "_parameters", attr_name)
        elif "_buffers" in mod_dict and attr_name in mod_dict["_buffers"]:
            accessor_info = NNModuleAttrAccessorInfo(True, "_buffers", attr_name)
        elif (
            attr_name not in all_class_attribute_names
            and "_modules" in mod_dict
            and attr_name in mod_dict["_modules"]
        ):
            # Check test_attr_precedence test - instance attributes always take precedence unless its an nn.Module.
            accessor_info = NNModuleAttrAccessorInfo(True, "_modules", attr_name)

        if not accessor_info.present_in_generic_dict:
            # The attribute can be accessed by __getattribute__ call, so rely on
            # PyObject_GetAttr
            return base_guard_manager.getattr_manager(
                attr=source.member,
                source=source_name,
                example_value=example_value,
                guard_manager_enum=guard_manager_enum,
            )
        else:
            assert accessor_info.l1_key
            l1_key = accessor_info.l1_key
            l2_key = accessor_info.l2_key

            # Set source strings for debug info
            mod_dict_source = f"{base_source_name}.__dict__"
            l1_source_name = l2_source_name = None
            l1_value = l2_value = None
            l1_guard_manager_enum = l2_guard_manager_enum = None
            if l2_key:
                l1_source = AttrSource(source.base, l1_key)
                l1_source_name = l1_source.name()
                l1_value = mod_dict[l1_key]
                # do not guard on key order for _parameters etc unless the user code
                # actually needs the key order (e.g. calling named_parameters)
                l1_guard_manager_enum = self.get_guard_manager_type(l1_source, l1_value)

                l2_source_name = source_name
                l2_value = example_value
                l2_guard_manager_enum = self.get_guard_manager_type(
                    source, example_value
                )
            else:
                l1_source_name = source_name
                l1_value = example_value
                l1_guard_manager_enum = self.get_guard_manager_type(
                    source, example_value
                )

            # Get __dict__ accessor. No need to guard on dict key order, so use base
            # Guard Manager
            mod_generic_dict_manager = base_guard_manager.get_generic_dict_manager(
                source=mod_dict_source,
                example_value=self._get_generic_dict_manager_example_value(mod_dict),
                guard_manager_enum=GuardManagerType.GUARD_MANAGER,
            )

            l1_mgr = getitem_on_dict_mgr(
                mgr=mod_generic_dict_manager,
                key=l1_key,
                source_name=l1_source_name,
                base_example_value=mod_dict,
                example_value=l1_value,
                guard_manager_enum=l1_guard_manager_enum,
            )

            if l2_key:
                assert l2_source_name is not None and l2_guard_manager_enum is not None
                return getitem_on_dict_mgr(
                    mgr=l1_mgr,
                    key=l2_key,
                    source_name=l2_source_name,
                    base_example_value=l1_value,
                    example_value=l2_value,
                    guard_manager_enum=l2_guard_manager_enum,
                )
            return l1_mgr

    def requires_key_order_guarding(self, source: Source) -> bool:
        source_name = source.name()
        if source_name == "":
            return False
        obj_id = id(self.get(source_name))
        return obj_id in self.key_order_guarded_dict_ids

    def get_guard_manager_type(
        self,
        source: Source,
        example_value: Optional[
            Union[KeysView[Any], set[Any], frozenset[Any], dict[Any, Any]]
        ],
    ) -> GuardManagerType:
        guard_manager_enum = GuardManagerType.GUARD_MANAGER
        if self.requires_key_order_guarding(source):
            # Fix this if condition
            if isinstance(example_value, dict_keys):
                guard_manager_enum = GuardManagerType.DICT_GUARD_MANAGER
            elif isinstance(example_value, (set, frozenset)):
                # we don't need to guard on key order for set/frozenset
                # but the if above will be true for these types as set is
                # implemented using a dict in Dynamo
                guard_manager_enum = GuardManagerType.GUARD_MANAGER
            else:
                assert isinstance(example_value, dict)
                guard_manager_enum = GuardManagerType.DICT_GUARD_MANAGER
        return guard_manager_enum

    def manager_guards_on_keys(self, mgr_enum: GuardManagerType) -> bool:
        return mgr_enum == GuardManagerType.DICT_GUARD_MANAGER

    def get_global_guard_manager(self) -> GuardManager:
        return self.guard_manager.root.globals_dict_manager(
            f_globals=self.runtime_global_scope,
            source="G",
            example_value=self.scope["G"],
            guard_manager_enum=GuardManagerType.GUARD_MANAGER,
        )

    def get_guard_manager_from_source(self, source: Source) -> GuardManager:
        root_guard_manager = self.guard_manager.root

        example_value = None
        source_name = source.name()

        if source_name != "" and source_name in self._cached_guard_managers:
            return self._cached_guard_managers[source_name]

        if source_name != "":
            example_value = self.get(source_name)

        guard_manager_enum = self.get_guard_manager_type(source, example_value)

        # Get base manager related information
        base_source_name = None
        base_example_value = None
        base_guard_manager = None
        base_guard_manager_enum = GuardManagerType.GUARD_MANAGER
        if isinstance(source, ChainedSource):
            base_source_name = source.base.name()
            base_example_value = self.get(base_source_name)
            base_guard_manager = self.get_guard_manager_from_source(source.base)
            base_guard_manager_enum = self.get_guard_manager_type(
                source.base, base_example_value
            )

        # Use istype instead of isinstance to check for exact type of source.
        if istype(source, LocalSource):
            framelocals_idx = get_framelocals_idx(self.f_code, source.local_name)
            assert framelocals_idx is not None
            out = root_guard_manager.framelocals_manager(
                key=(source.local_name, framelocals_idx),
                source=source_name,
                example_value=example_value,
                guard_manager_enum=guard_manager_enum,
            )
        elif istype(source, GlobalSource):
            # Global manager accepts a dict but it is not a DictGuardManager
            # because globals dict is big and we typically guard on a very
            # selected items on globals.
            out = self.get_global_guard_manager().dict_getitem_manager(
                key=source.global_name,
                source=source_name,
                example_value=example_value,
                guard_manager_enum=guard_manager_enum,
            )
        elif istype(source, GlobalWeakRefSource):
            out = self.get_global_guard_manager().global_weakref_manager(
                global_name=source.global_name,
                source=source_name,
                example_value=example_value,
                guard_manager_enum=guard_manager_enum,
            )
        elif istype(source, GlobalStateSource):
            # Don't do anything here. We guard on global state completely in
            # C++. So just return the root mgr.
            return root_guard_manager
        elif istype(source, ShapeEnvSource):
            return root_guard_manager
        elif istype(source, TypeSource):
            assert base_guard_manager  # to make mypy happy
            out = base_guard_manager.type_manager(
                source=source_name,
                example_value=example_value,
                guard_manager_enum=guard_manager_enum,
            )
        elif istype(source, TypeDictSource):
            assert base_guard_manager  # to make mypy happy
            out = base_guard_manager.type_dict_manager(
                source=source_name,
                example_value=example_value,
                guard_manager_enum=guard_manager_enum,
            )
        elif istype(source, TypeMROSource):
            assert base_guard_manager  # to make mypy happy
            out = base_guard_manager.type_mro_manager(
                source=source_name,
                example_value=example_value,
                guard_manager_enum=guard_manager_enum,
            )
        elif istype(
            source,
            (
                OptimizerSource,
                NNModuleSource,
                UnspecializedNNModuleSource,
                UnspecializedBuiltinNNModuleSource,
                FSDPNNModuleSource,
            ),
        ):
            assert base_guard_manager  # to make mypy happy
            out = base_guard_manager
        elif istype(source, TorchSource):
            out = root_guard_manager.lambda_manager(
                python_lambda=lambda _: torch,
                source=source_name,
                example_value=example_value,
                guard_manager_enum=guard_manager_enum,
            )
        elif istype(source, TorchFunctionModeStackSource):
            out = root_guard_manager.lambda_manager(
                python_lambda=lambda _: get_torch_function_mode_stack_at(
                    source._get_index()
                ),
                source=source_name,
                example_value=example_value,
                guard_manager_enum=guard_manager_enum,
            )
        elif istype(source, GradSource):
            assert base_guard_manager  # to make mypy happy
            out = base_guard_manager.grad_manager(
                source=source_name,
                example_value=example_value,
                guard_manager_enum=guard_manager_enum,
            )
        elif istype(source, GenericAttrSource):
            assert base_guard_manager  # to make mypy happy
            out = base_guard_manager.generic_getattr_manager(
                attr=source.member,
                source=source_name,
                example_value=example_value,
                guard_manager_enum=guard_manager_enum,
            )
        elif istype(source, (AttrSource, UnspecializedParamBufferSource)):
            assert base_guard_manager  # to make mypy happy
            assert isinstance(source, AttrSource)
            if should_optimize_getattr_on_nn_module(base_example_value):
                assert base_source_name
                out = self.getattr_on_nn_module(
                    source,
                    base_guard_manager,
                    base_example_value,
                    example_value,
                    base_source_name,
                    source_name,
                    guard_manager_enum,
                )
            else:
                out = base_guard_manager.getattr_manager(
                    attr=source.member,
                    source=source_name,
                    example_value=example_value,
                    guard_manager_enum=guard_manager_enum,
                )
        elif istype(source, (DictGetItemSource, DictSubclassGetItemSource)):
            assert base_guard_manager  # to make mypy happy
            assert isinstance(base_example_value, (dict, collections.OrderedDict))
            assert isinstance(source, (DictGetItemSource, DictSubclassGetItemSource))
            if isinstance(base_guard_manager, DictGuardManager):
                assert self.manager_guards_on_keys(base_guard_manager_enum)
                out = getitem_on_dict_manager(
                    source,
                    base_guard_manager,
                    base_example_value,
                    example_value,
                    guard_manager_enum,
                )
            else:
                if isinstance(source.index, ConstDictKeySource):
                    raise RuntimeError(
                        "Expecting clean index here. Likely Dynamo forgot to mark"
                        " a dict as guard_on_key_order"
                    )
                out = base_guard_manager.dict_getitem_manager(
                    key=source.index,
                    source=source_name,
                    example_value=example_value,
                    guard_manager_enum=guard_manager_enum,
                )
        elif istype(source, TensorPropertySource):
            out = getattr(
                base_guard_manager,
                f"tensor_property_{source.prop.name.lower()}_manager",
            )(
                idx=source.idx,
                source=source_name,
                example_value=example_value,
                guard_manager_enum=guard_manager_enum,
            )
        elif istype(source, IndexedSource):
            assert base_guard_manager  # to make mypy happy

            out = base_guard_manager.indexed_manager(
                idx=source.idx,
                source=source_name,
                example_value=example_value,
                guard_manager_enum=guard_manager_enum,
            )
        elif istype(source, ListGetItemSource):
            assert base_guard_manager  # to make mypy happy
            out = base_guard_manager.list_getitem_manager(
                key=source.index,
                source=source_name,
                example_value=example_value,
                guard_manager_enum=guard_manager_enum,
            )
        elif istype(source, GetItemSource):
            assert base_guard_manager  # to make mypy happy
            assert not isinstance(
                base_example_value, (dict, collections.OrderedDict)
            ), "Use DictGetItemSource"
            if isinstance(base_example_value, list) and not source.index_is_slice:
                out = base_guard_manager.list_getitem_manager(
                    key=source.index,
                    source=source_name,
                    example_value=example_value,
                    guard_manager_enum=guard_manager_enum,
                )
            elif isinstance(base_example_value, tuple) and not source.index_is_slice:
                out = base_guard_manager.tuple_getitem_manager(
                    key=source.index,
                    source=source_name,
                    example_value=example_value,
                    guard_manager_enum=guard_manager_enum,
                )
            else:
                index = source.index
                if source.index_is_slice:
                    index = source.unpack_slice()
                out = base_guard_manager.getitem_manager(
                    key=index,
                    source=source_name,
                    example_value=example_value,
                    guard_manager_enum=guard_manager_enum,
                )
        elif istype(source, DefaultsSource):
            assert base_guard_manager  # to make mypy happy
            assert base_source_name
            assert callable(base_example_value)
            if not source.is_kw:
                out = base_guard_manager.func_defaults_manager(
                    source=base_source_name,
                    example_value=base_example_value.__defaults__,
                    guard_manager_enum=GuardManagerType.GUARD_MANAGER,
                ).getitem_manager(
                    key=source.idx_key,
                    source=source_name,
                    example_value=example_value,
                    guard_manager_enum=guard_manager_enum,
                )
            else:
                # kwdefauts is a dict, so use a DictGuardManager
                kwdefaults = base_example_value.__kwdefaults__
                assert base_source_name is not None
                kw_source = base_source_name + ".__kwdefaults__"

                # kwdefaults is a dict. No need to guard on dict order.
                dict_mgr = base_guard_manager.func_kwdefaults_manager(
                    source=kw_source,
                    example_value=kwdefaults,
                    guard_manager_enum=GuardManagerType.GUARD_MANAGER,
                )
                assert not isinstance(dict_mgr, DictGuardManager)

                out = dict_mgr.dict_getitem_manager(
                    key=source.idx_key,
                    source=source_name,
                    example_value=example_value,
                    guard_manager_enum=guard_manager_enum,
                )
        elif istype(source, NumpyTensorSource):
            assert base_guard_manager  # to make mypy happy
            out = base_guard_manager.lambda_manager(
                python_lambda=from_numpy,
                source=source_name,
                example_value=example_value,
                guard_manager_enum=guard_manager_enum,
            )
        elif istype(source, SubclassAttrListSource):
            assert base_guard_manager  # to make mypy happy
            out = base_guard_manager.lambda_manager(
                python_lambda=lambda x: x.__tensor_flatten__()[0],
                source=source_name,
                example_value=example_value,
                guard_manager_enum=guard_manager_enum,
            )
        elif istype(source, FlattenScriptObjectSource):
            assert base_guard_manager  # to make mypy happy
            out = base_guard_manager.lambda_manager(
                python_lambda=lambda x: x.__obj_flatten__(),
                source=source_name,
                example_value=example_value,
                guard_manager_enum=guard_manager_enum,
            )
        elif istype(source, ScriptObjectQualifiedNameSource):
            assert base_guard_manager  # to make mypy happy
            out = base_guard_manager.lambda_manager(
                python_lambda=lambda x: x._type().qualified_name(),
                source=source_name,
                example_value=example_value,
                guard_manager_enum=guard_manager_enum,
            )
        elif istype(source, AttrProxySource):
            assert base_guard_manager  # to make mypy happy
            out = base_guard_manager.lambda_manager(
                python_lambda=lambda x: x.get_base(),
                source=source_name,
                example_value=example_value,
                guard_manager_enum=guard_manager_enum,
            )
        elif istype(source, CallMethodItemSource):
            assert base_guard_manager  # to make mypy happy
            out = base_guard_manager.lambda_manager(
                python_lambda=lambda x: x.item(),
                source=source_name,
                example_value=example_value,
                guard_manager_enum=guard_manager_enum,
            )
        elif istype(source, FloatTensorSource):
            assert base_guard_manager  # to make mypy happy
            out = base_guard_manager.lambda_manager(
                python_lambda=lambda x: torch._as_tensor_fullprec(x),
                source=source_name,
                example_value=example_value,
                guard_manager_enum=guard_manager_enum,
            )
        elif istype(source, TupleIteratorGetItemSource):
            assert base_guard_manager  # to make mypy happy
            out = base_guard_manager.tuple_iterator_getitem_manager(
                index=source.index,
                source=source_name,
                example_value=example_value,
                guard_manager_enum=guard_manager_enum,
            )
        elif isinstance(source, ConstDictKeySource):
            if not isinstance(base_guard_manager, DictGuardManager):
                raise AssertionError(
                    "ConstDictKeySource can only work on DictGuardManager"
                )
            out = base_guard_manager.get_key_manager(
                index=source.index,
                source=source_name,
                example_value=example_value,
                guard_manager_enum=guard_manager_enum,
            )
        elif istype(source, NonSerializableSetGetItemSource):
            assert base_guard_manager
            out = base_guard_manager.set_getitem_manager(
                index=source.index,
                source=source_name,
                example_value=example_value,
                guard_manager_enum=guard_manager_enum,
            )
        elif istype(source, WeakRefCallSource):
            assert base_guard_manager  # to make mypy happy
            out = base_guard_manager.weakref_call_manager(
                source=source_name,
                example_value=example_value,
                guard_manager_enum=guard_manager_enum,
            )
        elif istype(source, CallFunctionNoArgsSource):
            assert base_guard_manager  # to make mypy happy
            out = base_guard_manager.call_function_no_args_manager(
                source=source_name,
                example_value=example_value,
                guard_manager_enum=guard_manager_enum,
            )
        elif istype(source, DataclassFieldsSource):
            assert base_guard_manager
            out = base_guard_manager.lambda_manager(
                python_lambda=lambda x: dataclass_fields(x),
                source=source_name,
                example_value=example_value,
                guard_manager_enum=guard_manager_enum,
            )
        elif istype(source, NamedTupleFieldsSource):
            assert base_guard_manager
            out = base_guard_manager.lambda_manager(
                python_lambda=lambda x: x._fields,
                source=source_name,
                example_value=example_value,
                guard_manager_enum=guard_manager_enum,
            )
        elif istype(source, CodeSource):
            assert base_guard_manager  # to make mypy happy
            out = base_guard_manager.code_manager(
                source=source_name,
                example_value=example_value,
                guard_manager_enum=guard_manager_enum,
            )
        elif istype(source, ClosureSource):
            assert base_guard_manager  # to make mypy happy
            out = base_guard_manager.closure_manager(
                source=source_name,
                example_value=example_value,
                guard_manager_enum=guard_manager_enum,
            )
        else:
            raise AssertionError(
                f"missing guard manager builder {source} - {source.name()}"
            )

        self._cached_guard_managers[source.name()] = out
        return out

    def get_guard_manager(self, guard: Guard) -> GuardManager:
        return self.get_guard_manager_from_source(guard.originating_source)

    def add_python_lambda_leaf_guard_to_root(
        self,
        code_parts: list[str],
        verbose_code_parts: list[str],
        closure_vars: Optional[dict[str, object]] = None,
        is_epilogue: bool = True,
    ) -> None:
        if closure_vars is None:
            closure_vars = _get_closure_vars()
        # Adds a lambda leaf guard to the root guard manager. It wraps the
        # code_parts in a function object which is then passed on to the leaf
        # guard.
        make_guard_fn_args = ", ".join(closure_vars.keys())
        _guard_body, pycode = build_guard_function(code_parts, make_guard_fn_args)
        out: dict[str, Any] = {}
        globals_for_guard_fn = {"G": self.scope["G"]}
        guards_log.debug("Python shape guard function:\n%s", pycode)
        exec(pycode, globals_for_guard_fn, out)
        guard_fn = out["___make_guard_fn"](*closure_vars.values())

        required_locals = {}
        all_locals = self.scope["L"].keys()
        for var_name in guard_fn.__code__.co_consts:
            if isinstance(var_name, str) and var_name in all_locals:
                index = get_framelocals_idx(self.f_code, var_name)
                if index is not None:
                    required_locals[var_name] = index

        construct_partial_framelocals_dict = config.construct_partial_framelocals_dict

        if is_epilogue:
            # Epilogue guards are run after all the other guards have finished.
            # If epilogue guards contain a getattr or getitem access, one of the
            # other guards would fail preventing the epilogue guards to run.
            self.guard_manager.root.add_epilogue_lambda_guard(
                guard_fn,
                required_locals,
                construct_partial_framelocals_dict,
                verbose_code_parts,
            )
        else:
            self.guard_manager.root.add_lambda_guard(
                guard_fn,
                required_locals,
                construct_partial_framelocals_dict,
                verbose_code_parts,
            )

    # Warning: use this with care!  This lets you access what the current
    # value of the value you are guarding on is.  You probably don't want
    # to actually durably save this value though (because it's specific
    # to this frame!)  Instead, you should be reading out some property
    # (like its type) which is what you permanently install into the
    # guard code.
    def get(self, name: str, closure_vars: Optional[dict[str, Any]] = None) -> Any:
        if closure_vars is None:
            closure_vars = _get_closure_vars()
        return eval(name, self.scope, closure_vars)

    # Registers the usage of the source name referenced by the
    # string (or stored in the Guard) as being guarded upon.  It's important
    # to call this before generating some code that makes use of 'guard',
    # because without this call, we won't actually bind the variable
    # you reference in the actual guard closure (oops!)
    def arg_ref(self, guard: Union[str, Guard]) -> str:
        name: str
        if isinstance(guard, str):
            name = guard
        else:
            name = guard.name
        base = strip_function_call(name)
        if base not in self.argnames:
            is_valid = torch._C._dynamo.is_valid_var_name(base)
            if is_valid:
                if is_valid == 2:
                    log.warning("invalid var name: %s", guard)
                self.argnames.append(base)

        return name

    def _guard_on_attribute(
        self,
        guard: Guard,
        attr_name: str,
        guard_fn: Callable[[GuardBuilderBase, Guard], Any],
    ) -> None:
        if attr_name == "__code__":
            attr_source = CodeSource(guard.originating_source)
        else:
            attr_source = AttrSource(guard.originating_source, attr_name)  # type: ignore[assignment]
        # Copy the stack info
        new_guard = Guard(
            attr_source, guard_fn, stack=guard.stack, user_stack=guard.user_stack
        )
        new_guard.create(self)

    # Note: the order of the guards in this file matters since we sort guards on the same object by lineno
    def HASATTR(self, guard: Guard) -> None:
        source = guard.originating_source
        if isinstance(source, NNModuleSource):
            source = source.base
        if isinstance(source, CodeSource):
            # No need to guard that a function has a __code__ attribute
            return
        assert isinstance(source, AttrSource), f"invalid source {guard.name}"
        base_source = source.base
        base = base_source.name()
        attr = source.member

        ref = self.arg_ref(base)
        val = hasattr(self.get(base), attr)
        code = None
        if val:
            code = f"hasattr({ref}, {attr!r})"
        else:
            code = f"not hasattr({ref}, {attr!r})"
        self._set_guard_export_info(
            guard, [code], provided_guarded_object=self.get(base)
        )

        base_manager = self.get_guard_manager_from_source(base_source)
        if val:
            # Just install a getattr manager. GetAttrGuardAccessor itself
            # acts as hasattr guard.
            example_value = self.get(source.name())
            base_example_value = self.get(base)
            guard_manager_enum = self.get_guard_manager_type(source, example_value)

            # if the base value is nn.Module, check if we can speedup the
            # guard by going through __dict__ attrs.
            if should_optimize_getattr_on_nn_module(base_example_value):
                self.getattr_on_nn_module(
                    source,
                    base_manager,
                    base_example_value,
                    example_value,
                    base,
                    source.name(),
                    guard_manager_enum,
                )
            else:
                base_manager.getattr_manager(
                    attr=attr,
                    source=guard.name,
                    example_value=example_value,
                    guard_manager_enum=guard_manager_enum,
                )
        else:
            base_manager.add_no_hasattr_guard(attr, get_verbose_code_parts(code, guard))

    def NOT_PRESENT_IN_GENERIC_DICT(
        self, guard: Guard, attr: Optional[Any] = None
    ) -> None:
        assert attr is not None
        ref = self.arg_ref(guard)
        val = self.get(guard.name)

        base_manager = self.get_guard_manager(guard)

        if (ref, attr) in self.already_guarded_not_present_in_generic_dict:
            return

        mod_dict_source = f"{guard.name}.__dict__"
        mod_generic_dict_manager = base_manager.get_generic_dict_manager(
            source=mod_dict_source,
            example_value=self._get_generic_dict_manager_example_value(val.__dict__),
            guard_manager_enum=GuardManagerType.GUARD_MANAGER,
        )

        code = f"not ___dict_contains({attr!r}, {ref}.__dict__)"
        mod_generic_dict_manager.add_dict_contains_guard(
            False, attr, get_verbose_code_parts(code, guard)
        )
        self.already_guarded_not_present_in_generic_dict.add((ref, attr))

    def TYPE_MATCH(self, guard: Guard) -> None:
        # ___check_type_id is same as `id(type(x)) == y`
        value = self.get(guard.name)
        if isinstance(value, torch._subclasses.FakeTensor) and value.pytype:
            t = value.pytype
        else:
            t = type(value)

        if t.__qualname__ != t.__name__:
            # Type match guards must be local scope, this is
            # raised in self.serialize_guards
            guard._unserializable = True

        obj_id = self.id_ref(t, f"type({guard.name})")
        code = f"___check_type_id({self.arg_ref(guard)}, {obj_id})"
        self._set_guard_export_info(guard, [code])

        self.get_guard_manager(guard).add_type_match_guard(
            obj_id, get_verbose_code_parts(code, guard)
        )

    def DICT_VERSION(self, guard: Guard) -> None:
        # ___check_dict_version is same as `dict_version(x) == y`
        ref = self.arg_ref(guard)
        val = self.get(guard.name)
        version = dict_version(self.get(guard.name))
        code = f"___dict_version({ref}) == {version}"
        self._set_guard_export_info(guard, [code])

        # TODO(anijain2305) - Delete this when DictGuardManager uses tags
        # for dicts.
        self.get_guard_manager(guard).add_dict_version_guard(
            val, get_verbose_code_parts(code, guard)
        )

    def DICT_CONTAINS(self, guard: Guard, key: str, invert: bool) -> None:
        dict_ref = self.arg_ref(guard)

        maybe_not = "not " if invert else ""
        code = f"{maybe_not}___dict_contains({key!r}, {dict_ref})"
        self._set_guard_export_info(guard, [code])

        self.get_guard_manager(guard).add_dict_contains_guard(
            not invert, key, get_verbose_code_parts(code, guard)
        )

    def SET_CONTAINS(self, guard: Guard, key: Any, invert: bool) -> None:
        set_ref = self.arg_ref(guard)
        item = key
        contains = not invert  # install_dict_contains_guard inverts "contains"

        code = f"set.__contains__({set_ref}, {item!r})"

        self._set_guard_export_info(guard, [code])

        self.get_guard_manager(guard).add_set_contains_guard(
            contains, item, get_verbose_code_parts(code, guard)
        )

    def BOOL_MATCH(self, guard: Guard) -> None:
        # checks val == True or val == False
        ref = self.arg_ref(guard)
        val = self.get(guard.name)
        assert istype(val, bool)
        code = [f"{ref} == {val!r}"]
        self._set_guard_export_info(guard, code)

        if val:
            self.get_guard_manager(guard).add_true_match_guard(
                get_verbose_code_parts(code, guard)
            )
        else:
            self.get_guard_manager(guard).add_false_match_guard(
                get_verbose_code_parts(code, guard)
            )

    def NONE_MATCH(self, guard: Guard) -> None:
        # checks `val is None`
        ref = self.arg_ref(guard)
        val = self.get(guard.name)
        assert val is None
        code = [f"{ref} is None"]
        self._set_guard_export_info(guard, code)

        self.get_guard_manager(guard).add_none_match_guard(
            get_verbose_code_parts(code, guard)
        )

    def ID_MATCH(self, guard: Guard, recompile_hint: Optional[str] = None) -> None:
        return self.id_match_unchecked(guard, recompile_hint)

    def id_match_unchecked(
        self, guard: Guard, recompile_hint: Optional[str] = None
    ) -> None:
        # ___check_obj_id is same as `id(x) == y`
        if isinstance(guard.originating_source, TypeSource):
            # optional optimization to produce cleaner/faster guard code
            return self.TYPE_MATCH(
                Guard(guard.originating_source.base, GuardBuilder.TYPE_MATCH)  # type: ignore[arg-type]
            )

        ref = self.arg_ref(guard)
        val = self.get(guard.name)
        id_val = self.id_ref(val, guard.name)
        code = f"___check_obj_id({ref}, {id_val})"
        self._set_guard_export_info(guard, [code], provided_func_name="ID_MATCH")
        self.get_guard_manager(guard).add_id_match_guard(
            id_val, get_verbose_code_parts(code, guard, recompile_hint)
        )

        # Keep track of ID_MATCH'd objects. This will be used to modify the
        # cache size logic
        if isinstance(guard.originating_source, LocalSource):
            # TODO(anijain2305) - This is currently restricted to nn.Module objects
            # because many other ID_MATCH'd objects fail - like DeviceMesh.
            # Increase the scope of ID_MATCH'd objects.
            if isinstance(val, torch.nn.Module):
                local_name = guard.originating_source.local_name
                weak_id = self.lookup_weakrefs(val)
                if weak_id is not None:
                    self.id_matched_objs[local_name] = weak_id

    def NOT_NONE_MATCH(self, guard: Guard, value: Optional[Any] = None) -> None:
        ref = self.arg_ref(guard)
        val = self.get(guard.name)
        assert isinstance(val, torch.Tensor)
        code = f"{ref} is not None"
        self._set_guard_export_info(guard, [code])

        self.get_guard_manager(guard).add_not_none_guard(
            get_verbose_code_parts(code, guard)
        )

    def DISPATCH_KEY_SET_MATCH(self, guard: Guard) -> None:
        ref = self.arg_ref(guard)
        val = self.get(guard.name)
        assert isinstance(val, torch._C.DispatchKeySet)
        code_parts = f"{ref}.raw_repr() == {val!r}.raw_repr()"

        self.get_guard_manager(guard).add_dispatch_key_set_guard(
            val, get_verbose_code_parts(code_parts, guard)
        )

    def NAME_MATCH(self, guard: Guard) -> None:
        self._guard_on_attribute(guard, "__name__", GuardBuilder.EQUALS_MATCH)  # type: ignore[arg-type]

    def DUAL_LEVEL(self, guard: Guard) -> None:
        # Invalidate dual level if current dual level is different than the one
        # in the fx graph
        assert self.check_fn_manager.output_graph is not None
        dual_level = self.check_fn_manager.output_graph.dual_level
        code = [f"torch.autograd.forward_ad._current_level == {dual_level}"]
        self._set_guard_export_info(guard, code)
<<<<<<< HEAD
        self.guard_manager.root.add_dual_level_match_guard(
            dual_level, get_verbose_code_parts(code, guard)
=======
        # TODO(anijain2305) - Consider this moving this guard to C++
        forward_ad = torch.autograd.forward_ad

        def fn() -> bool:
            return forward_ad._current_level == dual_level

        self.guard_manager.root.add_lambda_guard_no_args(
            fn, get_verbose_code_parts(code, guard)
>>>>>>> 799471d9
        )

    def FUNCTORCH_STACK_MATCH(self, guard: Guard) -> None:
        # Invalidate functorch code if current level is different than
        # the one when FX graph was generated
        assert self.check_fn_manager.output_graph is not None
        cis = self.check_fn_manager.output_graph.functorch_layers
        states = [ci.get_state() for ci in cis]
        code = [f"torch._functorch.pyfunctorch.compare_functorch_state({states})"]
        self._set_guard_export_info(guard, code)

        # TODO(anijain2305) - Consider this moving this guard to C++
        compare_fn = torch._functorch.pyfunctorch.compare_functorch_state

        def fn() -> bool:
            return compare_fn(states)

        self.guard_manager.root.add_lambda_guard_no_args(
            fn, get_verbose_code_parts(code, guard)
        )

    def AUTOGRAD_SAVED_TENSORS_HOOKS(self, guard: Guard) -> None:
        get_hooks = torch._functorch._aot_autograd.utils.top_saved_tensors_hooks
        are_inline_hooks = (
            torch._functorch._aot_autograd.utils.saved_tensors_hooks_are_inlineable
        )

        def hooks_ids_fn(
            hooks: tuple[Callable[[torch.Tensor], Any], Callable[[Any], torch.Tensor]],
        ) -> Optional[tuple[int, ...]]:
            if not are_inline_hooks(hooks):
                return None

            pack_hook, unpack_hook = hooks
            return tuple(map(id, hooks))

        guard_hooks_ids = hooks_ids_fn(get_hooks())

        code = [
            f"torch._functorch.aot_autograd.utils.top_saved_tensors_hooks ids == {guard_hooks_ids}"
        ]
        self._set_guard_export_info(guard, code)

        def fn() -> bool:
            return guard_hooks_ids == hooks_ids_fn(get_hooks())

        self.guard_manager.root.add_lambda_guard_no_args(
            fn, get_verbose_code_parts(code, guard)
        )

    def TENSOR_SUBCLASS_METADATA_MATCH(self, guard: Guard) -> None:
        value = self.get(guard.name)
        original_metadata = deepcopy(self.get(guard.name).__tensor_flatten__()[1])
        if hasattr(value, "__metadata_guard__"):
            verify_guard_fn_signature(value)

            def metadata_checker(x: Any) -> bool:
                return value.__metadata_guard__(
                    original_metadata, x.__tensor_flatten__()[1]
                )

        else:

            def metadata_checker(x: Any) -> bool:
                return x.__tensor_flatten__()[1] == original_metadata

        global_name = f"___check_metadata_{id(metadata_checker)}_c{CompileContext.current_compile_id()}"
        self.get_guard_manager(guard).add_lambda_guard_no_framelocals(
            metadata_checker, get_verbose_code_parts(global_name, guard)
        )

    def EQUALS_MATCH(self, guard: Guard, recompile_hint: Optional[str] = None) -> None:
        ref = self.arg_ref(guard)
        val = self.get(guard.name)
        if np:
            np_types: tuple[type[Any], ...] = (
                np.int8,
                np.int16,
                np.int32,
                np.int64,
                np.uint8,
                np.uint16,
                np.uint32,
                np.uint64,
                np.float16,
                np.float32,
                np.float64,
            )
        else:
            np_types = ()

        ok_mutable_types = (list, set)

        ok_types = tuple(
            common_constant_types
            | {
                type,
                tuple,
                frozenset,
                slice,
                range,
                dict_keys,
                torch.Size,
                *np_types,
                *ok_mutable_types,
            }
        )

        if torch.distributed.is_available():
            from torch.distributed.device_mesh import DeviceMesh
            from torch.distributed.tensor.placement_types import (
                _StridedShard,
                Partial,
                Replicate,
                Shard,
            )

            ok_types = ok_types + (
                Shard,
                Replicate,
                Partial,
                DeviceMesh,
                _StridedShard,
            )

        from torch.export.dynamic_shapes import _IntWrapper

        ok_types = ok_types + (_IntWrapper,)

        import torch.utils._pytree as pytree

        assert istype(val, ok_types) or pytree.is_constant_class(type(val)), (
            f"Unexpected type {type(val)}"
        )

        # Special case for nan because float("nan") == float("nan") evaluates to False
        if istype(val, float) and math.isnan(val):
            self.TYPE_MATCH(guard)
            code = []
            code.append(f"__math_isnan({ref})")
            self._set_guard_export_info(guard, code)

            self.get_guard_manager(guard).add_lambda_guard_no_framelocals(
                _get_closure_vars()["__math_isnan"],  # type: ignore[arg-type]
                get_verbose_code_parts(code, guard),
            )
            return

        # Python math library doesn't support complex nan, so we need to use numpy
        if istype(val, complex) and np.isnan(val):
            self.TYPE_MATCH(guard)
            code = []
            code.append(f"__numpy_isnan({ref})")
            self._set_guard_export_info(guard, code)

            self.get_guard_manager(guard).add_lambda_guard_no_framelocals(
                _get_closure_vars()["__numpy_isnan"],  # type: ignore[arg-type]
                get_verbose_code_parts(code, guard),
            )
            return

        # Construct a debug string to put into the c++ equals match guard.
        code = [f"{ref} == {val!r}"]
        if istype(val, ok_mutable_types):
            # C++ guards perform a pointer equality check to speedup guards, but the assumption is that the object
            # is immutable. For a few corner cases like sets and lists, we make a deepcopy to purposefully fail the
            # pointer equality check.
            val = deepcopy(val)

        verbose_code_parts = get_verbose_code_parts(code, guard)
        if recompile_hint:
            verbose_code_parts = [
                f"{part} (HINT: {recompile_hint})" for part in verbose_code_parts
            ]

        self.get_guard_manager(guard).add_equals_match_guard(val, verbose_code_parts)
        self._set_guard_export_info(guard, code)
        return

    def CONSTANT_MATCH(self, guard: Guard) -> None:
        val = self.get(guard.name)
        if istype(val, bool):
            self.BOOL_MATCH(guard)
        elif val is None:
            self.NONE_MATCH(guard)
        elif istype(val, types.CodeType):
            self.ID_MATCH(guard)
        else:
            self.EQUALS_MATCH(guard)

    def NN_MODULE(self, guard: Guard) -> None:
        # don't support this in serialization because it uses unsupported ID_MATCH
        self.ID_MATCH(guard, "[inline-inbuilt-nn-modules-candidate]")
        val = self.get(guard.name)
        if hasattr(val, "training"):
            assert istype(val.training, bool)
            if not self.guard_nn_modules:
                # If guard_nn_modules is true, we will guard on the right set of guards
                self._guard_on_attribute(guard, "training", GuardBuilder.CONSTANT_MATCH)  # type: ignore[arg-type]
        else:
            exc.unimplemented_v2(
                gb_type="Attempted to guard on uninitialized nn.Module",
                context="",
                explanation="Attempted to setup an NN_MODULE guard on uninitialized "
                f"nn.Module subclass `{type(val)}`.",
                hints=[
                    "Ensure the `nn.Module` subclass instance has called `super().__init__()`.",
                ],
            )

    def FUNCTION_MATCH(self, guard: Guard) -> None:
        """things like torch.add and user defined functions"""
        # don't support this in serialization because it uses unsupported ID_MATCH
        return self.ID_MATCH(guard)

    def CLOSURE_MATCH(self, guard: Guard) -> None:
        """matches a closure by __code__ id."""
        # don't support this in serialization because it uses unsupported FUNCTION_MATCH
        val = self.get(guard.name)
        # Strictly only want user-defined functions
        if type(val) == types.FunctionType and hasattr(val, "__code__"):
            self._guard_on_attribute(guard, "__code__", GuardBuilder.HASATTR)  # type: ignore[arg-type]
            self._guard_on_attribute(guard, "__code__", GuardBuilder.FUNCTION_MATCH)  # type: ignore[arg-type]
        else:
            self.FUNCTION_MATCH(guard)

    def BUILTIN_MATCH(self, guard: Guard) -> None:
        if self.save_guards:
            # Record which builtin variables are used for pruning later.
            if isinstance(guard.originating_source, DictGetItemSource):
                self.check_fn_manager.used_builtin_vars.add(
                    guard.originating_source.index
                )
            return self.id_match_unchecked(guard)

        return self.ID_MATCH(guard)

    def SEQUENCE_LENGTH(self, guard: Guard) -> None:
        # This guard is used to check length of PySequence objects like list,
        # tuple, collections.deque etc
        ref = self.arg_ref(guard)
        value = self.get(guard.name)

        if not isinstance(value, dict):
            # C++ DICT_LENGTH checks for type
            self.TYPE_MATCH(guard)

        code = []
        if len(value) == 0:
            code.append(f"not {ref}")
        else:
            code.append(f"len({ref}) == {len(value)}")

        self._set_guard_export_info(guard, code)
        if isinstance(value, dict):
            self.get_guard_manager(guard).add_dict_length_check_guard(
                len(value), get_verbose_code_parts(code, guard)
            )
        else:
            self.get_guard_manager(guard).add_length_check_guard(
                len(value), get_verbose_code_parts(code, guard)
            )

    def TUPLE_ITERATOR_LEN(self, guard: Guard) -> None:
        ref = self.arg_ref(guard)
        value = self.get(guard.name)
        t = type(value)

        code = []
        code.append(f"___tuple_iterator_len({ref}) == {tuple_iterator_len(value)}")
        self._set_guard_export_info(guard, code)

        t = type(value)
        obj_id = self.id_ref(t, f"type({guard.name})")

        self.get_guard_manager(guard).add_tuple_iterator_length_guard(
            tuple_iterator_len(value), obj_id, get_verbose_code_parts(code, guard)
        )

    def RANGE_ITERATOR_MATCH(self, guard: Guard) -> None:
        ref = self.arg_ref(guard)
        value = self.get(guard.name)
        t = type(value)

        code = []
        normalized_range_iter = normalize_range_iter(value)
        code.append(f"___normalize_range_iter({ref}) == {normalized_range_iter}")
        self._set_guard_export_info(guard, code)

        t = type(value)
        obj_id = self.id_ref(t, f"type({guard.name})")

        start, stop, step = normalized_range_iter
        self.get_guard_manager(guard).add_range_iterator_match_guard(
            start, stop, step, obj_id, get_verbose_code_parts(code, guard)
        )

    # TODO(voz): Deduplicate w/ AOTAutograd dupe input guards
    def DUPLICATE_INPUT(self, guard: Guard, source_b: Source) -> None:
        if self.save_guards:
            if name := get_local_source_name(source_b):
                self.check_fn_manager.additional_used_local_vars.add(name)
            if name := get_global_source_name(source_b):
                self.check_fn_manager.additional_used_global_vars.add(name)

        ref_a = self.arg_ref(guard)
        ref_b = self.arg_ref(source_b.name())

        if is_from_optimizer_source(
            guard.originating_source
        ) or is_from_optimizer_source(source_b):
            return

        # Check that the guard has not been inserted already
        key = (ref_a, ref_b)
        if key in self._cached_duplicate_input_guards:
            return

        self._cached_duplicate_input_guards.add((ref_a, ref_b))
        self._cached_duplicate_input_guards.add((ref_b, ref_a))

        code = [f"{ref_b} is {ref_a}"]
        self._set_guard_export_info(guard, code)

        if config.use_lamba_guard_for_object_aliasing:
            # Save the code part so that we can install a lambda guard at the
            # end.  Read the Note - On Lambda guarding of object aliasing - to
            # get more information.
            code_part = code[0]
            verbose_code_part = get_verbose_code_parts(code_part, guard)[0]
            self.object_aliasing_guard_codes.append((code_part, verbose_code_part))
        else:
            install_object_aliasing_guard(
                self.get_guard_manager(guard),
                self.get_guard_manager_from_source(source_b),
                get_verbose_code_parts(code, guard),
            )

    def WEAKREF_ALIVE(self, guard: Guard) -> None:
        code = [f"{self.arg_ref(guard)} is not None"]

        self._set_guard_export_info(guard, code)
        self.get_guard_manager(guard).add_not_none_guard(
            get_verbose_code_parts(code, guard)
        )

    def MAPPING_KEYS_CHECK(self, guard: Guard) -> None:
        """Guard on the key order of types.MappingProxyType object"""
        ref = self.arg_ref(guard)
        value = self.get(guard.name)

        code = []
        code.append(f"list({ref}.keys()) == {list(value.keys())}")
        self._set_guard_export_info(guard, code)
        self.get_guard_manager(guard).add_mapping_keys_guard(value, code)

    def DICT_KEYS_MATCH(self, guard: Guard) -> None:
        """Insert guard to check that the keys of a dict are same"""
        ref = self.arg_ref(guard)
        value = self.get(guard.name)

        if value is torch.utils._pytree.SUPPORTED_NODES:
            # For SUPPORTED_NODES, we can guard on the dictionary version (PEP509).
            self.DICT_VERSION(guard)
            return

        self.SEQUENCE_LENGTH(guard)

        code = []
        # Ensure that we call dict.keys and not value.keys (which can call
        # overridden keys method). In the C++ guards, we relied on PyDict_Next
        # to traverse the dictionary, which uses the internal data structure and
        # does not call the overridden keys method.
        code.append(f"list(dict.keys({ref})) == {list(builtin_dict_keys(value))!r}")
        self._set_guard_export_info(guard, code)

        if self.requires_key_order_guarding(guard.originating_source):
            self.guard_on_dict_keys_and_order(value, guard)
        else:
            self.guard_on_dict_keys_and_ignore_order(value, guard)

    def EMPTY_NN_MODULE_HOOKS_DICT(self, guard: Guard) -> None:
        """Special guard to skip guards on empty hooks. This is controlled by skip_nnmodule_hook_guards"""
        if config.skip_nnmodule_hook_guards:
            # This is unsafe if you add/remove a hook on nn module variable
            return
        self.SEQUENCE_LENGTH(guard)

    def GRAD_MODE(self, guard: Guard) -> None:
        pass  # we always guard on this via GlobalStateGuard()

    def DETERMINISTIC_ALGORITHMS(self, guard: Guard) -> None:
        pass  # we always guard on this via GlobalStateGuard()

    def TORCH_FUNCTION_STATE(self, guard: Guard) -> None:
        pass  # we always guard on this via GlobalStateGuard()

    def FSDP_TRAINING_STATE(self, guard: Guard) -> None:
        pass  # we always guard on this via GlobalStateGuard()

    def DEFAULT_DEVICE(self, guard: Guard) -> None:
        """Guard on CURRENT_DEVICE per torch.utils._device"""
        assert guard.source is GuardSource.GLOBAL

        assert self.check_fn_manager.output_graph is not None
        code = [
            f"utils_device.CURRENT_DEVICE == {self.check_fn_manager.output_graph.current_device!r}"
        ]
        self._set_guard_export_info(guard, code)

        self.get_guard_manager(guard).add_default_device_guard(
            get_verbose_code_parts(code, guard)
        )

    def SHAPE_ENV(self, guard: Guard) -> None:
        from torch._dynamo.output_graph import OutputGraph

        assert guard.name == ""
        output_graph = self.check_fn_manager.output_graph
        assert output_graph is not None
        if self.check_fn_manager.shape_code_parts is not None:
            shape_code_parts = self.check_fn_manager.shape_code_parts
            python_code_parts = shape_code_parts.python_code_parts
            verbose_code_parts = shape_code_parts.verbose_code_parts
            if shape_code_parts.cpp_code_parts is not None:
                cpp_code_parts = shape_code_parts.cpp_code_parts
            python_fallback = shape_code_parts.python_fallback
        else:
            # Let's handle ShapeEnv guards.  To do this, we will resolve
            # shape variables to sources from tracked_fakes.  This must happen after
            # tensor checks.
            # NB: self.output_graph can be None in the debug_nops tests
            assert isinstance(output_graph, OutputGraph)
            fs = output_graph.tracked_fakes
            input_contexts = [a.symbolic_context for a in fs]

            def get_sources(t_id: int, dim: int) -> list[Source]:
                # Looks up base sources mapped to a tensor id and uses them to create
                # sources for the corresponding tensor dimension.
                return [
                    TensorPropertySource(source, TensorProperty.SIZE, dim)
                    for source in output_graph.tracked_fakes_id_to_source[t_id]
                ]

            assert output_graph.shape_env is not None
            if output_graph.export_constraints:
                names: dict[str, tuple[int, int]] = {}
                source_pairs: list[tuple[Source, Source]] = []
                derived_equalities: list[  # type: ignore[type-arg]
                    tuple[Source, Union[Source, Symbol], Callable]
                ] = []
                phantom_symbols: dict[str, Symbol] = {}
                relaxed_sources: set[Source] = set()
                for constraint in output_graph.export_constraints:  # type: ignore[attr-defined]
                    if constraint.t_id in output_graph.tracked_fakes_id_to_source:
                        torch.export.dynamic_shapes._process_equalities(
                            constraint,
                            get_sources,
                            output_graph.shape_env,
                            names,
                            source_pairs,
                            derived_equalities,
                            phantom_symbols,
                            relaxed_sources,
                        )
                    else:
                        log.warning("Untracked tensor used in export constraints")
                equalities_inputs = EqualityConstraint(
                    source_pairs=source_pairs,
                    derived_equalities=derived_equalities,
                    phantom_symbols=list(phantom_symbols.values()),
                    relaxed_sources=relaxed_sources,
                    warn_only=False,
                )
            else:
                equalities_inputs = None

            def _get_code_parts(langs: tuple[str, ...]) -> list[_ShapeGuardsHelper]:
                return output_graph.shape_env.produce_guards_verbose(
                    [a.fake for a in fs],  # type: ignore[misc]
                    [a.source for a in fs],
                    input_contexts=input_contexts,  # type: ignore[arg-type]
                    equalities_inputs=equalities_inputs,
                    source_ref=self.source_ref,
                    # Export keeps static.
                    ignore_static=(not output_graph.export),
                    langs=langs,
                )

            if config.enable_cpp_symbolic_shape_guards:
                try:
                    # For exporting we need the python code parts
                    python_code_parts, verbose_code_parts, cpp_code_parts = (
                        _get_code_parts(("python", "verbose_python", "cpp"))  # type: ignore[assignment]
                    )
                    python_fallback = False
                except OverflowError:
                    # Cannot use int64_t
                    python_fallback = True
                    python_code_parts, verbose_code_parts = _get_code_parts(
                        ("python", "verbose_python")
                    )
            else:
                python_fallback = True
                python_code_parts, verbose_code_parts = _get_code_parts(
                    ("python", "verbose_python")
                )

            # When exporting, we may work with the shape constraints some more in
            # postprocessing, so don't freeze yet
            if not output_graph.export:
                output_graph.shape_env.freeze()

        if self.save_guards:
            # For SHAPE_ENV we want to skip serializing the entire ShapeEnv so instead
            # we directly serialize the generated code here.
            maybe_cpp_code_parts = locals().get("cpp_code_parts")
            assert maybe_cpp_code_parts is None or isinstance(
                maybe_cpp_code_parts, _CppShapeGuardsHelper
            )
            maybe_shape_env_sources = (
                []
                if maybe_cpp_code_parts is None
                else list(maybe_cpp_code_parts.source_to_symbol.keys())
            )
            self.check_fn_manager.shape_code_parts = ShapeCodeParts(
                python_code_parts=python_code_parts,
                verbose_code_parts=verbose_code_parts,
                cpp_code_parts=maybe_cpp_code_parts,
                python_fallback=python_fallback,
                shape_env_sources=maybe_shape_env_sources,
            )

        for code in python_code_parts.exprs:
            self._set_guard_export_info(guard, [code])

        # Make ShapeEnv guards available for testing.
        if compile_context := CompileContext.try_get():
            compile_context.shape_env_guards.extend(verbose_code_parts.exprs)

        int_source_to_symbol = []
        float_source_to_symbol = []

        if not python_fallback:
            assert cpp_code_parts  # type: ignore[possibly-undefined]
            code_parts, source_to_symbol = (
                cpp_code_parts.exprs,
                cpp_code_parts.source_to_symbol,
            )

            if not code_parts:
                return

            for source, symbol in source_to_symbol.items():
                if isinstance(source, ConstantSource):
                    python_fallback = True
                else:
                    example_value = self.get(
                        source.name(),
                        closure_vars={**SYMPY_INTERP, **_get_closure_vars()},
                    )
                    if isinstance(example_value, int):
                        int_source_to_symbol.append((source, symbol))
                    elif isinstance(example_value, float):
                        float_source_to_symbol.append((source, symbol))
                    else:
                        # SymInts/SymFloats go through python guard as we only support
                        # int64_t/double in C++ guards for now.
                        python_fallback = True

        if not python_fallback:
            import ctypes

            from torch._inductor.codecache import CppCodeCache

            assert cpp_code_parts  # type: ignore[possibly-undefined]
            code_parts, source_to_symbol = (
                cpp_code_parts.exprs,
                cpp_code_parts.source_to_symbol,
            )

            source_to_symbol = dict(int_source_to_symbol + float_source_to_symbol)
            try:
                guard_managers = [
                    self.get_guard_manager_from_source(IndexedSource(source, i))
                    for i, source in enumerate(source_to_symbol)
                ]

                int_symbols_str = ", ".join(
                    f"{symbol} = int_values[{i}]"
                    for i, (_, symbol) in enumerate(int_source_to_symbol)
                )
                float_symbols_str = ", ".join(
                    f"{symbol} = float_values[{i}]"
                    for i, (_, symbol) in enumerate(float_source_to_symbol)
                )

                if int_symbols_str:
                    int_symbols_str = f"int64_t {int_symbols_str};"
                if float_symbols_str:
                    float_symbols_str = f"double {float_symbols_str};"

                func_str = textwrap.dedent(
                    f"""
                #include <algorithm>
                #include <cstdint>
                #include <cmath>
                #include <c10/util/generic_math.h>

                #if defined(_MSC_VER)
                #  define EXTERN_DLL_EXPORT extern "C" __declspec(dllexport)
                #else
                #  define EXTERN_DLL_EXPORT extern "C"
                #endif

                EXTERN_DLL_EXPORT int8_t guard(int64_t *int_values, double *float_values) {{
                  {int_symbols_str}
                  {float_symbols_str}
                  return ({") && (".join(code_parts)});
                }}
                """
                )
                guards_log.debug(
                    "C++ shape guard function: %s %s",
                    func_str,
                    verbose_code_parts.exprs,
                )
                clib = CppCodeCache.load(func_str)
                cguard = ctypes.cast(clib.guard, ctypes.c_void_p).value
                assert cguard
            except torch._inductor.exc.InvalidCxxCompiler:
                # No valid C++ compiler to compile the shape guard
                pass
            else:
                install_symbolic_shape_guard(
                    guard_managers,
                    len(int_source_to_symbol),
                    len(float_source_to_symbol),
                    cguard,
                    clib,
                    verbose_code_parts.exprs,
                )
                return

        # Install all the symbolic guards in one python lambda guard. These are run
        # at the very end of the RootGuardManager via epilogue guards.
        # TODO(anijain2305,williamwen42) - Consider moving this to C++.
        if python_code_parts.exprs:
            self.add_python_lambda_leaf_guard_to_root(
                python_code_parts.exprs,
                verbose_code_parts.exprs,
                closure_vars={**SYMPY_INTERP, **_get_closure_vars()},
            )

    def TENSOR_MATCH(self, guard: Guard, value: Optional[Any] = None) -> None:
        if config._unsafe_skip_fsdp_module_guards and guard.is_fsdp_module():
            return
        # For tensors that are part of the Dynamo extracted Fx graph module, an
        # ID_MATCH suffices. Once we turn on inline_inbuilt_nn_modules, these
        # will be lifted as inputs and have a TENSOR_MATCH guard.
        if match_on_id_for_tensor(guard):
            self.ID_MATCH(guard)
        else:
            if isinstance(value, TensorWeakRef):
                value = value()

            value = value if value is not None else self.get(guard.name)

            pytype = type(value)
            dispatch_keys = torch._C._dispatch_keys(value)
            if isinstance(value, torch._subclasses.FakeTensor):
                if value.pytype is not None:
                    pytype = value.pytype
                if value.dispatch_keys is not None:
                    dispatch_keys = value.dispatch_keys

            assert isinstance(value, torch.Tensor)

            if config.log_compilation_metrics and isinstance(value, torch.nn.Parameter):
                metrics_context = get_metrics_context()
                metrics_context.increment("param_numel", value.numel())
                metrics_context.increment("param_bytes", value.nbytes)
                metrics_context.increment("param_count", 1)

            tensor_name = self.arg_ref(guard)
            # [Note - On Export Tensor Guards]
            #
            # In eager mode, tensor guards are evaluated through C++, in guards.cpp
            # see [Note - On Eager Tensor Guards] for more info.
            #
            # In export mode, we instead maintain parallel logic between C++ and python
            # here, with an exception of checking the dispatch key - with the idea that a dispatch key
            # is an entirely runtime notion that would make no sense to keep in an exported graph.
            #
            # Now, this idea is okay, but to paraphrase @ezyang, this mental model is sufficient for now, although
            # not entirely true.
            # For example, suppose one of the input tensors had the negative dispatch key.
            # You should end up with a graph that is specialized for tensors that have a negative dispatch key.
            # If you allow a Tensor that does NOT have this bit set, you will accidentally run it "as if" it were negated.
            # Now, negative key only shows up for complex numbers, and most likely, the exported to target doesn't
            # support this feature at all, but the point stands that :some: tensor state only shows up on dispatch key.
            # TODO(voz): Either populate a dispatch_key check into the guards, or error on users passing in an unsupported
            # subset of keys during export.
            #
            # The list of tensor fields and calls we care about can be found in `terms` below.
            # TODO(voz): We are missing storage offset in all our tensor guards?
            code: list[str] = []
            assert self.check_fn_manager.output_graph is not None
            if self.check_fn_manager.output_graph.export:
                self.TYPE_MATCH(guard)
                terms = [
                    "dtype",
                    "device",
                    "requires_grad",
                    "ndimension()",
                ]

                for term in terms:
                    real_value = self.get(tensor_name + "." + term)
                    if istype(real_value, (torch.device, torch.dtype)):
                        # copy pasted from EQUALS_MATCH
                        code.append(f"str({tensor_name}.{term}) == {str(real_value)!r}")
                    else:
                        code.append(f"{tensor_name}.{term} == {real_value}")
            else:
                guard_manager = self.get_guard_manager(guard)

                # skip_no_tensor_aliasing_guards_on_parameters bring
                # unsoundness. If you compile a function with two different
                # parameters, but later on you pass on same tensor as two
                # different outputs (aliasing), Dynamo will not detect this.
                # But we deliberately take this soundness hit because this
                # usecase is quite rare and there is substantial reduction in
                # guard overhead.
                # For numpy tensors, since those are ephemeral, we don't have to
                # insert aliasing guards on them
                if not (
                    config.skip_no_tensor_aliasing_guards_on_parameters
                    and (
                        istype(value, torch.nn.Parameter)
                        or is_from_unspecialized_builtin_nn_module_source(
                            guard.originating_source
                        )
                    )
                ) and not isinstance(guard.originating_source, NumpyTensorSource):
                    # Keep track of all the tensor guard managers to insert
                    # NoAliasing check at the end.
                    self.no_tensor_aliasing_names.append(tensor_name)
                    self.no_tensor_aliasing_guard_managers.append(guard_manager)

                output_graph = self.check_fn_manager.output_graph
                metadata = output_graph.input_source_to_sizes_strides[
                    guard.originating_source
                ]
                size = convert_to_concrete_values(metadata["size"])
                stride = convert_to_concrete_values(metadata["stride"])

                verbose_code_parts = get_verbose_code_parts(
                    get_tensor_guard_code_part(
                        value,
                        tensor_name,
                        size,
                        stride,
                        pytype,
                        dispatch_keys,
                    ),
                    guard,
                )
                guard_manager.add_tensor_match_guard(
                    value,
                    size,  # type: ignore[arg-type]
                    stride,  # type: ignore[arg-type]
                    tensor_name,
                    verbose_code_parts,
                    pytype,
                    dispatch_keys,
                )

                # We consider TENSOR_MATCH guard to be important enough to be
                # included in diff guard manager by default.
                if not isinstance(value, torch.nn.Parameter):
                    self.guard_manager.diff_guard_sources.add(guard.name)

            # A frame is valid for reuse with dynamic dimensions if the new
            # (user-requested) dynamic dimensions are a subset of the old
            # (already compiled) dynamic dimensions.
            #
            # It's a little non-obvious why you'd want this: in particular,
            # if an already compiled frame matches all of the guards, why
            # not just use it, why force a recompile?
            #
            # We force it for two reasons:
            #
            #   - The user *required* us to compile with a new dynamic dimension,
            #     we should not ignore that and serve up the old, specialized
            #     frame.  Listen to the user!
            #
            #   - In fact, we are obligated to *raise an error* if we fail to
            #     make the requested dimension dynamic.  If we don't
            #     recompile, we can't tell if that dimension can actually be
            #     made dynamic.
            #
            # If the new dynamic dims are a subset of the old, we already know
            # we can make them dynamic (since we made them dynamic in old).
            # This is slightly unsound, because maybe your input size is
            # [s0, s0, s1] and so you can do it dynamic if you say dynamic
            # dims {0, 1, 2} but you can't if you only do {0, 2} (because now
            # the second s0 is specialized).  But we're not entirely sure if
            # this is a good idea anyway lol... (if you want to try removing
            # this logic, be my guest!  -- ezyang 2024)
            #
            assert guard.source is not None
            static, _reason = tensor_always_has_static_shape(
                value, is_tensor=True, tensor_source=guard.originating_source
            )

            if not static:
                if hasattr(value, "_dynamo_dynamic_indices"):
                    dynamic_indices = value._dynamo_dynamic_indices
                    code_part = f"(({tensor_name}._dynamo_dynamic_indices.issubset({dynamic_indices})) if hasattr({tensor_name}, '_dynamo_dynamic_indices') else True)"  # noqa: B950
                    code.append(code_part)
                    self.get_guard_manager(guard).add_dynamic_indices_guard(
                        dynamic_indices, get_verbose_code_parts(code_part, guard)
                    )
                # In the case of us not having any dynamic dimension indices, we compiled the frame with no chance of
                # raising for this specific tensor - and any inputs with more dynamic user directives specified must be recompiled.
                else:
                    code_part = (
                        f"hasattr({tensor_name}, '_dynamo_dynamic_indices') == False"
                    )
                    code.append(code_part)
                    self.get_guard_manager(guard).add_no_hasattr_guard(
                        "_dynamo_dynamic_indices",
                        get_verbose_code_parts(code_part, guard),
                    )
            if len(code) > 0:
                self._set_guard_export_info(guard, code)

    # A util that in the case of export, adds data onto guards
    def _set_guard_export_info(
        self,
        guard: Guard,
        code_list: list[str],
        provided_guarded_object: Optional[Any] = None,
        provided_func_name: Optional[str] = None,
    ) -> None:
        # WARNING: It is important that cur_frame/caller do NOT stay in
        # the current frame, because they will keep things live longer
        # than they should.  See TestMisc.test_release_module_memory
        cur_frame = currentframe()
        assert cur_frame is not None
        caller = cur_frame.f_back
        del cur_frame
        assert caller is not None
        func_name = provided_func_name or caller.f_code.co_name
        del caller
        # We use func_name for export, so might as well get a nice defensive check out of it
        assert func_name in self.__class__.__dict__, (
            f"_produce_guard_code must be called from inside GuardedCode. Called from {func_name}"
        )

        # Not all guards have names, some can be installed globally (see asserts on HAS_GRAD)
        if provided_guarded_object is None:
            name = guard.name
            guarded_object = None if not name else self.get(name)
        else:
            guarded_object = provided_guarded_object

        guarded_object_type = (
            weakref.ref(type(guarded_object)) if guarded_object is not None else None
        )
        obj_ref = None
        # Not necessary to have weakref for Enum type, but there is a bug that
        # makes hasattr(guarded_object.__class__, "__weakref__") return True.
        supports_weakref = (
            getattr(guarded_object.__class__, "__weakrefoffset__", 0) != 0
        )
        # See D64140537 for why we are checking for tuple.
        if supports_weakref and not isinstance(
            guarded_object, (enum.Enum, tuple, weakref.ProxyTypes)
        ):
            obj_ref = weakref.ref(guarded_object)

        guard.set_export_info(
            func_name,
            guarded_object_type,
            code_list,
            obj_ref,
        )


# Common Sub-Expression Elimination for Python expressions.
#
# There are 2 steps to this pass:
#     1. Count the frequency of each sub-expression (i.e. inner
#        node in the AST tree)
#
#     2. Replace those that occur more than once by a fresh variable 'v'.
#        'v' will be defined in the 'preface' list (output argument to
#        'NodeTransformer')
#
# NB: the use of 'ast.unparse' while visiting the nodes makes this pass
# quadratic on the depth of the tree.
#
# NB: this pass creates a new variable for each AST node that is repeated
# more than 'USE_THRESHOLD'. e.g. if 'a.b.c.d' is used 10 times, 'a.b.c'
# and 'a.b' are also used 10 times. So, there will be a new variable for
# each of them.
class PyExprCSEPass:
    # Maximum number of times a given expression can be used without being
    # replaced by a fresh variable.
    USE_THRESHOLD = 1

    # Ad-Hoc: AST nodes this pass focuses on.
    ALLOWED_NODE_TYPES = (ast.Attribute, ast.Call, ast.Subscript)

    @dataclasses.dataclass
    class Config:
        expr_count: dict[str, int]
        expr_to_name: dict[str, str]

    class ExprCounter(ast.NodeVisitor):
        def __init__(self, config: PyExprCSEPass.Config) -> None:
            self._config = config

        def visit(self, node: ast.AST) -> None:
            if isinstance(node, PyExprCSEPass.ALLOWED_NODE_TYPES):
                self._config.expr_count[_ast_unparse(node)] += 1
            super().visit(node)

    class Replacer(ast.NodeTransformer):
        def __init__(
            self,
            config: PyExprCSEPass.Config,
            gen_name: Callable[[], str],
        ) -> None:
            super().__init__()
            self._config = config
            self._gen_name = gen_name
            self.preface: list[str] = []

        def visit(self, node: ast.AST) -> Any:
            if isinstance(node, PyExprCSEPass.ALLOWED_NODE_TYPES):
                expr = _ast_unparse(node)

                # Replacement only occurs if a given expression is used more
                # than once.
                if self._config.expr_count[expr] > PyExprCSEPass.USE_THRESHOLD:
                    if expr not in self._config.expr_to_name:
                        # Parent 'visit' is called so that we CSE the inner expressions first.
                        #
                        # The resulting expression is used as right-hand-side of the variable
                        # assignment. i.e. we are CSE-ing the children before the parents.
                        #
                        # Indexing still uses the old 'node', since that's what was counted
                        # by the 'NodeVisitor'.
                        node_ = super().visit(node)
                        expr_ = _ast_unparse(node_)
                        var_name = self._gen_name()
                        self.preface.append(f"{var_name} = {expr_}")
                        self._config.expr_to_name[expr] = var_name
                    else:
                        var_name = self._config.expr_to_name[expr]
                    return ast.Name(var_name, ast.Load())

            return super().visit(node)

    def __init__(self) -> None:
        self._counter = 0
        self._config = self.Config(
            expr_count=collections.defaultdict(lambda: 0), expr_to_name={}
        )

    def _new_var(self, prefix: str = "_var") -> str:
        name = f"{prefix}{self._counter}"
        self._counter += 1
        return name

    def count(self, exprs: list[str]) -> None:
        counter = self.ExprCounter(self._config)
        for e in exprs:
            try:
                counter.visit(ast.parse(e))
            except SyntaxError as ex:
                log.exception("Failed to visit expr at line %s.\n%s", ex.lineno, e)
                raise

    def replace(self, expr: str) -> tuple[list[str], str]:
        replacer = self.Replacer(self._config, self._new_var)
        new_node = replacer.visit(ast.parse(expr))
        return replacer.preface, _ast_unparse(new_node)


def must_add_nn_module_guards(guard: Guard) -> bool:
    # For config.guard_nn_modules=False, we can skip all the guards that
    # originate from inside of nn module except for a few categories.
    return (
        # Guard for defaults
        isinstance(guard.originating_source, DefaultsSource)
        # Guard using dict tags if the config flag is set
        or (
            config.guard_nn_modules_using_dict_tags
            and guard.create_fn is GuardBuilder.NN_MODULE
        )
    )


class DeletedGuardManagerWrapper(GuardManagerWrapper):
    def __init__(self, reason: str) -> None:
        super().__init__()
        self.invalidation_reason = reason

    def populate_diff_guard_manager(self) -> None:
        self.diff_guard_root = None


@dataclasses.dataclass
class ShapeCodeParts:
    python_code_parts: _ShapeGuardsHelper
    verbose_code_parts: _ShapeGuardsHelper
    cpp_code_parts: Optional[_CppShapeGuardsHelper]
    python_fallback: bool
    shape_env_sources: list[Source]


@dataclasses.dataclass
class GuardsState:
    output_graph: OutputGraphGuardsState
    shape_code_parts: Optional[ShapeCodeParts]


class _Missing:
    pass


class GuardsStatePickler(pickle.Pickler):
    def __init__(self, *args: Any, **kwargs: Any) -> None:
        super().__init__(*args, **kwargs)
        self.fake_mode = torch._subclasses.FakeTensorMode()
        self.tensor_converter = torch._subclasses.fake_tensor.FakeTensorConverter()

    @classmethod
    def _unpickle_module(cls, state: Any) -> torch.nn.Module:
        mod = torch.nn.Module()
        mod.__setstate__(state)
        return mod

    @classmethod
    def _unpickle_tensor(
        cls,
        meta_tensor: torch.Tensor,
        device: torch.device,
        pytype: type,
        dispatch_keys_raw: int,
        grad: torch.Tensor,
    ) -> torch.Tensor:
        fake_mode = torch._subclasses.FakeTensorMode()
        tensor_converter = torch._subclasses.fake_tensor.FakeTensorConverter()
        ret = tensor_converter.from_meta_and_device(
            fake_mode,
            meta_tensor,
            device,
            pytype,
            torch._C.DispatchKeySet.from_raw_repr(dispatch_keys_raw),
        )
        ret.grad = grad
        return ret

    @classmethod
    def _unpickle_traceable_wrapper_subclass(
        cls,
        meta_tensor: torch.Tensor,
        device: torch.device,
        pytype: type,
        dispatch_keys_raw: int,
        ctx: Any,
        inner_data: list[tuple[str, Callable[..., Any], tuple[Any, ...]]],
    ) -> torch.Tensor:
        # Unpickle the inner tensor components. These could also be subclass instances.
        inner_tensors = {}
        for attr, unpickle_func, unpickle_func_args in inner_data:
            inner_tensors[attr] = unpickle_func(*unpickle_func_args)

        outer_size, outer_stride = meta_tensor.shape, meta_tensor.stride()
        out = type(meta_tensor).__tensor_unflatten__(  # type: ignore[attr-defined]
            inner_tensors, ctx, outer_size, outer_stride
        )
        out.pytype = pytype
        out.dispatch_keys = torch._C.DispatchKeySet.from_raw_repr(dispatch_keys_raw)
        return out

    @classmethod
    def _unpickle_python_module(cls, alias: str) -> types.ModuleType:
        return importlib.import_module(alias)

    @classmethod
    def _unpickle_dispatch_key_set(cls, raw_repr: int) -> torch._C.DispatchKeySet:
        return torch._C.DispatchKeySet.from_raw_repr(raw_repr)

    @classmethod
    def _unpickle_functorch_interpreter(
        cls, json: bytes
    ) -> torch._C._functorch.CInterpreter:
        return torch._C._functorch.CInterpreter.deserialize(json)

    @classmethod
    def _unpickle_mapping_proxy(
        cls, d: dict[Any, Any]
    ) -> types.MappingProxyType[Any, Any]:
        return types.MappingProxyType(d)

    @classmethod
    def _unpickle_c_op(cls, name: str) -> Any:
        return getattr(torch.ops._C, name)

    def reducer_override(
        self, obj: Any
    ) -> Union[tuple[Callable[..., Any], tuple[Any, ...]], Any]:
        import sympy

        if isinstance(obj, torch.Tensor) and obj.device.type != "meta":
            from torch.utils._python_dispatch import is_traceable_wrapper_subclass

            if is_traceable_wrapper_subclass(obj):
                # inner_data is a list of tuples of:
                #   (inner attr name, unpickle func, tuple of func inputs)
                # This supports traceable wrapper subclass inner tensors.
                inner_data = []
                attrs, ctx = obj.__tensor_flatten__()
                # recursively call for inner tensor components
                for attr in attrs:
                    inner = getattr(obj, attr)
                    func, args_tuple = self.reducer_override(inner)
                    inner_data.append((attr, func, args_tuple))

                return type(self)._unpickle_traceable_wrapper_subclass, (
                    torch.empty_like(obj, device="meta"),
                    obj.device,
                    type(obj),
                    torch._C._dispatch_keys(obj).raw_repr(),
                    ctx,
                    inner_data,
                )

            return type(self)._unpickle_tensor, (
                torch.empty_like(obj, device="meta", requires_grad=obj.requires_grad),
                obj.device,
                type(obj),
                torch._C._dispatch_keys(obj).raw_repr(),
                obj.grad,
            )

        elif isinstance(obj, torch.nn.Module):
            if type(obj).__qualname__ == type(obj).__name__:
                return NotImplemented
            if obj.__class__.__getstate__ == torch.nn.Module.__getstate__:
                return type(self)._unpickle_module, (obj.__getstate__(),)

        elif inspect.ismodule(obj):
            return type(self)._unpickle_python_module, (obj.__name__,)

        elif isinstance(obj, torch._C.DispatchKeySet):
            return type(self)._unpickle_dispatch_key_set, (obj.raw_repr(),)

        elif isinstance(obj, torch._C._functorch.CInterpreter):
            return type(self)._unpickle_functorch_interpreter, (obj.serialize(),)

        elif (
            inspect.isclass(obj)
            and issubclass(obj, sympy.Function)
            and hasattr(obj, "_torch_handler_name")
        ):
            assert hasattr(obj, "_torch_unpickler")
            return obj._torch_unpickler, (obj._torch_handler_name,)

        elif isinstance(obj, torch.SymInt):
            raise RuntimeError(f"Cannot serialize SymInt {obj} (node: {obj.node})")

        elif isinstance(obj, types.MappingProxyType):
            return type(self)._unpickle_mapping_proxy, (obj.copy(),)

        elif isinstance(
            obj, torch._ops.OpOverloadPacket
        ) and obj._qualified_op_name.startswith("_C::"):
            return type(self)._unpickle_c_op, (obj.__name__,)

        elif (
            obj.__class__.__module__ == "builtins"
            and obj.__class__.__name__ == "PyCapsule"
        ):
            # Skipping PyCapsule since there isn't much to be guarded about them.
            return _Missing, ()

        elif isinstance(obj, types.CodeType):
            # We only do ID_MATCH on code objects which is already banned from guards serialization.
            return _Missing, ()

        elif inspect.isfunction(obj) and (obj.__code__.co_flags & inspect.CO_NESTED):
            # Skipping nested function since CLOSURE_MATCH is banned from guards serialization.
            assert obj.__qualname__ != obj.__name__
            return _Missing, ()

        if type(obj).__qualname__ != type(obj).__name__:
            raise torch._dynamo.exc.PackageError(
                f"Type {type(obj)} for object {obj} cannot be saved "
                + "into torch.compile() package since it's defined in local scope. "
                + "Please define the class at global scope (top level of a module)."
            )

        return NotImplemented


def pickle_guards_state(state: GuardsState) -> bytes:
    buf = io.BytesIO()
    pickler = GuardsStatePickler(buf)
    try:
        pickler.dump(state)
    except AttributeError as e:
        raise torch._dynamo.exc.PackageError(str(e)) from e
    return buf.getvalue()


# NB: Naively, you'd expect this to only be a function that produces
# the callable that constitutes the guard.  However, there is some
# delicate handling for invalidating this check function when the
# locals/globals get invalidated, so there's some extra state
# we have to hold in this manager class.
class CheckFunctionManager:
    def __init__(
        self,
        f_code: types.CodeType,
        output_graph: OutputGraphGuardsState,
        cache_entry: Optional[CacheEntry] = None,
        guard_fail_fn: Optional[Callable[[GuardFail], None]] = None,
        guard_filter_fn: Optional[
            Callable[[list[GuardFilterEntry]], list[bool]]
        ] = None,
        shape_code_parts: Optional[ShapeCodeParts] = None,
        runtime_global_scope: Optional[dict[str, Any]] = None,
        save_guards: bool = False,
        strict_error: bool = False,
    ):
        guards = output_graph.guards if output_graph else None
        self._weakrefs: dict[int, ReferenceType[object]] = {}

        existing_diff_guard_sources = (
            update_diff_guard_managers_for_existing_cache_entries(cache_entry)
        )
        self.output_graph: Optional[OutputGraphGuardsState] = output_graph
        assert self.output_graph is not None

        # Only used for serialization.
        self.shape_code_parts = shape_code_parts

        # NB: Until we trace device contexts, we need to use the stack recorded at the beginning of tracing
        # in case a set default device call was made in the graph.
        self.torch_function_mode_stack = (
            output_graph.torch_function_mode_stack if output_graph else None
        )
        self.used_builtin_vars: OrderedSet[str] = OrderedSet()
        self.additional_used_local_vars: OrderedSet[str] = OrderedSet()
        self.additional_used_global_vars: OrderedSet[str] = OrderedSet()
        self.runtime_global_scope = runtime_global_scope

        if not justknobs_check("pytorch/compiler:guard_nn_modules"):
            log.warning("guard_nn_modules is turned off using justknobs killswitch")

        # TODO Be more explicit about the behavior for the users.
        if torch._dynamo.config.caching_precompile:
            _guard_filter_fn = guard_filter_fn or (lambda gs: [True for g in gs])

            def guard_filter_fn(guards: list[GuardFilterEntry]) -> list[bool]:
                ret = []
                for keep, g in zip(_guard_filter_fn(guards), guards):
                    if not keep:
                        ret.append(False)
                    elif (
                        g.guard_type in ("ID_MATCH", "CLOSURE_MATCH", "WEAKREF_ALIVE")
                        or "ID_MATCH" in g.derived_guard_types
                    ):
                        log.warning(
                            "%s guard on %s is dropped with caching_precompile=True.",
                            g.guard_type,
                            g.orig_guard.name,
                        )
                        ret.append(False)
                    else:
                        ret.append(True)
                return ret

        sorted_guards = sorted(guards or (), key=Guard.sort_key)

        if guard_filter_fn:
            # If we're filtering guards, we need to build it an extra time first
            # because filtering depends on the builder/guard_manager results
            builder, guard_manager = self.build_guards(
                sorted_guards, existing_diff_guard_sources, f_code, output_graph, False
            )

            def make_guard_filter_entry(guard: Guard) -> GuardFilterEntry:
                MISSING = object()
                name = strip_local_scope(guard.name)
                if name == "":
                    has_value = False
                    value = MISSING
                else:
                    try:
                        # Guard evaluation is expected to fail when we guard on
                        # things like "not hasattr(x, 'foo')". In cases like this,
                        # we don't have a well defined value because such thing
                        # doesn't exist.
                        value = builder.get(guard.name)
                        has_value = True
                    except:  # noqa: B001,E722
                        value = MISSING
                        has_value = False
                is_global = get_global_source_name(guard.originating_source) is not None
                return GuardFilterEntry(
                    name=name,
                    has_value=has_value,
                    value=value,
                    guard_type=guard.create_fn_name(),
                    derived_guard_types=(
                        tuple(guard.guard_types) if guard.guard_types else ()
                    ),
                    is_global=is_global,
                    orig_guard=guard,
                )

            filter_results = guard_filter_fn(
                [make_guard_filter_entry(guard) for guard in sorted_guards]
            )
            assert len(filter_results) == len(sorted_guards)
            assert all(type(x) == bool for x in filter_results)
            sorted_guards = [
                guard for i, guard in enumerate(sorted_guards) if filter_results[i]
            ]

        # Redo the guards because filtering relies on the results from the last guard builder.
        builder, guard_manager = self.build_guards(
            sorted_guards,
            existing_diff_guard_sources,
            f_code,
            output_graph,
            save_guards,
        )

        self.guard_manager = guard_manager
        self.compile_check_fn(builder, sorted_guards, guard_fail_fn)

        # Keep track of weak references of objects with ID_MATCH guard. This
        # info is stored alongside optimized_code and guard_manager and is used to
        # limit the number of cache entries with same ID_MATCH'd object.
        # TODO(anijain2305) - Currently this information is stored as an attr on
        # the guard_manager itself to avoid changing CacheEntry data structure in
        # eval_frame.c. In future, we should probably replace guard_manager with a
        # queryable data structure such that this information is already present
        # in some form.
        self.guard_manager.id_matched_objs = builder.id_matched_objs

        guards_log.debug("%s", self.guard_manager)
        self.guard_manager.id_matched_objs = builder.id_matched_objs

        # Check that the guard returns True. False means that we will always
        # recompile.
        # TODO(anijain2305, ydwu4) - Skipping export because of following test
        # python -s test/dynamo/test_export.py -k test_export_with_symbool_inputs
        latency = 0.0

        if not output_graph.skip_guards_check and not output_graph.export:
            if not self.guard_manager.check(output_graph.local_scope):
                reasons = get_guard_fail_reason_helper(
                    self.guard_manager,
                    output_graph.local_scope,
                    CompileContext.current_compile_id(),
                )
                raise AssertionError(f"Guard check failed: {reasons}")

            if guard_manager_testing_hook_fn is not None:
                guard_manager_testing_hook_fn(
                    self.guard_manager, output_graph.local_scope, builder
                )

            # NB for developers: n_iters is chosen to be 1 to prevent excessive
            # increase in compile time. We first do a cache flush to measure the
            # guard latency more accurately. This cache flush is expensive.
            # Note  - If you are working on a guard optimization, it might be a
            # good idea to increase this number for more stabiilty during
            # development.
            latency = profile_guard_manager(
                self.guard_manager.root, output_graph.local_scope, 1
            )
            guards_log.debug("Guard eval latency = %s us", f"{latency:.2f}")
            # Note: We use `increment_toplevel` instead of `compilation_metric`
            # here.  This is because, in scenarios where `torch._dynamo.reset`
            # is invoked, the same frame ID and compile ID may be reused during
            # a new compilation cycle.  This behavior causes issues with
            # `compilation_metric`, as it expects the metric field to be empty.
            # Ideally, we would overwrite the existing entry in such cases, but
            # we currently lack an API to support overwriting metrics.  However,
            # since these situations are rare and typically impractical to
            # account for, we simply increment at the toplevel instead.
            CompileEventLogger.increment_toplevel("guard_latency_us", int(latency))

        self.guards_state: Optional[bytes] = None
        if save_guards:
            from torch._dynamo.output_graph import OutputGraph

            assert isinstance(self.output_graph, OutputGraph)
            try:
                self.guards_state = self.serialize_guards(
                    builder, sorted_guards, self.output_graph
                )
            except exc.PackageError as e:
                if torch._dynamo.config.strict_precompile or strict_error:
                    raise e
                self.output_graph.bypass_package(
                    f"Guard evaluation failed: {str(e)}",
                    traceback=traceback.format_exc().split("\n"),
                )

        # TODO: don't do the string rep, do something more structured here
        torch._logging.trace_structured(
            "dynamo_cpp_guards_str",
            payload_fn=lambda: f"{self.guard_manager}\nGuard latency = {latency:.2f} us",
        )
        # NB - We have to very careful of cleaning up here. Because of the
        # invalidate function, we can create a weakref finalizer that keeps
        # `self` alive for very long. Sometimes by mistake, we can run
        # invalidate for a type/object (check id_ref method) that Python can
        # leak by design, preventing us from calling the finalizer. In that
        # case, the `self` will be alive even though the cache entry will be
        # deleted (check invalidate method), which can cause a memory leak,
        # e.g., not setting output_graph = None can keep hold of nn_modules.
        self._weakrefs.clear()
        self.output_graph = None

    UNSUPPORTED_SERIALIZATION_GUARD_TYPES: tuple[LiteralString, ...] = (
        "DICT_VERSION",
        "NN_MODULE",
        "ID_MATCH",
        "FUNCTION_MATCH",
        "CLOSURE_MATCH",
        "WEAKREF_ALIVE",
    )

    def serialize_guards(
        self,
        builder: GuardBuilder,
        sorted_guards: list[Guard],
        output_graph: OutputGraph,
    ) -> bytes:
        # We check whether our list of guards are serializable here
        for guard in sorted_guards:
            guard_type = guard.create_fn_name()
            derived_guard_types = tuple(guard.guard_types) if guard.guard_types else ()
            # BUILTIN_MATCH calls TYPE_MATCH sometimes, so we need to check both for
            # a chance that the guard is unserializable
            if guard_type in ("TYPE_MATCH", "BUILTIN_MATCH"):
                if guard._unserializable:
                    # Only call builder.get again if we know we're going to throw
                    obj = builder.get(guard.name)
                    raise_local_type_error(obj)
            elif (
                guard_type in CheckFunctionManager.UNSUPPORTED_SERIALIZATION_GUARD_TYPES
            ):
                raise torch._dynamo.exc.PackageError(
                    f"{guard_type} guard cannot be serialized."
                )
            elif failed := next(
                (
                    i
                    for i in derived_guard_types
                    if i in CheckFunctionManager.UNSUPPORTED_SERIALIZATION_GUARD_TYPES
                ),
                None,
            ):
                # Just raise the first failed guard name
                raise torch._dynamo.exc.PackageError(
                    f"{failed} guard cannot be serialized."
                )

        builtins_dict_name = output_graph.name_of_builtins_dict_key_in_fglobals
        used_global_vars = set()
        used_local_vars = set()

        def prune_variable(source: Source) -> None:
            if name := get_global_source_name(source):
                assert isinstance(name, str)
                # Leave out the builtins dict key, as we will special handle
                # it later because the guarded code rarely use the entire
                # builtin dict in the common case.
                if name not in (builtins_dict_name,):
                    used_global_vars.add(name)
            elif name := get_local_source_name(source):
                assert isinstance(name, str)
                used_local_vars.add(name)

        output_graph_guards_state = output_graph.dump_guards_state()
        # Only serialize the global variables that are actually used in guards.
        for guard in sorted_guards:
            if isinstance(guard.originating_source, ShapeEnvSource):
                assert self.shape_code_parts
                for source in self.shape_code_parts.shape_env_sources:
                    prune_variable(source)
            else:
                prune_variable(guard.originating_source)

        for source in output_graph.guard_on_key_order:
            prune_variable(source)

        def normalize_create_fn(x: Callable[..., None]) -> Callable[..., None]:
            if isinstance(x, functools.partial):

                def _ref(x: Any) -> Any:
                    if isinstance(x, (TensorWeakRef, weakref.ref)):
                        return x()
                    return x

                new_args = tuple(_ref(a) for a in x.args)
                new_keywords = {k: _ref(v) for k, v in x.keywords.items()}
                return functools.partial(x.func, *new_args, **new_keywords)

            return x

        global_scope_state = {
            k: v
            for k, v in output_graph_guards_state.global_scope.items()
            if k in used_global_vars or k in self.additional_used_global_vars
        }
        global_scope_state[builtins_dict_name] = {
            k: v
            for k, v in output_graph_guards_state.global_scope[
                builtins_dict_name
            ].items()  # type: ignore[attr-defined]
            if k in self.used_builtin_vars
        }
        output_graph_guards_state = dataclasses.replace(
            output_graph_guards_state,
            local_scope={
                k: v
                for k, v in output_graph_guards_state.local_scope.items()
                if k in used_local_vars or k in self.additional_used_local_vars
            },
            global_scope=global_scope_state,
            _guards=torch._guards.GuardsSet(
                {
                    dataclasses.replace(
                        guard,
                        obj_weakref=None,
                        guarded_class_weakref=None,
                        create_fn=normalize_create_fn(guard.create_fn),
                    )
                    for guard in sorted_guards
                }
            ),
            input_source_to_sizes_strides=pytree.tree_map(
                convert_int_to_concrete_values,
                output_graph_guards_state.input_source_to_sizes_strides,
            ),
            skip_guards_check=True,
        )
        guards_state = GuardsState(
            output_graph=output_graph_guards_state,
            shape_code_parts=self.shape_code_parts,
        )

        return pickle_guards_state(guards_state)

    def build_guards(
        self,
        sorted_guards: list[Guard],
        existing_diff_guard_sources: OrderedSet[str],
        f_code: types.CodeType,
        output_graph: OutputGraphGuardsState,
        save_guards: bool,
    ) -> tuple[GuardBuilder, GuardManagerWrapper]:
        guard_manager = GuardManagerWrapper()
        guard_manager.diff_guard_sources = existing_diff_guard_sources

        w_builder = None

        def source_ref(source: Source) -> str:
            guard_source = source.guard_source()
            if guard_source is GuardSource.CONSTANT:
                # No need to track constants
                return source.name()
            assert w_builder
            r_builder = w_builder()
            assert r_builder is not None
            return r_builder.arg_ref(source.name())

        builder = GuardBuilder(
            f_code,
            self.id_ref,
            source_ref,
            self.lookup_weakrefs,
            output_graph.local_scope,
            output_graph.global_scope,
            guard_manager,
            self,
            save_guards,
            runtime_global_scope=self.runtime_global_scope,
        )

        # Break retain cycle. See test_release_scope_memory
        def cleanup_builder(weak_b: weakref.ref[GuardBuilder]) -> None:
            b = weak_b()
            if b:
                b.scope = None  # type: ignore[assignment]

        # Break retain cycle. See test_release_input_memory
        w_builder = weakref.ref(builder, cleanup_builder)

        guard_on_nn_modules = config.guard_nn_modules and justknobs_check(
            "pytorch/compiler:guard_nn_modules"
        )

        for guard in sorted_guards:
            if (
                not guard_on_nn_modules
                and guard.is_specialized_nn_module()
                # Default func args must be guarded on.
                # TODO: we could make use of 'DefaultsSource' and offer a .guard.is_defaults() API
                and "__defaults__" not in guard.name
                and "__kwdefaults__" not in guard.name
                and (config.skip_nnmodule_hook_guards or "hooks" not in guard.name)
            ):
                continue

            guard.create(builder)
        return builder, guard_manager

    def compile_check_fn(
        self,
        builder: GuardBuilder,
        guards_out: list[Guard],
        guard_fail_fn: Optional[Callable[[GuardFail], None]],
    ) -> None:
        # see parallel handling of ".0" / "___implicit0" in _eval_frame.c
        largs = builder.argnames
        largs += ["**___kwargs_ignored"]

        guards_log.debug("GUARDS:")

        code_parts = []
        verbose_code_parts = []
        structured_guard_fns: list[Callable[[], dict[str, Any]]] = []

        assert self.torch_function_mode_stack is not None
        torch_function_mode_stack_check_fn = make_torch_function_mode_stack_guard(
            self.torch_function_mode_stack
        )

        # Add compile id info in the guard manager for debugging purpose
        self.guard_manager.root.attach_compile_id(
            str(CompileContext.current_compile_id())
        )

        # Insert the global_state guard
        assert self.output_graph is not None
        global_state = self.output_graph.global_state_guard
        self.guard_manager.root.add_global_state_guard(
            global_state, ["___check_global_state()"]
        )

        self.guard_manager.root.add_torch_function_mode_stack_guard(
            self.torch_function_mode_stack,
            ["___check_torch_function_mode_stack()"],
        )
        # Clear references to torch_function modes held in the list
        self.torch_function_mode_stack = None

        def add_code_part(
            code_part: str, guard: Optional[Guard], log_only: bool = False
        ) -> None:
            verbose_code_part = get_verbose_code_part(code_part, guard)
            guards_log.debug("%s", verbose_code_part)

            structured_guard_fns.append(
                lambda: {
                    "code": code_part,
                    "stack": (
                        structured.from_traceback(guard.stack.summary())
                        if guard and guard.stack
                        else None
                    ),
                    "user_stack": (
                        structured.from_traceback(guard.user_stack)
                        if guard and guard.user_stack
                        else None
                    ),
                }
            )

            if verbose_guards_log.isEnabledFor(logging.DEBUG):
                maybe_stack = ""
                maybe_user_stack = ""
                if guard is not None:
                    if guard.stack:
                        maybe_stack = f"\nStack:\n{''.join(guard.stack.format())}"
                    if guard.user_stack:
                        maybe_user_stack = (
                            f"\nUser stack:\n{''.join(guard.user_stack.format())}"
                        )
                verbose_guards_log.debug(
                    "Guard: %s%s%s",
                    code_part,
                    maybe_stack,
                    maybe_user_stack,
                )

            if not log_only:
                code_parts.append(code_part)
                verbose_code_parts.append(verbose_code_part)

        seen = set()
        for gcl in builder.code:
            for code in gcl.code_list:
                if code not in seen:
                    # If Cpp guard manager is enabled, we don't need to add to
                    # code_parts.
                    add_code_part(code, gcl.guard, True)
                    seen.add(code)

        no_tensor_aliasing_names = builder.no_tensor_aliasing_names
        check_tensors_fn = None
        check_tensors_verbose_fn = None

        if len(no_tensor_aliasing_names) > 1:
            # Install tensor aliasing guard. TENSOR_MATCH guards are already
            # installed for cpp guard manager.
            install_no_tensor_aliasing_guard(
                builder.no_tensor_aliasing_guard_managers,
                no_tensor_aliasing_names,
                ["check_no_aliasing(" + ", ".join(no_tensor_aliasing_names) + ")"],
            )

        # Note - On Lambda guarding of object aliasing
        # We previously installed object‑aliasing guards as relational guards,
        # but that undermined the recursive‑dict guard optimization: placing the
        # aliasing guard at a leaf prevented the parent dict node from
        # qualifying as a recursive‑dict guard root. Because aliasing guards are
        # rare, we now emit them as epilogue guards via a small Python lambda.
        # This repeats the access in Python—adding a bit of work—but the
        # overhead is outweighed by the gains from enabling recursive‑dict guard
        # optimization.
        if (
            config.use_lamba_guard_for_object_aliasing
            and builder.object_aliasing_guard_codes
        ):
            aliasing_code_parts, aliasing_verbose_code_parts = map(
                list, zip(*builder.object_aliasing_guard_codes)
            )
            builder.add_python_lambda_leaf_guard_to_root(
                aliasing_code_parts, aliasing_verbose_code_parts
            )

        aotautograd_guards: list[GuardEnvExpr] = (
            self.output_graph.aotautograd_guards if self.output_graph else []
        )

        # TODO(anijain2305) - There is a duplicate logic in Dynamo to find
        # aliased input tensors. So most probably we don't need this here.
        # Revisit.
        for guard in aotautograd_guards:
            if isinstance(guard, DuplicateInputs):
                source_a = guard.input_source_a
                source_b = guard.input_source_b
                code_part = f"{source_a.name()} is {source_b.name()}"
                install_object_aliasing_guard(
                    builder.get_guard_manager_from_source(source_a),
                    builder.get_guard_manager_from_source(source_b),
                    [code_part],
                )
                add_code_part(code_part, None, True)
            elif isinstance(guard, StorageOverlap):
                overlapping_guard_managers = [
                    builder.get_guard_manager_from_source(s)
                    for s in guard.overlapping_sources
                ]
                non_overlapping_guard_managers = [
                    builder.get_guard_manager_from_source(s)
                    for s in guard.non_overlapping_sources
                ]
                code_part = (
                    """check_overlapping("""
                    f"""overlapping=[{", ".join(s.name() for s in guard.overlapping_sources)}], """
                    f"""non_overlapping=[{", ".join(s.name() for s in guard.non_overlapping_sources)}])"""
                )
                install_storage_overlapping_guard(
                    overlapping_guard_managers,
                    non_overlapping_guard_managers,
                    [code_part],
                )
                add_code_part(code_part, None, True)
            else:
                raise RuntimeError(f"Unknown GuardEnvExpr: {guard}")

        # TODO: the "guard" here is actually just the top level SHAPE_ENV
        # which is useless.  Get ShapeEnv to pass in more provenance.
        for gcl in builder.shape_env_code:
            for code in gcl.code_list:
                # Shape env guards are already added for CPP guard manager in
                # SHAPE_ENV implementation.
                add_code_part(code, gcl.guard, True)

        # OK, all done generating guards
        if structured_guard_fns:
            torch._logging.trace_structured(
                "dynamo_guards", payload_fn=lambda: [f() for f in structured_guard_fns]
            )

        if convert_frame.initial_global_state is None:
            # we should only hit this case in NopTests()
            global_state = convert_frame.GlobalStateGuard()
        closure_vars = {
            "___check_tensors": check_tensors_fn,
            "___check_tensors_verbose": check_tensors_verbose_fn,
            "___check_global_state": global_state.check,
            "___check_torch_function_mode_stack": torch_function_mode_stack_check_fn,
            **SYMPY_INTERP,
            **_get_closure_vars(),
        }

        self.guard_manager.finalize()

        globals_for_guard_fn = {"G": builder.scope["G"]}
        # Guard manager construction is complete. Ensure we did not miss to
        # insert a guard in cpp guard manager.
        assert len(code_parts) == 0

        self.guard_manager.closure_vars = closure_vars
        self.guard_manager.args = largs
        self.guard_manager.populate_code_parts_for_debugging()
        self.guard_manager.verbose_code_parts = verbose_code_parts
        # Grab only G, but preserve "G" because guards access it as "G"
        self.guard_manager.global_scope = globals_for_guard_fn
        self.guard_manager.guard_fail_fn = guard_fail_fn
        # will be populated by a non-owning reference to CacheEntry/ExtraState
        # when the CacheEntry is constructed
        self.guard_manager.cache_entry = None
        self.guard_manager.extra_state = None
        self.guard_manager.no_tensor_aliasing_sources = no_tensor_aliasing_names

    def invalidate(self, obj_str: str) -> None:
        # Some tests reveal that CheckFunctionManager has no attribute
        # guard_manager, but this case should not be of any concern.
        # This case doesn't seem easy to repro.
        if (
            hasattr(self, "guard_manager")
            and not isinstance(self.guard_manager, DeletedGuardManagerWrapper)
            and (cache_entry := self.guard_manager.cache_entry) is not None
            and (extra_state := self.guard_manager.extra_state) is not None
        ):
            assert isinstance(cache_entry, CacheEntry)
            assert isinstance(extra_state, ExtraState)
            reason = f"Cache line invalidated because {obj_str} got deallocated"
            deleted_guard_manager = DeletedGuardManagerWrapper(reason)
            extra_state.invalidate(cache_entry, deleted_guard_manager)
            self.guard_manager = deleted_guard_manager

    def id_ref(self, obj: object, obj_str: str) -> int:
        """add a weakref, return the id"""
        try:
            if id(obj) not in self._weakrefs:
                # We will clear the _weakrefs dict at the end of __init__
                # function, which will delete the callbacks as well. Therefore,
                # we are using a finalizer which is kept alive.
                self._weakrefs[id(obj)] = weakref.ref(obj)
                weakref.finalize(
                    obj, functools.partial(self.invalidate, obj_str=obj_str)
                )
        except TypeError:
            pass  # cannot weakref bool object
        return id(obj)

    def lookup_weakrefs(self, obj: object) -> Optional[weakref.ref[object]]:
        """Lookup the _weakrefs created in id_ref function for ID_MATCH'd objects"""
        if id(obj) in self._weakrefs:
            return self._weakrefs[id(obj)]
        return None


def build_guard_function(code_parts: list[str], closure_args: str) -> tuple[str, str]:
    from torch._inductor.utils import IndentedBuffer

    csepass = PyExprCSEPass()
    try:
        csepass.count(code_parts)

        def replace(expr: str) -> tuple[list[str], str]:
            return csepass.replace(expr)

    except RecursionError:
        # If we hit recursion limits during CSE analysis, fall back to a no-op replace function
        # This can happen with extremely complex guard expressions
        def replace(expr: str) -> tuple[list[str], str]:
            return [], expr

    # Generate the inner body of the guard function.
    # i.e. if-chain of the guard expressions.
    guard_body = IndentedBuffer()
    for expr in code_parts:
        preface, expr = replace(expr)
        guard_body.writelines(preface)
        guard_body.writeline(f"if not ({expr}):")
        with guard_body.indent():
            guard_body.writeline("return False")

    # Wrap the inner body into the actual guard function.
    guard = IndentedBuffer()
    guard.writeline("def guard(L):")
    with guard.indent():
        guard.splice(guard_body)
        guard.writeline("return True")

    # Wrap the whole guard function into another function
    # with the closure variables.
    make_guard_fn = IndentedBuffer()
    make_guard_fn.writeline(f"def ___make_guard_fn({closure_args}):")
    with make_guard_fn.indent():
        make_guard_fn.splice(guard)
        make_guard_fn.writeline("return guard")

    return guard_body.getvalue(), make_guard_fn.getvalue()


def is_recompiles_enabled() -> bool:
    return torch._logging._internal.log_state.is_artifact_enabled("recompiles")


def is_recompiles_verbose_enabled() -> bool:
    return torch._logging._internal.log_state.is_artifact_enabled("recompiles_verbose")


# this will only be used if cpp guards are disabled
def make_torch_function_mode_stack_guard(
    initial_stack: list[torch.overrides.TorchFunctionMode],
) -> Callable[[], bool]:
    types = [type(x) for x in initial_stack]

    def check_torch_function_mode_stack() -> bool:
        cur_stack = get_torch_function_mode_stack()

        if len(cur_stack) != len(types):
            return False

        for ty, mode in zip(types, cur_stack):
            if ty != type(mode):
                return False

        return True

    return check_torch_function_mode_stack


Scope = TypeAliasType("Scope", dict[str, object])


def recompilation_reason_for_no_tensor_aliasing_guard(
    guard_manager: GuardManagerWrapper, scope: Scope
) -> list[str]:
    assert guard_manager.global_scope is not None
    global_scope = dict(guard_manager.global_scope)
    ids_to_source = collections.defaultdict(list)
    for tensor_source in guard_manager.no_tensor_aliasing_sources:
        global_scope["__compile_source__"] = tensor_source
        tensor_id = id(eval(tensor_source, global_scope, scope))
        ids_to_source[tensor_id].append(tensor_source)

    duplicate_tensors = [
        f"{ids_to_source[key]}" for key in ids_to_source if len(ids_to_source[key]) > 1
    ]

    reason = ", ".join(duplicate_tensors)
    return [f"Duplicate tensors found: {reason}"]


def strip_local_scope(s: str) -> str:
    """
    Replace occurrences of L[...] with just the inner content.
    Handles both single and double quotes.

    This is to generate user friendly recompilation messages.
    """
    import re

    pattern = r"L\[\s*['\"](.*?)['\"]\s*\]"
    return re.sub(pattern, r"\1", s)


def get_guard_fail_reason_helper(
    guard_manager: GuardManagerWrapper,
    f_locals: dict[str, object],
    compile_id: Optional[CompileId],
) -> str:
    """
    Return the reason why `guard_manager` failed.
    Updates `guard_failures` with the generated reason.
    Only the first failed check of guard_manager is reported.
    """
    assert guard_manager.global_scope is not None
    assert guard_manager.closure_vars is not None
    scope = {"L": f_locals, "G": guard_manager.global_scope["G"]}
    scope.update(guard_manager.closure_vars)
    reasons: list[str] = []

    no_tensor_aliasing_check_failed = False

    verbose_code_parts: list[str] = []
    guard_debug_info = guard_manager.check_verbose(f_locals)
    # For test_export_with_map_cond, the check_verbose fail even without the
    # C++ guard manager. We need to fix the issue to remove the comment.
    # assert not guard_debug_info.result
    if not guard_debug_info.result:
        verbose_code_parts = guard_debug_info.verbose_code_parts
        # verbose_code_parts is either the actual reason (e.g. in case of
        # TENSOR_MATCH) or it could be a list of verbose_code_part that we
        # passed to the leaf guard at construction time. If its a list, we
        # walk through this list and find the guard that failed. This is
        # very important for symbolic shape guards which are currently
        # installed as a lambda guard and can encompass a long list of code_parts.

        if len(verbose_code_parts) == 1:
            if "Duplicate tensor found" in verbose_code_parts[0]:
                no_tensor_aliasing_check_failed = True
            else:
                reasons = verbose_code_parts
                verbose_code_parts = []

    if no_tensor_aliasing_check_failed:
        reasons = recompilation_reason_for_no_tensor_aliasing_guard(
            guard_manager, scope
        )
    else:
        for part in verbose_code_parts:
            global_scope = dict(guard_manager.global_scope)
            global_scope["__compile_source__"] = part
            with report_compile_source_on_error():
                try:
                    fail_reason = eval(part, global_scope, scope)
                except Exception:
                    if is_recompiles_verbose_enabled():
                        continue
                    else:
                        raise
            # Only ___check_tensors knows how to return a fancy fail reason;
            # for everything else we just report the code that failed

            if isinstance(fail_reason, bool) and not fail_reason:
                fail_reason = part
            if isinstance(fail_reason, str):
                reasons.append(fail_reason)
                if not is_recompiles_verbose_enabled():
                    break

    reason_str = f"{compile_id}: " + "; ".join(reasons)
    return strip_local_scope(reason_str)


def get_guard_fail_reason(
    guard_manager: GuardManagerWrapper,
    code: types.CodeType,
    f_locals: dict[str, object],
    compile_id: CompileId,
    skip_logging: bool = False,
) -> str:
    if isinstance(guard_manager, DeletedGuardManagerWrapper):
        return f"{compile_id}: {guard_manager.invalidation_reason}"
    reason_str = get_guard_fail_reason_helper(guard_manager, f_locals, compile_id)
    if skip_logging:
        return reason_str
    guard_failures[orig_code_map[code]].append(reason_str)

    try:
        if guard_manager.guard_fail_fn is not None:
            guard_manager.guard_fail_fn(
                GuardFail(reason_str or "unknown reason", orig_code_map[code])
            )
    except Exception:
        log.exception(
            "Failure in guard_fail_fn callback - raising here will cause a NULL Error on guard eval",
        )

    return reason_str


def get_and_maybe_log_recompilation_reasons(
    cache_entry: Optional[CacheEntry],
    frame: DynamoFrameType,
    skip_logging: bool = False,
) -> list[str]:
    """
    Return the list of guard failure reasons using cache_entry.
    Logs the recompilation reason if `recompiles` logging is enabled.
    Raises a RecompileError if `config.error_on_recompile` is enabled.
    """
    reasons = []
    while cache_entry is not None:
        reason = get_guard_fail_reason(
            cache_entry.guard_manager,
            cache_entry.code,
            frame.f_locals,
            cache_entry.compile_id,
            skip_logging,
        )
        if reason:
            reasons.append(reason)
        cache_entry = cache_entry.next

    code = frame.f_code

    if skip_logging:
        return reasons
    # at least one of "recompiles" or "recompiles_verbose" is enabled
    do_recompiles_log = is_recompiles_enabled() or is_recompiles_verbose_enabled()

    if do_recompiles_log or config.error_on_recompile:
        if is_recompiles_verbose_enabled():
            failures = "\n\n".join(
                f"guard {i} failures:\n" + textwrap.indent(reason, "- ")
                for i, reason in enumerate(reasons)
            )
        else:
            failures = textwrap.indent("\n".join(reasons), "- ")
        guard_failure_details = (
            f"triggered by the following guard failure(s):\n{failures}"
        )
        message = (
            f"Recompiling function {code.co_name} in {code.co_filename}:{code.co_firstlineno}\n"
            f"{textwrap.indent(guard_failure_details, '    ')}"
        )
        if do_recompiles_log:
            if is_recompiles_verbose_enabled():
                recompiles_verbose_log.debug(message)
            else:
                recompiles_log.debug(message)
        if config.error_on_recompile:
            raise exc.RecompileError(message)

    torch._logging.trace_structured(
        "artifact",
        metadata_fn=lambda: {
            "name": "recompile_reasons",
            "encoding": "json",
        },
        payload_fn=lambda: reasons,
    )

    return reasons


def update_diff_guard_managers_for_existing_cache_entries(
    cache_entry: Optional[CacheEntry],
) -> OrderedSet[str]:
    first_cache_entry = cache_entry

    # On the first pass, go through the cache entries and accumulate the diff
    # guard sources. Different guard managers can fail with different sources.
    # So, we collect all of them first.
    acc_diff_guard_sources: OrderedSet[str] = OrderedSet()
    while cache_entry is not None:
        acc_diff_guard_sources.update(
            cache_entry.guard_manager.collect_diff_guard_sources()
        )
        cache_entry = cache_entry.next  # type: ignore[assignment]

    # On the second pass, set the diff_guard_sources for each cache line to the
    # accumulated value. And the re-populate the diff guard manager.
    cache_entry = first_cache_entry
    while cache_entry is not None:
        cache_entry.guard_manager.diff_guard_sources = acc_diff_guard_sources
        cache_entry.guard_manager.populate_diff_guard_manager()
        cache_entry = cache_entry.next  # type: ignore[assignment]

    # return the accumulated sources to set up the new cache line.
    return acc_diff_guard_sources


def guard_error_hook(
    guard_manager: GuardFn,
    code: types.CodeType,
    f_locals: dict[str, object],
    index: int,
    last: bool,
) -> None:
    print(
        f"ERROR RUNNING GUARDS {code.co_name} {code.co_filename}:{code.co_firstlineno}"
    )
    print("lambda " + ", ".join(guard_manager.args) + ":")
    print(" ", " and\n  ".join(guard_manager.code_parts))

    print(guard_manager)

    local_scope = {"L": f_locals, **guard_manager.closure_vars}
    for guard in guard_manager.code_parts:
        try:
            eval(guard, guard_manager.global_scope, local_scope)
        except:  # noqa: B001,E722
            print(f"Malformed guard:\n{guard}")


set_guard_error_hook(guard_error_hook)


def unique(seq: Sequence[T]) -> Generator[T, None, None]:
    seen = set()
    for x in seq:
        if x not in seen:
            yield x
            seen.add(x)


def make_dupe_guard(
    obj_source: Source, dupe_source: Source
) -> Optional[functools.partial[Any]]:
    # Note - we may end up in a situation where we invoke something like
    # def fn(x, y)
    # with fn(x, x)
    # Prior to the addition of tracking to all relevant objects, we would handle this just fine by
    # eagerly re-entering VB and rewrapping inputs, correctly creating graphargs and placeholders. However,
    # with tracking on inputs, duplicate inputs or aliased relationships may end up getting erased here -
    # In the fn(x, x) example call above look like a graph with a single input.
    # In order to ensure that we do not reuse fn(x, x) for fn(x, y), we create a duplicate input guard.

    # Note - we may not have a source, that is fine, it just means we had an object that is safe to have
    # leave unsourced - like a local list created and discharged entirely within a local scope.
    if dupe_source and dupe_source != obj_source:
        ser_source_is_local = is_from_local_source(dupe_source)
        source_is_local = is_from_local_source(obj_source)
        if is_from_flatten_script_object_source(
            dupe_source
        ) or is_from_flatten_script_object_source(obj_source):
            raise exc.UnsafeScriptObjectError(
                f"{obj_source.name()} is aliasing {dupe_source.name()}. This is not supported."
                f" Please do a clone for corresponding input."
            )

        # Note - both must be local, or global, or we will run afoul of a lack of merging in how we currently
        # reconcile guards builder scopes in compile_check_fn. This technically means we miss a guard here,
        # so maybe we should do this refactor before we land this...
        # TODO(voz): Combine local and global guard builders.
        if ser_source_is_local == source_is_local:
            # Note - this is a little aggressive - these being duplicate input does not always matter.
            # However, this should always be a sound guard to add here.
            return functools.partial(GuardBuilder.DUPLICATE_INPUT, source_b=dupe_source)
    return None


def install_guard(*guards: Guard, skip: int = 0) -> None:
    """
    Add dynamo guards to the current tracing context.

    Args:
        guards: guard(s) to add
        skip: number of stack frames to ignore for debug stack trace
    """
    from torch._guards import TracingContext

    collect_debug_stack = guards_log.isEnabledFor(
        logging.DEBUG
    ) or verbose_guards_log.isEnabledFor(logging.DEBUG)
    add = TracingContext.get().guards_context.dynamo_guards.add
    for guard in guards:
        assert isinstance(guard, Guard)

        if is_from_skip_guard_source(guard.originating_source):
            continue
        add(guard, collect_debug_stack=collect_debug_stack, skip=skip + 1)<|MERGE_RESOLUTION|>--- conflicted
+++ resolved
@@ -2056,19 +2056,8 @@
         dual_level = self.check_fn_manager.output_graph.dual_level
         code = [f"torch.autograd.forward_ad._current_level == {dual_level}"]
         self._set_guard_export_info(guard, code)
-<<<<<<< HEAD
         self.guard_manager.root.add_dual_level_match_guard(
             dual_level, get_verbose_code_parts(code, guard)
-=======
-        # TODO(anijain2305) - Consider this moving this guard to C++
-        forward_ad = torch.autograd.forward_ad
-
-        def fn() -> bool:
-            return forward_ad._current_level == dual_level
-
-        self.guard_manager.root.add_lambda_guard_no_args(
-            fn, get_verbose_code_parts(code, guard)
->>>>>>> 799471d9
         )
 
     def FUNCTORCH_STACK_MATCH(self, guard: Guard) -> None:
