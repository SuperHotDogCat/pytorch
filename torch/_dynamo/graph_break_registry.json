--- conflicted
+++ resolved
@@ -2690,29 +2690,5 @@
         "Dynamo has detected that tracing the code will result in an error when running in eager. Please double check that your code doesn't contain a similar error when actually running eager/uncompiled."
       ]
     }
-<<<<<<< HEAD
-  ],
-  "GB0269": [
-    {
-      "Gb_type": "Forced graph break on leaf function",
-      "Context": "",
-      "Explanation": "Forced graph break for nested graph break testing purposes",
-      "Hints": [
-        "Set torch._dynamo.config.debug_force_graph_break_on_leaf_return = False"
-      ]
-    }
-  ],
-  "GB0270" : [
-    {
-      "Gb_type": "while_loop doesn't support int carry training",
-      "Context": "",
-      "Explanation": "while_loop doesn't support int carry training.",
-      "Hints": [
-        "Consider change the int carry to a scalar int tensor",
-        "Please open an issue."
-      ]
-    }
-=======
->>>>>>> 4a7da25c
   ]
 }