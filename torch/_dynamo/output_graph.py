--- conflicted
+++ resolved
@@ -1356,12 +1356,9 @@
                 break
             cur_tx = cur_tx.parent
 
-<<<<<<< HEAD
         # "Garbage collect the heap".
         self.side_effects.prune_dead_object_new(tx)
 
-=======
->>>>>>> e06d1d66
         self.add_output_instructions(prefix_insts)
 
         assert not (self.pregraph_bytecode and self.export), (
