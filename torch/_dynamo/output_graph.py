"""
Core graph building functionality for PyTorch's Dynamo system. This module contains
the essential components for constructing and managing FX graphs during compilation:

- OutputGraph: Manages the overall graph construction and compilation process. It owns
  a SubgraphTracer and handles graph compilation, execution, and state management.
  OutputGraph also manages features like graph deduplication, symbolic shape handling,
  and tracking of side effects.

- SubgraphTracer: Handles the actual FX graph construction by tracing Python code.
  It supports advanced features like higher-order operators through nested tracers,
  lifting of free variables, and handling of symbolic shapes.

The module supports key Dynamo features including:
- Higher-order operators through nested SubgraphTracers
- Graph deduplication for optimization
- Symbolic shape handling and propagation
- Side effect tracking and management
- Guard insertion and management
"""

import collections
import contextlib
import copy
import functools
import inspect
import itertools
import logging
import operator
import re
import sys
import traceback
import warnings
import weakref
from collections.abc import Generator, Sequence
from dataclasses import dataclass, field as dc_field
from types import CodeType
from typing import Any, Callable, cast, Optional, TYPE_CHECKING, Union
from typing_extensions import ParamSpec, TypeVar

import sympy

import torch._guards
import torch._logging
import torch.distributed as dist
import torch.nn
import torch.utils._pytree as pytree
from torch import fx, Tensor
from torch._C._dynamo import guards
from torch._dynamo.exc import ShortenTraceback, TensorifyScalarRestartAnalysis
from torch._guards import (
    CompileContext,
    CompileId,
    GlobalContextCheckpointState,
    Source,
    tracing,
    TracingContext,
)
from torch._subclasses.fake_tensor import FakeTensor
from torch._utils_internal import signpost_event
from torch.export.dynamic_shapes import _ConstraintTarget
from torch.fx._lazy_graph_module import _make_graph_module  # type: ignore[attr-defined]
from torch.fx.experimental._backward_state import BackwardState
from torch.fx.experimental.symbolic_shapes import (
    free_symbols,
    guard_scalar,
    is_symbolic,
    ShapeEnv,
    Specialization,
)
from torch.fx.node import Target
from torch.fx.passes.runtime_assert import insert_deferred_runtime_asserts
from torch.multiprocessing.reductions import StorageWeakRef
from torch.utils._ordered_set import OrderedSet
from torch.utils._python_dispatch import is_traceable_wrapper_subclass

from . import config, exc, logging as torchdynamo_logging, variables
from .backends.registry import CompiledFn, CompilerFn
from .bytecode_transformation import (
    create_call_function,
    create_instruction,
    create_load_const,
    Instruction,
    unique_id,
)
from .code_context import code_context
from .codegen import PyCodegen
from .current_scope_id import enter_new_scope
from .device_interface import get_interface_for_device
from .exc import (
    BackendCompilerFailed,
    exceptions_allowed_to_be_fallback,
    SkipFrame,
    unimplemented_v2,
    unimplemented_v2_with_warning,
)
from .graph_deduplication import apply_graph_deduplication
from .graph_region_tracker import GraphRegionTracker
from .guards import GuardBuilder, install_guard
from .mutation_guard import is_dynamic_nn_module
from .side_effects import AttributeMutationExisting, SideEffects, ValueMutationExisting
from .source import (
    _get_source_debug_name,
    AttrSource,
    BackwardStateSource,
    ConstantSource,
    GetItemSource,
    GlobalStateSource,
    is_constant_source,
    is_from_local_source,
    LocalSource,
    NumpyTensorSource,
    ParamBufferSource,
    ShapeEnvSource,
    SyntheticLocalSource,
    TensorProperty,
    TensorPropertySource,
)
from .utils import (
    _extract_tensor_dict,
    checkpoint_params,
    CleanupHook,
    clone_inputs,
    count_calls,
    counters,
    dynamo_timed,
    get_instruction_source_311,
    get_locals_to_steal,
    get_static_address_type,
    get_unique_name_wrt,
    graph_break_reasons,
    increment_op_count,
    istype,
    lazy_format_graph_code,
    LazyString,
    nn_module_proxy,
    same,
    set_example_value,
)
from .variables.base import VariableTracker
from .variables.builder import (
    BackwardStateGraphArg,
    GraphArg,
    TrackedFake,
    wrap_fx_proxy,
)
from .variables.ctx_manager import ContextWrappingVariable
from .variables.lists import BaseListVariable
from .variables.misc import CellVariable, NullVariable
from .variables.nn_module import NNModuleVariable
from .variables.tensor import (
    NumpyNdarrayVariable,
    SymNodeVariable,
    TensorVariable,
    UnspecializedPythonVariable,
)
from .variables.torch_function import TensorWithTFOverrideVariable
from .variables.user_defined import UserDefinedDictVariable


if TYPE_CHECKING:
    from torch._dynamo.package import CompilePackage
    from torch._dynamo.symbolic_convert import InstructionTranslatorBase

log = logging.getLogger(__name__)
graph_tabular_log = torch._logging.getArtifactLogger(__name__, "graph")
graph_code_log = torch._logging.getArtifactLogger(__name__, "graph_code")
graph_sizes_log = torch._logging.getArtifactLogger(__name__, "graph_sizes")
trace_call_log = torch._logging.getArtifactLogger(__name__, "trace_call")

RootGuardManager = guards.RootGuardManager


@dataclass(frozen=True)
class VariableTrackerCacheKey:
    vt_id: int
    # Two different source can point to the same object. However, Dynamo handles
    # globals and local source differently when it comes to guards and possibly
    # some other parts as well. So, cache also relies on the source.
    source: Source


@dataclass(frozen=True)
class AliasingInfo:
    has_aliasing: bool
    msg: str


@dataclass(frozen=True)
class MutationInfo:
    has_mutation: bool
    msg: str


class VariableTrackerCache:
    def __init__(self) -> None:
        self.cache: dict[VariableTrackerCacheKey, VariableTracker] = {}

    def lookup(self, value: Any, source: Source) -> Optional[VariableTracker]:
        key = VariableTrackerCacheKey(id(value), source)
        if key not in self.cache:
            return None
        return self.cache[key]

    def add(self, value: Any, source: Source, vt: VariableTracker) -> None:
        key = VariableTrackerCacheKey(id(value), source)
        self.cache[key] = vt

    def clone(self) -> "VariableTrackerCache":
        # Needed for copy and restore graph state
        new_cache = VariableTrackerCache()
        new_cache.cache.update(self.cache)
        return new_cache

    def clear(self) -> None:
        self.cache.clear()


@functools.cache
def _step_logger() -> Any:
    return torchdynamo_logging.get_step_logger(log)


@dataclass
class GraphCompileReason:
    """Stores why a given output graph was compiled; i.e. what caused the graph break."""

    reason: str
    user_stack: list[traceback.FrameSummary]

    # Indicates if this was a graph break reason due to graph break.
    graph_break: bool = True

    def __post_init__(self) -> None:
        if self.graph_break:
            graph_break_reasons.append(self)


def _get_gen_rand_values_fn(random_calls: Any) -> Callable[[], list[Any]]:
    def _gen_rand_values() -> list[Any]:
        return [fn(*args, **kwargs) for fn, args, kwargs in random_calls]

    return _gen_rand_values


class FakeRootModule(torch.nn.Module):
    """Trick the constructor of fx.GraphModule"""

    def __init__(self, nn_modules: dict[str, torch.nn.Module]):
        super().__init__()
        for k, v in nn_modules.items():
            setattr(self, k, v)

    def __repr__(self) -> str:
        return "FakeRootModule(...)"

    def add_nn_modules(self, nn_modules: dict[str, torch.nn.Module]) -> None:
        for k, v in nn_modules.items():
            setattr(self, k, v)


class WrapperBackend:
    def __init__(self, backend: CompilerFn) -> None:
        self.backend: CompilerFn = backend

    def __call__(
        self, gm: torch.fx.GraphModule, example_inputs: list[torch.Tensor]
    ) -> CompiledFn:
        self.restore = checkpoint_params(gm)
        self.gm = gm
        copy_gm = copy.deepcopy(self.gm)
        self.candidate = self.backend(copy_gm, example_inputs)

        if self.candidate is None or self.candidate is self.gm.forward:
            return self.gm.forward

        if not config.verify_correctness:
            return self.candidate

        # if verify_correctness=True
        try:
            correct = self.gm.forward(*clone_inputs(example_inputs))
            result = self.candidate(*clone_inputs(example_inputs))

            # TODO: replace `same` function with the one in testing
            if same(correct, result):
                return self.candidate

            raise RuntimeError(f"incorrect results of backend {self}")

        except Exception:
            log.exception("error in verify_correctness")
            raise
        finally:
            self.restore()


Scope = dict[str, object]


@dataclass
class OutputGraphGuardsState:
    """
    A base class containing fields that are considered "persistent" when we
    want to save all the important state for reconstrucing guards in a different
    process. Normally we don't need to add states here, but we may have to when
    the information is needed to serialize the guards, so the fields here are
    supposed to be serializable as a requirement.
    """

    local_scope: Scope
    global_scope: Scope
    # This records the initial torch function mode stack for guarding
    torch_function_mode_stack: list[torch.overrides.TorchFunctionMode]
    guard_on_key_order: set[Source]
    # Map from graph input's `Source` to sizes / strides metadata
    input_source_to_sizes_strides: dict[Source, dict[str, Any]]
    dual_level: int
    functorch_layers: list[torch._functorch.pyfunctorch.FuncTorchInterpreter]
    current_device: Optional[torch.device]
    global_state_guard: torch._C._dynamo.guards.GlobalStateGuard
    _guards: torch._guards.GuardsSet
    _aotautograd_guards: list[torch._guards.GuardEnvExpr]

    # Whether or not the guards should be checked for correctness

    export: bool = False
    skip_guards_check: bool = False
    export_constraints: bool = False
    name_of_builtins_dict_key_in_fglobals: Optional[str] = None

    @property
    def shape_env(self) -> ShapeEnv:
        raise AssertionError(f"shape_env shouldn't be accessed from {type(self)}")

    @property
    def guards(self) -> torch._guards.GuardsSet:
        return self._guards

    @property
    def aotautograd_guards(self) -> list[torch._guards.GuardEnvExpr]:
        return self._aotautograd_guards


@dataclass
class StackLocalsMetadata:
    """
    Stores metadata for a frame's stack and locals for the purposes of building resume functions
    """

    stack_null_idxes: list[int] = dc_field(default_factory=list)
    locals_null_keys: list[str] = dc_field(default_factory=list)
    stack_ctx_args: list[tuple[int, tuple[Any, ...]]] = dc_field(default_factory=list)
    stack_ctx_idxes_orig: list[int] = dc_field(default_factory=list)
    locals_ctx_args: list[tuple[str, tuple[Any, ...]]] = dc_field(default_factory=list)


def get_builtins_dict(global_scope: Scope) -> dict[str, Any]:
    # f_globals["__builtins__"] can be a dict or a module. This is an
    # implementation detail -
    # https://docs.python.org/3/library/builtins.html.

    # This makes guarding on any builtin messy because the guard check_fn
    # has to check if the __builtins__ is a module or dict, and then access
    # by either using getattr or getitem respectively.

    # To solve this problem, we insert a new entry in f_globals which points
    # to the builtins __dict__ and then we guard any builtin on this dict.
    # To avoid any collision with the pre-existing keys, we use the
    # install_global to give us a unique dict key.

    f_builtins = global_scope["__builtins__"]
    if not isinstance(f_builtins, dict):
        f_builtins = f_builtins.__dict__
    return f_builtins


class OutputGraph(OutputGraphGuardsState):
    """
    Wrapper class to hold outputs of InstructionTranslator.  Mainly the
    generated fx.Graph.

    OutputGraph is 1:1 with a frame being processed. Each frame is associated
    with some root InstructionTranslator. When user code calls a function,
    we construct a InliningInstructionTranslator that continues to write into
    the root InstructionTranslator's OutputGraph.
    """

    side_effects: SideEffects

    def __init__(
        self,
        code_options: dict[str, Any],
        compiler_fn: Optional[CompilerFn],
        root_tx: "InstructionTranslatorBase",
        export: bool,
        export_constraints: Sequence[_ConstraintTarget],
        frame_state: Any,
        local_scope: Scope,
        global_scope: Scope,
        f_code: CodeType,
        torch_function_mode_stack: list[torch.overrides.TorchFunctionMode],
        package: Optional["CompilePackage"],
    ) -> None:
        super().__init__(
            local_scope,
            global_scope,
            torch_function_mode_stack,
            guard_on_key_order=set(),
            input_source_to_sizes_strides={},
            dual_level=torch.autograd.forward_ad._current_level,
            functorch_layers=torch._functorch.pyfunctorch.retrieve_all_functorch_interpreters(),
            current_device=torch.utils._device.CURRENT_DEVICE,
            # initial_global_state is only None during NopTest.
            global_state_guard=torch._dynamo.convert_frame.initial_global_state
            or torch._C._dynamo.guards.GlobalStateGuard(),
            # These are set by @property instead, just initialize them as blank
            _guards=torch._guards.GuardsSet(),
            _aotautograd_guards=[],
        )
        self.tracers = [SubgraphTracer(self, is_export=export)]
        # Map from graph input's `Source` to its `VariableTracker` to
        # de-duplicate graph inputs by source and reuse the tracker
        self.input_source_to_var: dict[Source, VariableTracker] = {}
        self.export = export
        self.export_constraints = export_constraints  # type: ignore[assignment]
        self.frame_state = frame_state
        self.cleanup_hooks: list[Callable[[], Any]] = []
        # compile_id is an id number for the current torch.compile
        self.compile_id: int = next(_compile_id_counter)
        # Set of globals installed via install_global* APIs
        self.installed_globals: set[str] = set()

        # TODO: maybe should just pass the entire f_code in here?  Not
        # sure...
        self.co_fields = {
            "co_name": f_code.co_name,
            "co_filename": f_code.co_filename,
            "co_firstlineno": f_code.co_firstlineno,
        }

        self.region_tracker = GraphRegionTracker()

        # tracked_fakes says where any tensor that was wrapped to fake came
        # from.  It is similar to GraphArg, in that all GraphArgs will get
        # will get added to TrackedFakes, but TrackedFakes also contains
        # GraphArgs that got pruned, and things like Tensor attributes which
        # aren't explicit graph inputs.  Used by shape guard
        self.tracked_fakes: list[TrackedFake] = []

        shape_env = ShapeEnv(
            # Reference Cycle!
            # Share a reference to the list of TrackedFake.
            #
            # ShapeEnv needs this in order to be able to reproduce the call
            # to produce_guards at an arbitrary time point. That is because
            # TrackedFake instances may have its metadata changed throughout
            # the program execution.
            tracked_fakes=self.tracked_fakes,
            allow_scalar_outputs=config.capture_scalar_outputs,
            allow_dynamic_output_shape_ops=config.capture_dynamic_output_shape_ops,
            prefer_deferred_runtime_asserts_over_guards=config.prefer_deferred_runtime_asserts_over_guards,
            allow_complex_guards_as_runtime_asserts=config.allow_complex_guards_as_runtime_asserts,
            co_fields=self.co_fields,
        )

        # In export mode, we force the shape_env to strictly disallow any constraining
        # of the user marked dynamic dims
        import torch._functorch.config as _config

        with _config.patch(fake_tensor_allow_unsafe_data_ptr_access=False):
            fake_mode = torch._subclasses.FakeTensorMode(
                shape_env=shape_env,
                # TODO (tmanlaibaatar) Remove this once we always lift params and buffers
                allow_non_fake_inputs=True if self.export else False,
                export=self.export,
            )
        self.tracing_context: TracingContext = TracingContext(fake_mode)
        self.tracing_context.traced_code.append(f_code)
        self.dynamo_compile_id: Optional[CompileId] = (
            CompileContext.current_compile_id()
        )
        self.init_ambient_guards()

        # Map each tensor id to a list of sources. This is necessary because
        # tensor ids cannot be recovered from tracked fakes (in general).
        # We use this map to interpret (i.e., check for violations of) constraints,
        # specifically equality constraints, which have shared tensor ids in them.
        # This map should also be generally useful, e.g., for (de)serialization.
        self.tracked_fakes_id_to_source: dict[int, list[Source]] = (
            collections.defaultdict(list)
        )
        # Stores the full fqn of a param or buffer to the relevant source.
        self.param_name_to_source: Optional[dict[str, Source]] = {}
        self.side_effects = SideEffects(self)
        # Cached variable trackers. This makes symbolic analysis of LOAD_GLOBAL
        # and LOAD_ATTR for same python objects free.
        self.variable_tracker_cache = VariableTrackerCache()
        self.unique_var_id = itertools.count()
        self.code_options: dict[str, Any] = dict(code_options)
        self.output_instructions: list[Instruction] = []
        # used to track nodes that are added between calls of copy_graphstate
        # and restore_graphstate
        self.timestamp = 0

        # A list of register_finalizer_fns to apply to the output graph module
        self.register_finalizer_fns: list[Callable[[fx.GraphModule], None]] = []

        # Not checkpointed
        self.compiler_fn: Optional[CompilerFn] = compiler_fn
        self.root_tx = root_tx

        self.package = package
        # Given a source, what are the user stacks of all locations that
        # accessed it?
        #
        # For efficiency, we only populate this:
        #   - During export, and
        #   - If the source could potentially lead to a spurious export input
        #
        # Feel free to populate this more frequently if other use-cases arise,
        # but be aware that we have to generate full stacks for each
        # recording!
        self.source_to_user_stacks: dict[Source, list[traceback.StackSummary]] = {}

        self._current_tx: list[InstructionTranslatorBase] = []
        self.cleanups: list[CleanupHook] = []
        self.should_exit = False
        self.unspec_variable_map: dict[str, UnspecializedPythonVariable] = {}

        # This returns false if TF Overall (both mode and subclass) is disabled OR that TF Mode stack is empty
        self.torch_function_mode_enabled = torch._C._is_torch_function_mode_enabled()

        # Tracks if the output graph has a user defined allowed function in the
        # graph. This is used later to determine if we should fallback to eager
        # for certain exceptions. THe idea is that if the user has applied
        # allow_in_graph, they would like to see the error instead of falling
        # back for backend errors.
        self.has_user_defined_allowed_in_graph = False

        # Tracks a list of called ops that were not tagged with "pt2_compliant_tag".
        # This information is useful for logging.
        self.non_compliant_ops: set[torch._ops.OpOverload] = set({})

        # Tracks a list of called custom ops that were tagged with "pt2_compliant_tag".
        # This information is useful for logging.
        self.compliant_custom_ops: set[torch._ops.OpOverload] = set({})

        # We save the global torch state here to be restored in case of graph
        # breaks. The relevant issue is seen here
        # https://github.com/pytorch/pytorch/pull/100570#issuecomment-1543427086
        # where inlining of a function changes the global state (because of the
        # presence of torch.no_grad) and there is a graph break.
        self.save_global_state()

        # Tracks the original FQNs of the constant tensors from the original graph,
        # i.e. buffers and parameters.
        self.dynamo_flat_name_to_original_fqn: dict[str, str] = {}

        # All calls to random() are replaced with a single call to __gen_rand_values
        # functions that returns a tuple of random values for each original call.
        # random_calls tracks calls to random() and random_values_var stores the name of
        # the variable that stores __gen_rand_values results.
        self.random_calls: list[
            tuple[Callable[..., object], tuple[object, ...], dict[str, object]]
        ] = []
        self.random_values_var: Any = None

        # Bytecode to insert right before we call the graph
        self.pregraph_bytecode: list[Instruction] = []

        # Use to pass values to backward hooks when using compiled autograd
        self.backward_state: dict[str, VariableTracker] = {}
        self.backward_state_proxy: Optional[torch.fx.Proxy] = None
        self.backward_state_var: Optional[str] = None

        self.name_of_builtins_dict_key_in_fglobals: str = (
            self.install_builtins_dict_in_fglobals()
        )

        self.compiler_trace_stack = contextlib.ExitStack()

        # These are the ambient, currently-global saved_tensor_hooks stashed in autograd,
        # that are set for the entire duration of the compiled region.
        # This is an invariant today because we graph break on the saved_tensor_hook
        # context manager inside a compiled region
        self.saved_tensors_hooks_subgraph_names: Optional[list[str]] = (
            self.maybe_install_saved_tensors_hooks_subgraphs()
        )

    def mark_bytecode_tracing_start(self) -> None:
        self.compiler_trace_stack.enter_context(
            dynamo_timed(
                "bytecode_tracing",
                log_pt2_compile_event=True,
            )
        )

    def mark_bytecode_tracing_stop(self) -> None:
        self.compiler_trace_stack.close()

    def install_builtins_dict_in_fglobals(self) -> str:
        f_builtins = get_builtins_dict(self.global_scope)
        return self.install_global("__builtins_dict__", f_builtins)

    def add_backward_state_hook(
        self, hook: VariableTracker, prefix: str = "hook"
    ) -> tuple[str, torch.fx.Proxy]:
        name = f"{prefix}{len(self.backward_state)}"
        assert name not in self.backward_state
        self.backward_state[name] = hook
        return name, self.get_backward_state_proxy()

    def get_backward_state_proxy(self) -> torch.fx.Proxy:
        if self.backward_state_proxy is None:
            if self.export:
                unimplemented_v2(
                    gb_type="backward_state does not support export",
                    context="",
                    explanation="Compiled autograd doesn't work with `torch.export`.",
                    hints=[],
                )
            example_value = BackwardState()
            self.backward_state_proxy = self.root_tracer.create_graph_input(
                "dynamo_backward_state",
                type(example_value),
                example_value,
                source=BackwardStateSource(),
            )
            self.backward_state_proxy.node.meta["grapharg"] = BackwardStateGraphArg()
            self.backward_state_var = self.new_var()
        return self.backward_state_proxy

    # This gets its own helper function so guards DEBUG logs are more informative
    def init_ambient_guards(self) -> None:
        # Register a SHAPE_ENV guard to make sure we setup shape guards
        # that show up in ShapeEnv
        self.guards.add(ShapeEnvSource().make_guard(GuardBuilder.SHAPE_ENV))

        self.guards.add(
            GlobalStateSource().make_guard(GuardBuilder.DETERMINISTIC_ALGORITHMS)
        )

        self.guards.add(GlobalStateSource().make_guard(GuardBuilder.GRAD_MODE))

        self.guards.add(GlobalStateSource().make_guard(GuardBuilder.DEFAULT_DEVICE))

        self.guards.add(
            GlobalStateSource().make_guard(GuardBuilder.TORCH_FUNCTION_STATE)
        )

        ci = torch._C._functorch.peek_interpreter_stack()
        if ci is not None:
            self.guards.add(
                GlobalStateSource().make_guard(GuardBuilder.FUNCTORCH_STACK_MATCH)
            )
        if not torch._dynamo.compiled_autograd.in_compiled_autograd_region:
            self.guards.add(
                GlobalStateSource().make_guard(
                    GuardBuilder.AUTOGRAD_SAVED_TENSORS_HOOKS
                )
            )

    def maybe_install_saved_tensors_hooks_subgraphs(self) -> Optional[list[str]]:
        if torch._dynamo.compiled_autograd.in_compiled_autograd_region:
            return None

        get_hooks = torch._functorch._aot_autograd.utils.top_saved_tensors_hooks
        are_inline_hooks = (
            torch._functorch._aot_autograd.utils.saved_tensors_hooks_are_inlineable
        )
        hooks = get_hooks()
        if not are_inline_hooks(hooks):
            return None

        # If GraphModule provided by user contains fx.wrap,
        # We can only rely on user provided cache hash in this case.
        # If user did not provide cache hash - then we always bypass cache.

        pack_gm, unpack_gm = hooks
        pack_subgraph_name = self.install_subgraph(
            "saved_tensors_hooks_pack",
            torch.fx.GraphModule(self.nn_modules, pack_gm.graph),
        )
        unpack_subgraph_name = self.install_subgraph(
            "saved_tensors_hooks_unpack",
            torch.fx.GraphModule(self.nn_modules, unpack_gm.graph),
        )
        assert pack_subgraph_name == "saved_tensors_hooks_pack_0"
        assert unpack_subgraph_name == "saved_tensors_hooks_unpack_0"
        return [pack_subgraph_name, unpack_subgraph_name]

    def dump_guards_state(self) -> OutputGraphGuardsState:
        # Dump a serializable version of self without extras
        return OutputGraphGuardsState(
            local_scope=self.local_scope,
            global_scope=self.global_scope,
            torch_function_mode_stack=self.torch_function_mode_stack,
            guard_on_key_order=self.guard_on_key_order,
            input_source_to_sizes_strides=self.input_source_to_sizes_strides,
            dual_level=self.dual_level,
            functorch_layers=self.functorch_layers,
            current_device=self.current_device,
            global_state_guard=self.global_state_guard,
            name_of_builtins_dict_key_in_fglobals=self.name_of_builtins_dict_key_in_fglobals,
            export=self.export,
            export_constraints=self.export_constraints,
            _guards=self.guards,
            _aotautograd_guards=self.aotautograd_guards,
            skip_guards_check=self.skip_guards_check,
        )

    def synthetic_graph_input(
        self, fn: Callable[..., Any], args: tuple[Any, ...]
    ) -> VariableTracker:
        """
        call fn(*args) before the graph runs and turn the result into a fake input.
        """
        example_value = fn(*args)
        varname = self.new_var()
        cg = PyCodegen(self.root_tx)
        cg.add_push_null(
            lambda: cg.load_import_from(
                fn.__module__,
                fn.__name__,
            )
        )
        cg.foreach(map(variables.ConstantVariable.create, args))
        cg.call_function(len(args), False)
        cg.store(varname)
        self.pregraph_bytecode.extend(cg.get_instructions())
        source = SyntheticLocalSource(varname)
        result = VariableTracker.build(self.root_tx, example_value, source)
        # Realize the VT because we will delete the guards on it in the next line.
        result = result.realize()
        TracingContext.get().guards_context.dynamo_guards.remove_guards_with_source(
            source
        )
        return result

    def add_cleanup_hook(self, fn: Callable[[], Any]) -> None:
        self.cleanup_hooks.append(fn)

    def call_cleanup_hooks(self) -> None:
        for hook in reversed(self.cleanup_hooks):
            hook()
        self.cleanup_hooks.clear()

    @property
    def root_tracer(self) -> "SubgraphTracer":
        return self.tracers[0]

    @property
    def current_tracer(self) -> "SubgraphTracer":
        return self.tracers[-1]

    def is_root_tracer(self) -> bool:
        # Helper to tell if we are inside the higher order operator tracing.
        return len(self.tracers) == 1

    @property
    def graph(self) -> torch.fx.Graph:
        return self.current_tracer.graph

    # TODO(rzou): can delete after we refactor speculate_subgraph to use nested GraphTracer.
    @graph.setter
    def graph(self, value: torch.fx.Graph) -> None:
        self.current_tracer.graph = value

    @property
    def input_name_to_proxy(self) -> dict[str, fx.Proxy]:
        return self.current_tracer.input_name_to_proxy

    @property
    def real_value_cache(self) -> dict[fx.Node, torch.Tensor]:
        return self.current_tracer.real_value_cache

    @property
    def bound_symbols(self) -> dict[sympy.Symbol, Union[torch.fx.Proxy, "LazyProxy"]]:
        return self.current_tracer.bound_symbols

    # If you are here, and you're looking for create_graph_input,
    # to avoid ambiguity, please call one of the following:
    # - self.current_tracer.create_graph_input
    # - self.root_tracer.create_graph_input
    # See NOTE [HigherOrderOperator tracing design] for more context.

    def create_proxy(self, *args: Any, **kwargs: Any) -> torch.fx.Proxy:
        return self.current_tracer.create_proxy(*args, **kwargs)

    def create_node(self, *args: Any, **kwargs: Any) -> torch.fx.Node:
        return self.current_tracer.create_node(*args, **kwargs)

    def remove_node(self, *args: Any, **kwargs: Any) -> None:
        return self.current_tracer.remove_node(*args, **kwargs)

    @contextlib.contextmanager
    def subtracer(
        self, source_target: Optional[Target], prior_tracer: "SubgraphTracer"
    ) -> Generator[fx.Tracer, None, None]:
        new_scope_ctx = enter_new_scope()
        try:
            if prior_tracer:
                # Lineage MUST stay preserved
                assert prior_tracer.parent is self.current_tracer
            new_scope_ctx.__enter__()
            tracer = (
                prior_tracer
                if prior_tracer
                else SubgraphTracer(
                    self,
                    parent=self.current_tracer,
                    source_target=source_target,
                    is_export=self.current_tracer.is_export,
                )
            )
            self.tracers.append(tracer)
            yield tracer
        finally:
            new_scope_ctx.__exit__(None, None, None)
            self.tracers.pop()

    @property
    def output(self) -> "OutputGraph":
        return self

    @property
    def fake_mode(self) -> torch._subclasses.FakeTensorMode:
        assert self.tracing_context.fake_mode is not None
        return self.tracing_context.fake_mode

    @property
    def shape_env(self) -> ShapeEnv:
        assert self.tracing_context.fake_mode is not None
        assert self.tracing_context.fake_mode.shape_env is not None
        return self.tracing_context.fake_mode.shape_env

    @property
    def guards(self) -> torch._guards.GuardsSet:
        return self.tracing_context.guards_context.dynamo_guards

    @property
    def nn_modules(self) -> dict[str, Any]:
        return self.tracing_context.module_context.nn_modules

    @property
    def aotautograd_guards(self) -> list[torch._guards.GuardEnvExpr]:
        return self.tracing_context.guards_context.aotautograd_guards

    def save_global_state(
        self, out: Optional[dict[str, tuple[Callable[..., Any], bool]]] = None
    ) -> None:
        """
        Saves to out if it is provided. Else saves to the tracing context's global_state.
        """
        global_state = cast(
            dict[str, tuple[Callable[..., Any], bool]],
            (
                out
                if out is not None
                else self.tracing_context.global_context.global_state
            ),
        )

        global_state["grad_enabled"] = (torch.set_grad_enabled, torch.is_grad_enabled())

        global_state["autocast_enabled"] = (
            functools.partial(torch.set_autocast_enabled, "cuda"),
            torch.is_autocast_enabled("cuda"),
        )
        global_state["autocast_cpu_enabled"] = (
            functools.partial(torch.set_autocast_enabled, "cpu"),
            torch.is_autocast_enabled("cpu"),
        )
        global_state["autocast_gpu_dtype"] = (  # type:ignore[assignment]
            functools.partial(torch.set_autocast_dtype, "cuda"),
            torch.get_autocast_dtype("cuda"),
        )
        global_state["autocast_cpu_dtype"] = (  # type:ignore[assignment]
            functools.partial(torch.set_autocast_dtype, "cpu"),
            torch.get_autocast_dtype("cpu"),
        )
        global_state["autocast_cache_enabled"] = (
            torch.set_autocast_cache_enabled,
            torch.is_autocast_cache_enabled(),
        )

    def push_tx(self, tx: "InstructionTranslatorBase") -> None:
        self._current_tx.append(tx)

    def pop_tx(self) -> "InstructionTranslatorBase":
        return self._current_tx.pop()

    @property
    def current_tx(self) -> "InstructionTranslatorBase":
        return self.root_tx if not self._current_tx else self._current_tx[-1]

    def count_calls(self) -> int:
        return count_calls(self.graph)

    def is_empty_graph(self) -> bool:
        return len(list(self.graph.nodes)) == 0

    def get_submodule(self, keys: str) -> Union[torch.nn.Module, Any]:
        assert keys
        obj: Union[torch.nn.Module, dict[str, torch.nn.Module]] = self.nn_modules
        for k in keys.split("."):
            if isinstance(obj, dict):
                obj = obj[k]
            else:
                obj = getattr(obj, k)
        return obj

    def new_var(self, name: str = "tmp") -> str:
        existing = set(self.code_options["co_varnames"])
        # In common case, this will be O(1)
        while True:
            var = f"{name}_{next(self.unique_var_id)}"
            if var not in existing:
                self.code_options["co_varnames"] += (var,)
                return var

    def update_co_names(self, name: str) -> None:
        """Ensure self.code_options.co_names contains name"""
        if name not in self.code_options["co_names"]:
            self.code_options["co_names"] += (name,)

    @staticmethod
    def module_key_name(*names: Any) -> str:
        # create a new unique name
        name = "_".join(map(str, names))
        # Strip the guard lookup L/G access
        name = re.sub(r"^[GL]\['?(.*?)'?\]$", r"\1", name)
        # e.g. replace abc.xyz[123].qkv with abc.xyz_123.qkv
        name = re.sub(r"\[(\d+)\]", r"_\g<1>", name)
        # e.g. replace abc.xyz_123.qkv with abc_xyz_123_qkv
        name = re.sub(r"[^a-zA-Z0-9]", "_", name)

        if not name or not name[0].isalpha():
            name = "sub" + name

        return name

    def register_static_attr_and_return_proxy(
        self, attr_prefix: str, attr_value: Any
    ) -> fx.Proxy:
        attr_name = get_unique_name_wrt(attr_prefix, self.nn_modules)
        # TODO `nn_modules` has been historically overloaded to store a lot more
        # than just nn module objects, fix that.
        self.nn_modules[attr_name] = attr_value
        proxy = self.create_proxy("get_attr", attr_name, (), {})
        set_example_value(proxy.node, attr_value)
        return proxy

    def register_attr_or_module(
        self,
        target: Union[torch.nn.Module, torch.Tensor, Any],
        *names: Any,
        **options: Any,
    ) -> VariableTracker:
        if is_dynamic_nn_module(target, self.export):
            # Instead of returning UnspecializedNNModuleVariable, call
            # VariableTracker.build so that it is tracked for mutation.
            return VariableTracker.build(self.current_tx, target, **options)

        options = dict(options)
        assert "source" in options
        source = options["source"]
        assert not isinstance(source, ParamBufferSource)

        if isinstance(target, torch.Tensor):
            tracer = self.current_tracer
            if not self.is_root_tracer():
                # For higher order ops, we don't want to insert the get_attr in
                # innermost graph. Instead, we want to raise the params/buffers
                # as inputs to the higher-order graph, and register them as
                # get_attrs in the root tracer.

                # Note that Dynamo will still call lift_tracked_freevar_to_input
                # when these inputs are encountered for the inner graph. The
                # only difference is what happens at the root tracer for
                # nn.Parameters vs free inputs. The free inputs are registered
                # as placeholders in the root graph, whereas the nn.Parameters
                # are registered as get_attr nodes in the root graph.
                tracer = self.root_tracer

            def wrap_name(module_key: str) -> VariableTracker:
                assert self.param_name_to_source is not None
                self.param_name_to_source[module_key] = source

                # Check if the attr has already been registered. This can happen
                # when two different sources point to the same tensor.
                assert self.root_tx is not None
                if target in self.root_tx.output.side_effects:
                    return self.root_tx.output.side_effects[target]

                if get_static_address_type(target) == "guarded" and not isinstance(
                    source, NumpyTensorSource
                ):
                    install_guard(source.make_guard(GuardBuilder.ID_MATCH))
                elif not is_constant_source(source):
                    install_guard(source.make_guard(GuardBuilder.TENSOR_MATCH))

                vt = wrap_fx_proxy(
                    self.root_tx,
                    tracer.create_proxy("get_attr", module_key, (), {}),
                    example_value=target,
                    **options,
                )

                # Track the object so to avoid duplicate registration in case of
                # different sources pointing to the same tensor object.
                vt = self.root_tx.output.side_effects.track_object_existing(target, vt)

                assert "tensor_dict" not in vt.as_proxy().node.meta
                vt.as_proxy().node.meta["tensor_dict"] = _extract_tensor_dict(target)

                return vt

        elif isinstance(target, torch.nn.Module):
            assert isinstance(target, torch.nn.Module)

            if source:
                install_guard(source.make_guard(GuardBuilder.NN_MODULE))

                def wrap_name(module_key: str) -> VariableTracker:
                    return NNModuleVariable(type(target), module_key, target, **options)

            else:
                # This is Dynamo created graph module, e.g., graph module coming
                # from higher order ops. NNModuleVariable tracker can't be
                # sourceless, so let's return a unspecializedNNModule variable
                # tracker.
                def wrap_name(module_key: str) -> VariableTracker:
                    return variables.UnspecializedNNModuleVariable(target, **options)

        elif isinstance(target, (torch.SymInt, torch.SymFloat)):
            # HACKY CODE REGION BEGIN
            # WE ARE PIGGYBACKING ON EXISTING INFRA TO REGISTER ATTRS
            # This ultimately gets written to self.nn_modules, which is unfortunate
            # Attrs that are tenors and symints and such need to be migrated to have their
            # own storage
            # alas, this is like this for now

            def wrap_name(module_key: str) -> VariableTracker:
                return SymNodeVariable.create(
                    self,
                    self.create_proxy("get_attr", module_key, (), {}),
                    sym_num=target,
                    **options,
                )

            # HACKY CODE REGION END
        else:

            def wrap_name(module_key: str) -> VariableTracker:
                self.output.update_co_names(module_key)
                self.global_scope[module_key] = target
                return VariableTracker.build(
                    self,  # type: ignore[arg-type]
                    target,
                    ConstantSource(source_name=module_key),
                )

        for k, v in self.nn_modules.items():
            if v is target:
                # it already exists
                return wrap_name(k)

        name = OutputGraph.module_key_name(*names)
        name = get_unique_name_wrt(name, self.nn_modules, self.global_scope)
        self.nn_modules[name] = target
        if isinstance(target, torch.nn.Module):

            def register_leaf_name(leaf_name: str) -> None:
                assert self.param_name_to_source is not None
                new_source = ParamBufferSource(source, leaf_name)
                new_name = f"{name}.{leaf_name}"
                self.param_name_to_source[new_name] = new_source
                if isinstance(source, LocalSource):
                    self.dynamo_flat_name_to_original_fqn[
                        OutputGraph.module_key_name(new_source.name())
                    ] = leaf_name

            # annoying, but there are cases when we do not have parameters
            # see test_nn_moduledict_contains
            if hasattr(target, "_parameters"):
                for leaf_name, _ in target.named_parameters():
                    register_leaf_name(leaf_name)
            if hasattr(target, "_buffers"):
                for leaf_name, _ in target.named_buffers():
                    register_leaf_name(leaf_name)

        return wrap_name(name)

    def handle_aliases_for_stolen_lists(
        self, tx: "InstructionTranslatorBase"
    ) -> tuple[list[Instruction], dict[Source, Source]]:
        # If list inputs are stolen, but still needed after the function call, create aliases to keep them alive
        maybe_gm = self.local_scope.get("self")
        stolen_list_names = get_locals_to_steal(maybe_gm)
        if not stolen_list_names:
            return [], {}

        alias_insts = []
        needs_alias: dict[str, list[VariableTracker]] = {}

        queue = [
            *tx.stack,
            *tx.symbolic_locals.values(),
            *self.side_effects.store_attr_mutations.keys(),
        ]

        while queue:
            x = queue.pop()
            if isinstance(x, BaseListVariable):
                assert isinstance(x.items, list)
                queue += x.items
                continue

            if not (
                (
                    x not in self.side_effects.store_attr_mutations
                    or isinstance(x.mutation_type, AttributeMutationExisting)
                )
                and isinstance(x.source, GetItemSource)
                and isinstance(x.source.base, LocalSource)
                and x.source.base.local_name in stolen_list_names
            ):
                continue

            stolen_name = x.source.base.local_name
            if stolen_name not in needs_alias:
                needs_alias[stolen_name] = []
            needs_alias[stolen_name].append(x)

        visited = {}
        overridden_sources: dict[Source, Source] = {}
        for arg in self.graphargs:
            if not (
                isinstance(arg._example, list)
                and isinstance(arg.source, LocalSource)
                and arg.source.local_name in needs_alias
            ):
                continue

            # arg is a list that will be cleared by the compiled function
            list_name = arg.source.local_name
            assert list_name in self.code_options["co_varnames"]
            for x in needs_alias[list_name]:
                # Skip if already handled.
                if x.source in overridden_sources:
                    continue

                # A small codegen optimization because we might have different
                # VariableTrackers that share the same source.
                list_idx = x.source.index  # type: ignore[attr-defined]
                if list_idx not in visited:
                    alias_name = self.new_var(
                        f"{list_name}_ref"
                    )  # self.new_var already adds unique id suffix

                    visited[list_idx] = alias_name
                    # bytecode of `alias_name = list_name[list_idx]`
                    alias_insts.extend(
                        [
                            create_instruction("LOAD_FAST", argval=list_name),
                            create_load_const(list_idx),
                            create_instruction("BINARY_SUBSCR"),
                            create_instruction("STORE_FAST", argval=alias_name),
                        ]
                    )

                # operate on alias, handled by suffix codegen
                old_source = x.source
                overridden_sources[old_source] = LocalSource(visited[list_idx])

        # NOTE: we need `overridden_sources` because (1) we want to codegen for
        # these list items to use the new local source, but (2) we want to avoid
        # updating `source` in place because that might break invariants in
        # other parts of Dynamo like guards.
        return alias_insts, overridden_sources

    def _get_stack_values_to_restore(
        self, tx: "InstructionTranslatorBase", stack_pops: int
    ) -> tuple[list[VariableTracker], list[str], StackLocalsMetadata]:
        """
        Gets the stack + locals values belonging to tx that need to be restored.

        Also prunes dead tx locals and realizes all VTs in the tx's stack.

        NullVariables in stack/locals will NOT be restored, unless they are the top `stack_pops`
        elements of the stack - it is expected that the next instruction to run will pop the top
        `stack_pops` elements of the stack, so we should codegen NULLs.

        Returns:
            - stack_values: stack and locals values that need to be restored
            - restore_vars: names of locals corresponding to the locals part of `stack_values`
            - meta: locations of NULLs and ContextWrappingVariables in the stack/locals
                (ignores the top `stack_pops` values on the stack)
        """
        tx.prune_dead_locals()

        stack_values = []
        meta = StackLocalsMetadata()

        # realize any unrealized tensor VTs in case they
        # need to be added to self.nn_modules as attributes
        for i, value in enumerate(tx.stack):
            variables.LazyVariableTracker.realize_all(value)
            # ignore top `stack_pops` values on the stack
            if len(tx.stack) - i <= stack_pops:
                stack_values.append(value)
                continue
            if isinstance(value, NullVariable):
                meta.stack_null_idxes.append(i)
            else:
                stack_values.append(value)
            if isinstance(value, ContextWrappingVariable):
                target_values = (
                    () if value.target_values is None else tuple(value.target_values)
                )
                # NOTE: track index in stack after NULLs have been removed
                meta.stack_ctx_args.append((len(stack_values) - 1, target_values))
                meta.stack_ctx_idxes_orig.append(i)

        # Add all the local vars to the "stack" so restore at the end
        restore_vars: list[str] = []
        val_to_names: dict[VariableTracker, list[str]] = {}
        # NB: Typically (i.e., for graph compile from RETURN_VALUE),
        # symbolic_locals will be empty at this point, as prune_dead_locals
        # will clear out all of symbolic_locals because RETURN_VALUE is the
        # last instruction and no more locals are used.  The fanciness here
        # is only needed for partial graphs.
        # NOTE: All cell and free variables are represented as CellVariable,
        # so checks for NULLs and context managers in the case of codegen'ing resume
        # functions will not be performed on them. This is expected behavior.
        for k, v in tx.symbolic_locals.items():
            # Note! this explicitly uses .local_name for matching
            # Failure to do so will cause spurious registrations in val_to_names.
            # This will in turn result in spurious variables showing up in the graph.
            # This was very tricky to debug. For an example, dump the graph at call_user_compiler
            # while running test_subgraphs.py
            if isinstance(v.source, LocalSource) and v.source.local_name == k:
                continue  # no need to restore initial state
            if isinstance(v, CellVariable) and v.local_name == k:
                continue  # no need to restore initial state
            # Do not load variable if it is NULL.
            if sys.version_info >= (3, 12):
                # Continuation function will load the NULL for v.
                if type.__instancecheck__(NullVariable, v):
                    meta.locals_null_keys.append(k)
                    continue
            else:
                # A variable should never be NULL in < 3.12
                assert not type.__instancecheck__(NullVariable, v)
            if isinstance(v, ContextWrappingVariable):
                target_values = (
                    () if v.target_values is None else tuple(v.target_values)
                )
                meta.locals_ctx_args.append((k, target_values))
            if v not in val_to_names:
                val_to_names[v] = []
            val_to_names[v].append(k)
        for v in val_to_names.keys():
            restore_vars.extend(val_to_names[v])
            stack_values.extend([v] * len(val_to_names[v]))

        return stack_values, restore_vars, meta

    def compile_subgraph(
        self,
        tx: "InstructionTranslatorBase",
        reason: GraphCompileReason,
        partial_convert: bool = False,
        stack_pops: int = 0,
    ) -> list[StackLocalsMetadata]:
        """
        Compiles the current subgraph, with inputs w.r.t. self.root_tx, and codegens:
            - Call the compiled subgraph
            - Apply side effects
            - Codegen stack and locals
            - Store the locals

        Python does not allow NULL to be an arg to a function, so we do not codegen NULLs on the stack,
        unless the value is one of the top `stack_pops` values on the stack (these values are expected to be
        popped immediately after this generated code. The prologue of the resume function is expected to restore
        any dropped NULLs.

        Returns stack indices and locals keys where we dropped NULLs, and where we found inactive context manager objects.
        """

        assert self.root_tx is not None

        # FIXME temporary assert to make sure we're not accidentally compiling nested graph breaks
        # before we're done the full implementation
        assert self.root_tx is tx

        # bytecode tracing has finished. Pop the context manager for dynamo_timed
        self.mark_bytecode_tracing_stop()

        self.partial_convert = partial_convert
        self.compile_subgraph_reason = reason
        self.should_exit = True

        log.debug("COMPILING GRAPH due to %s", reason)

        # prefix instructions (Python 3.11+)
        prefix_insts: list[Instruction] = []
        if sys.version_info >= (3, 11):
            for inst in tx.prefix_insts:
                if inst.opname == "MAKE_CELL":
                    prefix_insts.append(
                        create_instruction("MAKE_CELL", argval=inst.argval)
                    )
                elif inst.opname == "COPY_FREE_VARS":
                    prefix_insts.append(
                        create_instruction(
                            "COPY_FREE_VARS", arg=len(tx.code_options["co_freevars"])
                        )
                    )
                else:
                    prefix_insts.append(copy.copy(inst))
        self.add_output_instructions(prefix_insts)

        assert not (self.pregraph_bytecode and self.export), (
            "export does not support pregraph_bytecode"
        )
        self.add_output_instructions(self.pregraph_bytecode)

        alias_insts, overridden_sources = self.handle_aliases_for_stolen_lists(
            self.root_tx
        )
        self.add_output_instructions(alias_insts)

        # Exit from all context manager variables to make sure global state is restored
        for block in reversed(self.root_tx.block_stack):
            block.exit(self.root_tx, is_graph_break=reason.graph_break)

        self.cleanup_graph()

        # stack values and restore vars for each frame are pushed in reverse order
        # i.e. last element corresponds to root frame, first element corresponds to current frame
        all_stack_values = []
        all_restore_vars = []
        all_stack_locals_metas = []
        cur_tx: Optional[InstructionTranslatorBase] = tx
        while True:
            assert cur_tx is not None
            # this should have been checked by the caller
            assert all(block.can_restore() for block in cur_tx.block_stack)
            stack_values, restore_vars, meta = self._get_stack_values_to_restore(
                cur_tx, stack_pops
            )
            all_stack_values.append(stack_values)
            all_restore_vars.append(restore_vars)
            all_stack_locals_metas.append(meta)
            if cur_tx is self.root_tx:
                break
            cur_tx = tx.parent

        # Use nn.Module "proxies" in the constructed GraphModule so that
        # the resulting GM does not hold additional strong references to the original modules.
        # This prevents a strong ref cycle where Dynamo created code holds on to references
        # to modules that also have Dynamo code cache invalidation checks.
        # When cache invalidation runs, the generated GM will be invalidated, which also deletes
        # the proxies.
        nn_modules_proxies = {
            name: nn_module_proxy(mod) for name, mod in self.nn_modules.items()
        }
        root = FakeRootModule(nn_modules_proxies)

        from .decorators import disable

        # to handle random calls
        if len(self.random_calls) > 0:
            random_calls_instructions = []
            self.random_values_var = self.new_var("random_values")
            rand_fn = disable(
                _get_gen_rand_values_fn(self.random_calls),
                reason="do not trace into Dynamo rng recovery function",
            )
            rand_fn_name = self.install_global("__gen_rand_values", rand_fn)
            codegen = PyCodegen(
                self.root_tx, root, overridden_sources=overridden_sources
            )
            random_calls_instructions.extend(
                codegen.load_function_name(rand_fn_name, True)
            )
            random_calls_instructions.extend(create_call_function(0, False))
            random_calls_instructions.append(
                codegen.create_store(self.random_values_var),
            )
            self.add_output_instructions(random_calls_instructions)

        # call compiled fx graph
        graph_output_var = None
        stored_graph_output_var = False
        root_stack_values = all_stack_values[-1]
        if (
            self.root_tx is tx
            and root_stack_values
            and all(
                not isinstance(
                    v,
                    (
                        UnspecializedPythonVariable,
                        NumpyNdarrayVariable,
                        TensorWithTFOverrideVariable,
                    ),
                )
                and not (isinstance(v, SymNodeVariable) and v.python_type() is float)
                for v in root_stack_values
            )
            and all(isinstance(x, TensorVariable) for x in root_stack_values)
            and len(set(root_stack_values)) == len(root_stack_values)
            and self.side_effects.is_empty()
            and not tx.debug_locals
            and not self.backward_state
            and not all_stack_locals_metas[-1].stack_null_idxes
            and not all_stack_locals_metas[-1].locals_null_keys
        ):
            # optimization to generate better code in a common case
            self.add_output_instructions(
                self.compile_and_call_fx_graph(
                    tx, list(reversed(root_stack_values)), root
                )
                + [create_instruction("UNPACK_SEQUENCE", arg=len(root_stack_values))]
            )
        else:
            graph_output_var = self.new_var("graph_out")
            # load stack values in a flat manner for now - will likely change later.
            stack_values_flat = [
                val for vals in reversed(all_stack_values) for val in vals
            ]
            pass1 = PyCodegen(
                self.root_tx,
                root,
                graph_output_var,
                overridden_sources=overridden_sources,
            )
            self.codegen_suffix(tx, stack_values_flat, pass1)

            # Use `pass1.uses` to selectively cache multi-user variables into a
            # temporary local source. This (a). speeds up loading VTs with long
            # chained source, and (b). avoids redundantly saving single-user VT
            # into a temporary local.
            tempvars = {}  # type: ignore[var-annotated]
            for val, count in pass1.uses.items():
                # If it's already a local source, no need to cache it
                if count > 1 and not istype(val, (SyntheticLocalSource, LocalSource)):
                    tempvars[val] = None
            pass2 = PyCodegen(
                self.root_tx,
                root,
                graph_output_var,
                tempvars=tempvars,
                overridden_sources=overridden_sources,
            )
            self.codegen_suffix(tx, stack_values_flat, pass2)

            output = []
            if count_calls(self.graph) != 0 or len(pass2.graph_outputs) != 0:
                output.extend(
                    self.compile_and_call_fx_graph(tx, pass2.graph_output_vars(), root)
                )

                if len(pass2.graph_outputs) != 0:
                    output.append(pass2.create_store(graph_output_var))
                    stored_graph_output_var = True
                else:
                    output.append(create_instruction("POP_TOP"))
            else:
                # NB: Important to run compiler collective even when there is
                # a graph break
                self.run_compiler_collective()
            self.add_output_instructions(output + pass2.get_instructions())

        # restore all the live local vars of the root
        local_restore_cg = PyCodegen(
            self.root_tx, overridden_sources=overridden_sources
        )
        # TODO this local restoration should be removed when fully implementing nested graph breaks
        self.add_output_instructions(
            [
                local_restore_cg.create_store(var)
                for var in reversed(all_restore_vars[-1])
            ]
        )

        if graph_output_var and stored_graph_output_var:
            self.add_output_instructions(
                [local_restore_cg.create_delete(graph_output_var)]
            )

        if self.export:
            from torch.export._trace import _ExportModuleSpecTrackerDict

            potential_side_effects = []
            for var in self.side_effects._get_modified_vars():
                if hasattr(var, "mutation_type"):
                    mut_type = var.mutation_type
                    # Make sure to skip codegen specific mutations
                    if isinstance(
                        mut_type, (AttributeMutationExisting, ValueMutationExisting)
                    ):
                        # export uses tracepoint pass to dump submodule inp/out spec
                        # into global state, so we filter it here
                        if not (
                            isinstance(var, UserDefinedDictVariable)
                            and isinstance(var.value, _ExportModuleSpecTrackerDict)
                        ):
                            potential_side_effects.append(var)

            side_effect_refs = [
                _get_source_debug_name(var.source) for var in potential_side_effects
            ]

            if len(side_effect_refs):
                warnings.warn(
                    f"While exporting, we found certain side effects happened in the model.forward. "
                    f"Here are the list of potential sources you can double check: {side_effect_refs}"
                )

        return all_stack_locals_metas

    def codegen_suffix(
        self,
        tx: "InstructionTranslatorBase",
        stack_values: list[VariableTracker],
        cg: PyCodegen,
    ) -> None:
        # NOTE: `codegen_save_tempvars` must run first to update `source` fields
        # for variables with `AttributeMutationNew`, as they don't implement
        # `reconstruct` themselves.
        self.side_effects.codegen_save_tempvars(cg)
        if self.backward_state:
            assert not self.export
            for name, val in self.backward_state.items():
                cg(val)
                assert self.backward_state_var is not None
                cg.append_output(cg.create_load(self.backward_state_var))
                cg.store_attr(name)
        self.side_effects.codegen_hooks(cg)

        # Return variables used for logging at the end
        for debug_var, args in tx.debug_locals:
            cg.add_push_null(lambda: cg(debug_var))
            for arg in args:
                cg(arg)
            cg.extend_output(create_call_function(len(args), False))
            cg.extend_output([create_instruction("POP_TOP")])

        cg.restore_stack(stack_values, value_from_source=not tx.export)
        self.side_effects.codegen_update_mutated(cg)

    def cleanup_graph(self) -> None:
        """
        Remove "creation_timestamp" from node meta

        Remove this pattern from the graph:
            torch._C._set_grad_enabled(False)
            torch._C._set_grad_enabled(True)
        """
        assert self.should_exit
        nodes = list(self.graph.nodes)
        for node in nodes:
            node.meta.pop("creation_timestamp", None)

        grad_enabled = torch.is_grad_enabled()
        for node1, node2 in zip(nodes, nodes[1:]):
            if (
                node1.target is torch._C._set_grad_enabled
                and tuple(node1.args) == (not grad_enabled,)
                and not node1._erased
            ):
                grad_enabled = node1.args[0]
                if (
                    node2.target is torch._C._set_grad_enabled
                    and tuple(node2.args) == (not grad_enabled,)
                    and not node2._erased
                ):
                    grad_enabled = node2.args[0]
                    self.graph.erase_node(node1)
                    self.graph.erase_node(node2)

    def bypass_package(self, reason: str = "", **kwargs: Any) -> None:
        """
        Do not save this output graph to the CompilePackage
        """
        if not self.package:
            return
        if torch._dynamo.config.strict_precompile:
            raise torch._dynamo.exc.PackageError(
                "Detected a package bypass: %s", reason
            )
        log.warning("Detected a package bypass: %s", reason)
        torch._logging.trace_structured(
            "artifact",
            metadata_fn=lambda: {
                "name": "precompile_cache_bypass",
                "encoding": "json",
            },
            payload_fn=lambda: {
                # precede with underscore so it always appear first in JSON in tlparse
                "_reason": reason,
                **kwargs,
            },
        )
        self.package.bypass_current_entry()
        self.package = None

    def get_graph_sizes_structured(self) -> dict[str, list[Union[int, str]]]:
        ret: dict[str, list[Union[int, str]]] = {}
        for node in self.graph.nodes:
            example_value = node.meta.get("example_value", None)
            if isinstance(example_value, torch._subclasses.FakeTensor):
                size = example_value.size()
                ret[node.name] = [s if isinstance(s, int) else repr(s) for s in size]
        return ret

    def get_graph_sizes(self, name: str) -> str:
        graph_sizes_str = "TRACED GRAPH TENSOR SIZES\n"
        graph_sizes_str += f"===== {name} =====\n"
        for node in self.graph.nodes:
            example_value = node.meta.get("example_value", None)
            if isinstance(example_value, torch._subclasses.FakeTensor):
                size = example_value.size()
                graph_sizes_str += f"{node.name}: {tuple(size)}\n"
                concrete_size = []
                has_symint = False
                for sz in size:
                    if isinstance(sz, int):
                        concrete_size.append(sz)
                    elif isinstance(sz, torch.SymInt):
                        has_symint = True
                        concrete_size.append(sz.node.hint)
                    else:
                        break
                else:
                    if has_symint:
                        graph_sizes_str += (
                            f"{node.name} (concrete): {tuple(concrete_size)}\n"
                        )
        return graph_sizes_str

    @contextlib.contextmanager
    def restore_global_state(self) -> Any:
        """
        Momentarily restores the global state to what it was prior to tracing the current output
        """
        prior_global_state = self.tracing_context.global_context.copy_graphstate()
        current_global_state: dict[str, tuple[Any, bool]] = {}
        self.save_global_state(out=current_global_state)
        try:
            # Set to state prior to tracing the graph
            self.tracing_context.global_context.restore_graphstate(prior_global_state)
            yield
        finally:
            # Reset to state at the current time (e.g. before calling the user compiler)
            self.tracing_context.global_context.restore_graphstate(
                GlobalContextCheckpointState(current_global_state)
            )

    def run_compiler_collective(self) -> None:
        tx = self.root_tx
        assert tx is not None
        if (ds := tx.distributed_state) is not None and ds.all_states is None:
            compile_pg = ds.compile_pg
            log.info("compiler_collective %s", ds.local_state)
            torch._logging.trace_structured(
                "artifact",
                metadata_fn=lambda: {
                    "name": "compiler_collective",
                    "encoding": "string",
                },
                payload_fn=lambda: ds.local_state.render(),
            )
            device_types = compile_pg._device_types
            assert len(device_types) == 1, (
                "Expect only one device type but got {}".format("+".join(device_types))
            )
            with (
                get_interface_for_device(device_types.pop()).device(  # type: ignore[attr-defined]
                    compile_pg.rank() % torch.accelerator.device_count()
                ),
                dynamo_timed("compiler_collective", log_pt2_compile_event=True),
            ):
                all_states: list[Any] = [None] * compile_pg.size()
                dist.all_gather_object(all_states, ds.local_state, group=compile_pg)
                ds.all_states = all_states
            # Clear speculation log, because are tracing may diverge due to
            # this information from the compiler collective
            tx.speculation_log.clear()
            raise exc.CompileCollectiveRestartAnalysis

    def compile_and_call_fx_graph(
        self,
        tx: "InstructionTranslatorBase",
        rv: list[VariableTracker],
        root: FakeRootModule,
    ) -> list[Instruction]:
        """
        Generate code from self.graph and return the Instruction()s to
        call that generated code.

        Code is generated w.r.t. self.root_tx.
        tx is only used for preserving GraphModule metadata
        """
        with torch._guards.TracingContext.clear_frame():
            from .decorators import disable

            assert self.should_exit

            self.run_compiler_collective()

            name = unique_id("__compiled_fn", with_uuid=True)

            assert isinstance(rv, list)
            assert isinstance(root, FakeRootModule)

            output_node = self.create_node(
                "output",
                "output",
                (self.current_tracer.create_arg(tuple(x.as_proxy() for x in rv)),),
                {},
            )
            sub_gms = self.dedup_pass()
            root.add_nn_modules(sub_gms)  # type: ignore[arg-type]

            self.current_tracer._maybe_preserve_original_meta(tx, output_node)
            if not config.do_not_emit_runtime_asserts:
                # There is a rare scenario where codegen_suffix adds a new entry
                # to self.nn_modules while `root` knows only about the
                # nn_modules at the time of its creation. This causes failures
                # while creating the graph module because self.graph and root
                # are out of sync. This only happens for `get_attr` nodes, so
                # here we clean up the get_attr nodes that are unused.
                self.remove_unused_get_attr_nodes()
                insert_deferred_runtime_asserts(
                    fx.GraphModule(root, self.graph),
                    self.shape_env,
                    name,
                    export=self.export,
                )
            # NB: deferred runtime asserts can keep graphargs live, so make sure
            # those are inserted before pruning
            self.remove_unused_graphargs()
            ncalls = count_calls(self.graph)
            counters["stats"]["calls_captured"] += ncalls

            self.remove_tensorify_specialized_graphargs()

            # free a bit of memory
            self.real_value_cache.clear()

            gm = _make_graph_module(root, self.graph)

            # Saved tensors hooks are not used by the graph.
            # GraphModule by default only copies used in the graph submodules.
            # Copying them into the result graph manually.
            if self.saved_tensors_hooks_subgraph_names:
                for subgraph_name in self.saved_tensors_hooks_subgraph_names:
                    setattr(gm, subgraph_name, getattr(root, subgraph_name))

            for register_finalizer in self.register_finalizer_fns:
                register_finalizer(gm)

            if next(gm.parameters(), None) is not None:
                # If dynamo produces a graph with parameters, skip package stuff
                # Bypass output graph
                self.bypass_package(
                    "Graph contains named parameters: either inline_inbuilt_nn_modules=False or there are static addresses.",
                    inline_builtin_nn_modules=torch._dynamo.config.inline_inbuilt_nn_modules,
                    gm=gm.print_readable(
                        print_output=False, include_stride=True, include_device=True
                    ),
                )

            if self.package is not None:
                gm._backend_id = name

            gm.compile_subgraph_reason = self.compile_subgraph_reason
            gm.meta["dynamo_flat_name_to_original_fqn"] = (
                self.dynamo_flat_name_to_original_fqn.copy()
            )
            gm.meta["dynamo_compile_id"] = self.dynamo_compile_id

            graph_code_log.debug(
                "%s",
                lazy_format_graph_code(
                    name, gm, include_stride=True, include_device=True, colored=True
                ),
            )
            torch._logging.trace_structured(
                "dynamo_output_graph",
                lambda: {"sizes": self.get_graph_sizes_structured()},
                payload_fn=lambda: gm.print_readable(
                    print_output=False, include_stride=True, include_device=True
                ),
            )
            self.call_cleanup_hooks()
            old_fake_mode = self.tracing_context.fake_mode
            assert old_fake_mode is not None
            if not self.export:
                import torch._functorch.config as _config

                with _config.patch(fake_tensor_allow_unsafe_data_ptr_access=False):
                    # TODO(voz): The way export uses gm, and fake tensors, is not supported with us resetting
                    backend_fake_mode = torch._subclasses.FakeTensorMode(
                        shape_env=old_fake_mode.shape_env,
                    )
                # TODO(voz): Ostensibily, this should be scoped and
                # restore back to old_fake_mode, but doing so currently violates
                # a lot of fake_tensor ownership assumptions and runs afoul of detect_fake_mode
                self.tracing_context.fake_mode = backend_fake_mode

            with self.restore_global_state():
                compiled_fn = self.call_user_compiler(gm, self.example_inputs())

            from torch.fx._lazy_graph_module import _LazyGraphModule

            if isinstance(compiled_fn, _LazyGraphModule) or (
                isinstance(getattr(compiled_fn, "__self__", None), _LazyGraphModule)
                and compiled_fn.__name__ == "_lazy_forward"  # type: ignore[attr-defined]
            ):
                # Since dynamo will run the forward method for the GraphModule shortly
                # anyways, it does not hurt to do the real recompilation here if
                # this is a _LazyGraphModule. This makes it easier for dynamo to
                # optimize a _LazyGraphModule.

                lazy_gm = (
                    compiled_fn
                    if isinstance(compiled_fn, _LazyGraphModule)
                    else compiled_fn.__self__  # type: ignore[attr-defined]
                )

                _LazyGraphModule.force_recompile(lazy_gm)

                if not isinstance(compiled_fn, _LazyGraphModule):
                    # replace compiled_fn with the real forward method
                    compiled_fn = lazy_gm.forward

            if self.package is not None:
                self.package.add_backend_id(name, compiled_fn)

            compiled_fn = disable(
                compiled_fn, reason="do not trace Dynamo-compiled graph"
            )

            counters["stats"]["unique_graphs"] += 1
            assert old_fake_mode.shape_env is not None
            if specializations := old_fake_mode.shape_env.specializations:
                specialization_guards = []
                specialization_cache: dict[Specialization, Callable[[Any], Any]] = {}
                sources = [a.source for a in self.graphargs]
                for specialization in specializations:
                    source_index = sources.index(specialization.source)
                    check_fn_source = inspect.getsource(specialization.check_fn).strip()
                    # Required because the LABDA_GUARD API requires a root guard manager
                    unused_root_guard_manager = RootGuardManager()
                    check_fn = guards.LAMBDA_GUARD(  # type: ignore[attr-defined]
                        unused_root_guard_manager,
                        specialization.check_fn,
                        [check_fn_source],
                    )

                    log.debug(
                        "Compiling backend specialized graph with specialization=%s",
                        check_fn_source,
                    )

                    specialization_guards.append(
                        (
                            functools.partial(
                                lambda idx, args, check_fn=check_fn: check_fn(
                                    args[idx]
                                ),
                                source_index,
                            ),
                            specialization,
                        )
                    )

                @torch._dynamo.disable(reason="do not trace Dynamo-compiled graph")  # type: ignore[misc]
                def specialized_dispatch(*args: Any, **kwargs: Any) -> Any:
                    for check_fn, specialization in specialization_guards:
                        if check_fn(args):
                            if specialization in specialization_cache:
                                return specialization_cache[specialization](
                                    *args, **kwargs
                                )

                            with self.shape_env.patch_source_specialization(
                                specialization.source, specialization.check_fn
                            ):
                                # Modify gm so AOTAutogradCache key changes per specialization
                                gm.meta["specialization"] = specialization
                                example_inputs: list[Tensor] = list(args)
                                with tracing(self.tracing_context):
                                    specialization_cache[specialization] = (
                                        self.call_user_compiler(gm, example_inputs)
                                    )

                            return specialization_cache[specialization](*args, **kwargs)
                    return compiled_fn(*args, **kwargs)

                # This is safe because we pre-process name to be unique
                self.install_global_unsafe(name, specialized_dispatch)
            else:
                # This is safe because we pre-process name to be unique
                self.install_global_unsafe(name, compiled_fn)

            assert self.root_tx is not None
            cg = PyCodegen(self.root_tx)
            cg.make_call_generated_code(name)
            return cg.get_instructions()

    @property
    def placeholders(self) -> list[fx.Node]:
        return self.graph.find_nodes(op="placeholder")

    @property
    def graphargs(self) -> list[GraphArg]:
        return [node.meta["grapharg"] for node in self.placeholders]

    def call_user_compiler(
        self, gm: fx.GraphModule, example_inputs: list[Tensor]
    ) -> CompiledFn:
        with dynamo_timed(
            "OutputGraph.call_user_compiler",
            phase_name="backend_compile",
            log_pt2_compile_event=True,
            log_waitcounter=True,
            waitcounter_name_override="compile_aot_autograd",
            dynamo_compile_column_us="aot_autograd_cumulative_compile_time_us",
        ):
            return self._call_user_compiler(gm, example_inputs)

    def _call_user_compiler(
        self, gm: fx.GraphModule, example_inputs: list[Tensor]
    ) -> CompiledFn:
        assert self.compiler_fn is not None
        tot = 0
        placeholders = []
        for node in gm.graph.nodes:
            if node.op in ("call_function", "call_method", "call_module"):
                tot += 1
            if node.op == "placeholder":
                placeholders.append(node)
        increment_op_count(tot)
        for pl in placeholders:
            if not hasattr(pl, "_dynamo_source"):
                arg = pl.meta["grapharg"]
                # TODO: Why isn't this stored in meta :think:
                # NOTE: can't move these into meta: https://github.com/pytorch/pytorch/issues/141640
                pl._dynamo_source = arg.source

        # NOTE: can't move these into meta: https://github.com/pytorch/pytorch/issues/141640
        gm._param_name_to_source = self.param_name_to_source  # type: ignore[assignment]
        gm._source_to_user_stacks = self.source_to_user_stacks  # type: ignore[assignment]

        name = (
            self.compiler_fn.__name__
            if hasattr(self.compiler_fn, "__name__")
            else "<unknown compiler_fn>"
        )
        try:
            _step_logger()(logging.INFO, f"calling compiler function {name}")
            compiler_fn = self.compiler_fn
            if config.verify_correctness:
                compiler_fn = WrapperBackend(compiler_fn)
            compiled_fn = compiler_fn(gm, example_inputs)
            _step_logger()(logging.INFO, f"done compiler function {name}")
            assert callable(compiled_fn), "compiler_fn did not return callable"
        except (TensorifyScalarRestartAnalysis, ShortenTraceback):
            raise
        except exceptions_allowed_to_be_fallback as e:
            if self.has_user_defined_allowed_in_graph:
                raise BackendCompilerFailed(
                    self.compiler_fn, e, inspect.currentframe()
                ).with_traceback(e.__traceback__) from None
            unimplemented_v2_with_warning(
                e,
                self.root_tx.f_code,
                gb_type="Backend compiler exception",
                context=f"Backend: {name}\nException:{str(e)}\nTraceback:\n{self.root_tx.format_frame_summary()}",
                explanation=f"Backend compiler `{name}` failed with {str(e)}. Adding a graph break.",
                hints=[
                    "Report an issue to the backend compiler repo.",
                ],
            )
        except SkipFrame as e:
            # The backend compiler has requested that we skip the frame, instead of
            # aborting execution.
            raise e
        except Exception as e:
            raise BackendCompilerFailed(
                self.compiler_fn, e, inspect.currentframe()
            ).with_traceback(e.__traceback__) from None

        signpost_event(
            "dynamo",
            "OutputGraph.call_user_compiler",
            {
                **self.co_fields,
                "op_count": tot,
                "node_count": len(gm.graph.nodes),
                "input_count": len(placeholders),
            },
        )

        return compiled_fn

    def dedup_pass(self) -> dict[str, torch.fx.GraphModule]:
        if torch._dynamo.config.use_graph_deduplication:
            return apply_graph_deduplication(self)
        else:
            return {}

    def install_subgraph(self, name: str, sub_gm: torch.fx.GraphModule) -> str:
        next_name = get_unique_name_wrt(name, self.nn_modules, requires_suffix=True)
        sub_gm.__name__ = next_name  # type: ignore[assignment]
        sub_gm.torchdynamo_force_dynamic = False  # type: ignore[assignment]
        # This graph module is not present in the user space, so it can't be
        # accessed by a source. Set source=None.
        self.register_attr_or_module(sub_gm, next_name, source=None)
        return next_name

    def example_inputs(self) -> list[torch.Tensor]:
        result = [arg.example for arg in self.graphargs]
        return result

    def remove_unused_get_attr_nodes(self) -> None:
        for node in sorted(self.graph.find_nodes(op="get_attr"), reverse=True):
            if len(list(node.users)) == 0:
                self.remove_node(node)

    def remove_unused_graphargs(self) -> None:
        # NB: It's OK to drop GraphArg for symbols that ended up being
        # specialized iff they are not used in runtime assertions.  You don't
        # even have to make a guard for it, because ShapeEnv produce_guards
        # operates on tracked_fakes, which never gets pruned.
        # That being said, you'll get marginally better generated
        # guard code if you promote the guard into a Dynamo guard (since that
        # allows for the guard to be done using C++ guards.)  If we get
        # ShapeEnv guards to go into C++ guards, this will stop being a thing
        # though!

        assert self.should_exit

        # Miniature DCE pass, but only for obviously trivial operations
        def is_static_true(b_node: fx.node.Argument) -> bool:
            if b_node is True:
                return True
            if not isinstance(b_node, fx.Node):
                return False
            b = b_node.meta.get("example_value")
            if b is None:
                return False
            if b is True:
                return True
            if (
                isinstance(b, torch.SymBool)
                and (r := b.node.maybe_as_bool()) is not None
            ):
                return r
            # TODO: We can also technically remove all cases when the input
            # doesn't have unbacked inputs, since it's all in the ShapeEnv
            return False

        def is_symnode_arg(a: fx.node.Argument) -> bool:
            from torch.fx.experimental.sym_node import SymTypes

            if isinstance(a, (int, float, bool)):
                return True
            if isinstance(a, fx.Node):
                return isinstance(a.meta.get("example_value"), SymTypes)
            return False

        # NB: We assume that you cannot do mutations on int/float/bool,
        # because they are immutable types, and therefore is always safe to
        # DCE.
        def is_symnode_compute_node(node: fx.Node) -> bool:
            from torch.fx.experimental.sym_node import SymTypes

            if node.op != "call_function":
                return False
            # TODO: I don't think it's possible to have a bare int/float here?
            if not isinstance(node.meta.get("example_value"), SymTypes):
                return False
            # TODO: This will bail here if you ever end up with a more complicated
            # computation function, like sum(list_of_ints), even though it
            # should be DCE'able
            if not all(is_symnode_arg(a) for a in node.args):
                return False
            if not all(is_symnode_arg(a) for a in node.kwargs.values()):
                return False
            return True

        from torch.fx.experimental.symbolic_shapes import is_accessor_node

        for node in reversed(list(self.graph.nodes)):
            if len(list(node.users)) == 0:
                if (
                    node.op == "get_attr"
                    or (node.op == "call_function" and node.target is operator.getitem)
                    or (
                        node.op == "call_function"
                        and node.target is torch._check
                        and is_static_true(node.args[0])
                    )
                    or is_symnode_compute_node(node)
                    or is_accessor_node(node)
                ):
                    self.remove_node(node)

        def placeholder_binds_symbol(node: fx.Node) -> Optional[sympy.Symbol]:
            arg = node.meta["grapharg"]
            example = arg.example
            if isinstance(example, torch.SymInt) and isinstance(
                example.node.expr, sympy.Symbol
            ):
                return example.node.expr
            return None

        def remove_unused(node: fx.Node) -> None:
            log.debug("REMOVE UNUSED GRAPHARG %s", node.meta["grapharg"].source.name())
            # I'm not really sure why you need to delete these from the
            # node since the node is going to get removed
            del node.meta["grapharg"]
            self.remove_node(node)
            self.real_value_cache.pop(node, None)

        used_symbols: set[sympy.Symbol] = set()

        def update_used_symbols(
            used_symbols: set[sympy.Symbol], fake: Union[torch.SymInt, torch.Tensor]
        ) -> None:
            used_symbols |= free_symbols(fake)

        recheck_placeholders = []
        for node in self.placeholders:
            binds_symbol = placeholder_binds_symbol(node) is not None
            # Don't delete symbol bindings yet
            if binds_symbol:
                if not node.users:
                    recheck_placeholders.append(node)
            else:
                if not node.users and not isinstance(
                    node.meta["grapharg"], BackwardStateGraphArg
                ):
                    remove_unused(node)
                else:
                    # Register the free symbols as uses
                    arg = node.meta["grapharg"]
                    if isinstance(arg, BackwardStateGraphArg):
                        continue
                    if isinstance(node.meta["grapharg"].example, torch.ScriptObject):
                        real_script_obj = node.meta["grapharg"].example
                        fake_script_obj = node.meta["grapharg"].example_strong_ref
                        if not torch._library.fake_class_registry.tracing_with_real(
                            real_script_obj
                        ):
                            flat_dict = dict(real_script_obj.__obj_flatten__())  # type: ignore[attr-defined]
                            for attr in flat_dict.keys():
                                fake_attr_val = getattr(
                                    fake_script_obj.wrapped_obj, attr
                                )
                                pytree.tree_map_only(
                                    (torch.SymInt, torch.Tensor),
                                    lambda t: update_used_symbols(used_symbols, t),
                                    fake_attr_val,
                                )
                        continue
                    fake = (
                        arg.fake_tensor if arg.fake_tensor is not None else arg.example
                    )
                    update_used_symbols(used_symbols, fake)

        # After removing unused graphargs, prune unused binds_symbol
        for node in recheck_placeholders:
            symbol = placeholder_binds_symbol(node)
            if symbol is not None:
                if symbol not in used_symbols:
                    remove_unused(node)
                else:
                    # Make sure we delete later occurrences of the same symbol
                    used_symbols.remove(symbol)

    def remove_tensorify_specialized_graphargs(self) -> None:
        # This is a pretty interesting function. Basically we have this problem
        # where our compiler tends to choke when we have unused inputs. The way
        # we support dynamic float arguments is by doing a joint fx pass and
        # tensorifying away as many symfloats as we can. For the remaining symfloats
        # we have no choice but to specialize... HOWEVER at that point in time
        # we can no longer remove graph inputs. So our sledgehammer solution is to
        # save the state of what inputs we should have specialized in dynamo and
        # restart analysis. This function incorporates this "view from the future"
        # state and specializes inputs that we know we won't be able to tensorify
        # away in the joint pass. In principle we shouldn't choke on unused inputs
        # and so this shouldn't be necessary. In practice CUDA graphs choke on
        # unused inputs so we need this for now.

        # Import here to prevent circular import
        from torch._dynamo.symbolic_convert import TensorifyState

        for node in self.graph.nodes:
            example_value = node.meta.get("example_value")
            if (
                isinstance(example_value, FakeTensor)
                and example_value.item_memo is not None
                and hasattr(example_value.item_memo.node._expr, "name")
                and all(u.target == "item" for u in node.users)
                and TensorifyState.should_specialize(
                    # We use _expr instead of expr b/c we want the symbol not the replacement
                    example_value.item_memo.node._expr.name
                )
            ):
                for u in list(node.users):
                    u.replace_all_uses_with(guard_scalar(example_value.item_memo))
                    self.remove_node(u)
                self.remove_node(node)

    def add_output_instructions(self, prefix: list[Instruction]) -> None:
        """
        We call this on the creation of a new compiled subgraph that is inserted
        before user code.
        """
        self.output_instructions.extend(prefix)
        self.should_exit = True

    def install_global_unsafe(self, name: str, value: Any) -> None:
        """
        WARNING: prefer the safer `install_global_by_id/install_global`.
        torch.compile instances should be independent of each other;
        one footgun is to have one instance depend on the existence of
        a global installed by another instance. This can happen if we mangle
        a global the same way across both instances.
        """
        assert name not in self.installed_globals
        self.installed_globals.add(name)
        self.cleanups.append(CleanupHook.create(self.global_scope, name, value))

    def install_global_by_id(self, prefix: str, value: Any) -> str:
        """
        Installs a global if it hasn't been installed already.
        This is determined by (prefix, id(value)) pair.

        Returns the name of the newly installed global.
        """
        # NB: need self.compile_id to distinguish this global
        # from another global created in a different torch.compile instance
        name = f"{prefix}_{id(value)}_c{self.compile_id}"
        if name in self.installed_globals:
            return name
        self.install_global_unsafe(name, value)
        return name

    def install_global(self, prefix: str, value: Any) -> str:
        """
        Installs a global, generating a unique name for it.

        Returns the name of the newly installed global.
        """
        # NB: unique_id is unique, even across torch.compile instances
        name = unique_id(prefix)
        self.install_global_unsafe(name, value)
        return name

    def cleanup(self) -> None:
        # There is a reference cycle between tracer and OutputGraph, causing
        # some of the tensor objects to be held alive for longer than necessary.
        self.root_tx = None  # type: ignore[assignment]
        self.nn_modules.clear()
        self.param_name_to_source = None

        for node in self.graph.nodes:
            if "grapharg" in node.meta:
                del node.meta["grapharg"]
        self.real_value_cache.clear()
        self.input_name_to_proxy.clear()
        self.side_effects.clear()
        self.variable_tracker_cache.clear()
        self.register_finalizer_fns.clear()
        self.dynamo_flat_name_to_original_fqn.clear()
        self.tracing_context.clear()
        self.input_source_to_var.clear()
        self.unspec_variable_map.clear()
        self.backward_state.clear()

    def add_graph_finalizer(
        self, register_finalizer: Callable[[fx.GraphModule], None]
    ) -> None:
        self.register_finalizer_fns.append(register_finalizer)

    def example_value_from_input_node(self, node: torch.fx.Node) -> Any:
        """Extract the non-fake example tensor"""
        if node.op == "placeholder":
            return node.meta["grapharg"].example
        assert node.op == "get_attr"
        return self.nn_modules[node.target]  # type: ignore[index]


class DynamoTracerOutput:
    error_on_graph_break: bool
    is_tracing_resume_prologue: bool
    output_graph: Optional[OutputGraph]

    def __init__(
        self, tracer: "InstructionTranslatorBase", error: Optional[Any] = None
    ) -> None:
        self.error_on_graph_break = tracer.error_on_graph_break
        self.is_tracing_resume_prologue = tracer.is_tracing_resume_prologue
        if error:
            self.output_graph = None
        else:
            self.output_graph = tracer.output


err_epilogue = (
    "With the current config, we will graph break "
    "(and fall back to eager-mode PyTorch) on all ops "
    "that have do not have the 'pt2_compliant_tag'. "
    "Please see the following doc for how to mark this op as PT2 compliant "
    "https://pytorch.org/tutorials/advanced/custom_ops_landing_page.html"
)


def check_pt2_compliant_op(
    output_graph: OutputGraph, kind: str, target: Any, args: Any, kwargs: Any
) -> None:
    if kind != "call_function":
        return

    def encountered_compliant_op(target: torch._ops.OpOverload) -> None:
        if target.namespace in {"prim", "prims", "aten"}:
            return
        output_graph.compliant_custom_ops.add(target)

    def encountered_non_compliant_op(target: torch._ops.OpOverload, msg: str) -> None:
        output_graph.non_compliant_ops.add(target)
        if config.only_allow_pt2_compliant_ops:
            unimplemented_v2(
                gb_type="Encountered non-PT2-compliant op",
                context="",
                explanation=msg + " " + err_epilogue,
                hints=[],
            )

    if isinstance(target, torch._ops.OpOverload):
        if torch.Tag.pt2_compliant_tag in target.tags:
            encountered_compliant_op(target)
            return
        encountered_non_compliant_op(
            target,
            f"Encountered the torch.ops.OpOverload {target} that is not PT2 compliant.",
        )
        return

    if isinstance(target, torch._ops.OpOverloadPacket):
        overloads = tuple(target.overloads())
        # Optimization: Overload resolution is expensive.
        # If there's only one overload, we know what it will resolve to.
        if len(overloads) == 1:
            op = getattr(target, overloads[0])
            if torch.Tag.pt2_compliant_tag in op.tags:
                encountered_compliant_op(op)
                return
            encountered_non_compliant_op(
                op,
                f"Encountered the non-overloaded "
                f"torch.ops.OpOverloadPacket {target} "
                f"that is not PT2 compliant. ",
            )
            return

        args, kwargs = torch._dynamo.utils.get_fake_values_from_nodes(
            output_graph.current_tx, (args, kwargs), False
        )
        try:
            overload = torch._C._jit_resolve_packet(
                target._qualified_op_name, *args, **kwargs
            )
        except RuntimeError as e:
            unimplemented_v2(
                gb_type="Error when attempting to resolve op packet",
                context="",
                explanation=str(e),
                hints=[],
            )

        op = getattr(target, overload)
        if torch.Tag.pt2_compliant_tag in op.tags:
            encountered_compliant_op(op)
        else:
            encountered_non_compliant_op(
                op,
                f"Encountered the torch.ops.OpOverloadPacket {target} "
                f"which resolves to the overload ({overload}) that is "
                f"not PT2 compliant.",
            )


_compile_id_counter = itertools.count()

P = ParamSpec("P")
R = TypeVar("R")


class LazyProxy:
    def __init__(
        self,
        tracer: "SubgraphTracer",
        fn: Callable[P, R],
        *args: P.args,
        **kwargs: P.kwargs,
    ) -> None:
        self.tracer = tracer
        self.fn = fn
        self.args = args
        self.kwargs = kwargs

    def __call__(self) -> Any:
        return self.fn(*self.args, **self.kwargs)


class SubgraphTracer(fx.Tracer):
    """
    Holds an FX graph that is being traced. OutputGraph owns a SubgraphTracer
    and the separation of responsibilities is that SubgraphTracer is
    responsible for building the graph while OutputGraph is responsible for
    compiling and executing the graph.
    """

    def __init__(
        self,
        output_graph: "OutputGraph",
        parent: Optional["SubgraphTracer"] = None,
        is_export: bool = False,
        source_target: Optional[Target] = None,
    ) -> None:
        super().__init__()
        self.output_graph = weakref.proxy(output_graph)
        self.graph = torch.fx.Graph()

        # See note [Export inputs must be explicitly passed in]
        self.is_export = is_export
        # Map from graph input name to its placeholder proxy object, where the
        # map's keys give all current placeholder node names and can be used to
        # create unique node names
        self.input_name_to_proxy: dict[str, fx.Proxy] = {}
        # Node => computed real value (see utils.get_real_value)
        self.real_value_cache: dict[fx.Node, torch.Tensor] = {}

        # SubgraphTracers can be nested. See NOTE [HigherOrderOperator tracing design]
        self.parent = parent
        self.source_target = source_target
        # A dict mapping previously free variables (Proxy objects)
        # to new Proxy objects that wrap inputs to this subgraph.
        #
        # This dict maps proxies in outer graphs to placeholders in current graph.
        # It serves two purposes:
        # - Proxies are associated with VariableTrackers. If we see
        # the same VariableTracker twice (and it is a free variable),
        # then we want to use the same Proxy in the current subgraph to
        # record the tracing.
        # - If we are tracing a HigherOrderOperator's body_fn, then we
        # need to keep track of what free variables were lifted so we can
        # rewrite the HigherOrderOperator call using the traced body_fn.
        # Dicts maintain the order of args for the HigherOrderOperator call.
        self.lifted_freevars: dict[fx.Proxy, fx.Proxy] = {}

        # map basic symbols (unbacked and unbacked) to their bound proxies.
        # There are only two cases where bound_symbols will be recorded:
        # 1. when we create_graph_input for a backed SymInt that's basic symbol
        # 2. when we track_produced_symints for intermediate results that contain unbacked symints.
        self.bound_symbols: dict[sympy.Symbol, Union[torch.fx.Proxy, LazyProxy]] = {}

        self.prev_inst = None
        # True if this tracer is currently tracing into torch.utils.checkpoint
        # as part of speculate_subgraph.
        self.under_activation_checkpoint = False
        # True if we want to allow externally visible side-effects (doesn't throw error on their existence)
        # during this tracer's tracing of torch.utils.checkpoint (via speculate_subgraph).
        # Only safe if we know for sure that *NOT* replaying these side-effects during
        # backward recomputation of the checkpoint region doesn't affect its correctness.
        self.allow_side_effects_under_checkpoint = False
        # True if we want to allow externally visible side-effects (doesn't throw error on their existence)
        # during this tracer's tracing. This is currently only used by experimental AC out-of-tree
        # via torch._dynamo.utils._disable_side_effect_safety_checks_for_current_subtracer.
        # Note: Externally visible side-effects are allowed if this flag OR the above flag is True.
        self.unsafe_allow_externally_visible_side_effects = False

        # True if this tracer is currently tracing (reconstructing) into a Python generator
        self.is_reconstructing_generator = False

        self.debug_level: int = parent.debug_level + 1 if parent is not None else 0

        self._cur_code = None
        self._orig_gm_meta: Optional[list[Any]] = None
        self._orig_gm_lineno_map: Optional[dict[int, Optional[int]]] = None
        self._orig_gm_firstlineno: Optional[int] = None
        # Each SubgraphTracer is associated with a source target, which indicates
        # which operator this subgraph is attached to. We compute a source_fn_stack
        # based on the source target. For the root tracer, it's set to [].
        # This is useful for debugging and transforming the exported graph.
        if self.parent is None:
            self.source_fn_stack: list[Any] = []
        else:
            self.source_fn_stack = self.parent.source_fn_stack + [
                (self.graph._target_to_str(source_target), source_target)
            ]

        # This is used to create a unique name for the placeholder
        self._used_names: OrderedSet[str] = OrderedSet()
        # Stores the versions of the input tensors at the time they are inserted
        # as placeholders in the graph. This is used to track input mutation.
        self._input_versions_at_beginning: list[int] = []
        if torch.is_inference_mode_enabled():
            raise RuntimeError(
                "Inference mode is supposed to be disabled during compilation. Please open an issue."
            )

    # preserve original meta if it is available
    def _maybe_preserve_original_meta(
        self, tx: "InstructionTranslatorBase", node: fx.Node
    ) -> None:
        if (
            self._orig_gm_meta
            and self._orig_gm_lineno_map
            and self._orig_gm_firstlineno
        ):
            lineno = tx.current_instruction.starts_line
            node_idx = None
            if lineno is not None:
                node_idx = self._orig_gm_lineno_map.get(
                    lineno - self._orig_gm_firstlineno, None
                )
            if node_idx is not None:
                meta = self._orig_gm_meta[node_idx]
                for field in fx.proxy._COPY_META_FIELDS:
                    if field in meta:
                        node.meta[field] = meta[field]
                if "stack_trace" in meta:
                    node.meta["stack_trace"] = meta["stack_trace"]

    def create_proxy(
        self,
        kind: str,
        target: Any,
        args: Any,
        kwargs: Any,
        name: Optional[str] = None,
        type_expr: Optional[Any] = None,
        proxy_factory_fn: Optional[Callable[[fx.Node], fx.Proxy]] = None,
    ) -> fx.Proxy:
        # NOTE: [Nested SubgraphTracer and free_variable handling]
        # --------------------------------------------------------
        # Read NOTE [HigherOrderOperator tracing design] first.
        #
        # Let's say we're in the middle of introspecting the body of a possibly
        # nested HigherOrderOperator, and we see a free variable.
        #
        # There are two cases:
        # 1. We see a free variable that is already tracked by Dynamo.
        # 2. We see a free variable that has not been tracked by Dynamo
        #
        # In case 1, we call `maybe_lift_tracked_freevar_to_input` (below)
        # which will lift the freevar to be an input of this subgraph
        # and also recursively lift it to be an input on the parent(s).
        #
        # In case 2, before the call to `create_proxy`, the InstructionTranslator
        # will see the freevar when it gets loaded by Python bytecode.
        # E.g. for Python 3.11 the bytecodes that may do this are LOAD_DEREF or
        # LOAD_GLOBAL.
        # There, the InstructionTranslator asks Dynamo to begin tracking the
        # freevar by building a new Variable.
        # Building a new Variable automatically lifts the freevar to be an
        # input of the root SubgraphTracer.
        #
        # The implications for the code below are:
        # - We will always be in Case 1 when we get to this code.
        # - Any "free variable" we encounter here is guaranteed to already be
        #   bound, that is, it is either a graph input of the root graph, or
        #   some local variable of the root graph or a subgraph.
        # - The additional work we need to do here is *only* that we need to
        #   lift this free variable into inputs (recursively) of each nested
        #   higher-order-op subgraph until we hit the subgraph where the free
        #   variable is bound
        if self.parent is not None:
            flat_args, tree_spec = pytree.tree_flatten((args, kwargs))
            new_flat_args = []
            for arg in flat_args:
                maybe_new_arg = self.maybe_lift_tracked_freevar_to_input(arg)
                new_flat_args.append(maybe_new_arg)

            args, kwargs = pytree.tree_unflatten(new_flat_args, tree_spec)

        rv = super().create_proxy(
            kind,
            target,
            args,
            kwargs,
            name,
            type_expr,
            proxy_factory_fn,  # type: ignore[arg-type]
        )

        # append stack trace to fx node
        tx = self.output_graph.current_tx

        # log detailed location of line of code in 3.11
        if sys.version_info >= (3, 11) and kind in (
            "call_function",
            "call_method",
            "call_module",
        ):
            cur_inst = tx.current_instruction
            if (
                cur_inst is not self.prev_inst
                and cur_inst.positions is not None
                and cur_inst.positions.lineno is not None
            ):
                tx_code = tx.f_code
                header = tx.get_line_of_code_header(lineno=cur_inst.positions.lineno)

                def get_trace_call_log_str() -> str:
                    line = get_instruction_source_311(tx_code, cur_inst).rstrip()
                    return f"TRACE FX call {rv.node.name} from {header}\n{line}"

                trace_call_log.debug("%s", LazyString(get_trace_call_log_str))
                self.prev_inst = cur_inst

        # update reference to original meta if we're tracing a new code object
        is_retracing = False
        if tx.f_code is not self._cur_code:
            orig_graphmodule_maybe = code_context.get_context(tx.f_code).get(
                "orig_graphmodule", lambda: None
            )()
            if isinstance(orig_graphmodule_maybe, torch.fx.GraphModule):
                is_retracing = True
                self._orig_gm_meta = [
                    nd.meta for nd in orig_graphmodule_maybe.graph.nodes
                ]
                self._orig_gm_lineno_map = orig_graphmodule_maybe._lineno_map
                self._orig_gm_firstlineno = (
                    orig_graphmodule_maybe.forward.__code__.co_firstlineno
                )
            else:
                self._orig_gm_meta = None
                self._orig_gm_lineno_map = None
                self._orig_gm_firstlineno = None
        nn_module_stack = tx.nn_module_stack
        if nn_module_stack:
            rv.node.meta["nn_module_stack"] = nn_module_stack.copy()

        if kind in {"call_function", "call_method"}:
            rv.node.meta["source_fn_stack"] = self.source_fn_stack + [
                (rv.node.name, target)
            ]
        elif kind == "call_module":
            if self.parent is not None:
                # TODO can remove once inline_inbuilt_nn_modules is always True
                unimplemented_v2(
                    gb_type="Invoking an nn.Module inside a higher order operator",
                    context=f"Higher order op name: {self.source_target}",
                    explanation="This is not supported.",
                    hints=[],
                )
            # For modules we store the class
            rv.node.meta["source_fn_stack"] = self.source_fn_stack + [
                (
                    rv.node.name,
                    next(
                        ty
                        for k, (_, ty) in rv.node.meta["nn_module_stack"].items()
                        if k.split("@")[0] == target
                    ),
                )
            ]

        self._maybe_preserve_original_meta(tx, rv.node)

        if not is_retracing:
            if "nn_module_stack" not in rv.node.meta:
                nn_module_stack = tx.nn_module_stack
                if nn_module_stack:
                    rv.node.meta["nn_module_stack"] = nn_module_stack.copy()

            if "source_fn_stack" not in rv.node.meta:
                if kind in {"call_function", "call_method"}:
                    rv.node.meta["source_fn_stack"] = self.source_fn_stack + [
                        (rv.node.name, target)
                    ]
                elif kind == "call_module":
                    if self.parent is not None:
                        # TODO can remove once inline_inbuilt_nn_modules is always True
                        unimplemented_v2(
                            gb_type="Invoking an nn.Module inside a HigherOrderOperator",
                            context="",
                            explanation="This is not supported.",
                            hints=[],
                        )
                    # For modules we store the class
                    rv.node.meta["source_fn_stack"] = self.source_fn_stack + [
                        (
                            rv.node.name,
                            rv.node.meta["nn_module_stack"][target][1],
                        )
                    ]

        if "stack_trace" not in rv.node.meta:
            frame_summaries: list[traceback.FrameSummary] = []
            while tx:
                # Avoid frame summaries from inside the torch/nn/modules. This ensures that we keep the stack trace of
                # the user code.
                if not tx.is_co_filename_from_nn_modules():
                    frame_summaries.append(tx.frame_summary())
                tx = getattr(tx, "parent", None)
            # Reverse the frame_summaries, such that the innermost frame is at the last
            frame_summaries.reverse()

            # official from_list stub doesn't have new-style type
            msgs = traceback.StackSummary.from_list(frame_summaries).format()
            rv.node.stack_trace = "".join(msgs)

        if (
            torch._dynamo.config.use_graph_deduplication
            or torch._dynamo.config.track_nodes_for_deduplication
        ):
            self.output_graph.region_tracker.track_node(
                self.output_graph.current_tx, rv.node
            )
        return rv

    def create_node(
        self,
        op: str,
        target: Target,
        args: Any = None,
        kwargs: Any = None,
        name: Optional[str] = None,
        type_expr: Optional[Any] = None,
    ) -> fx.Node:
        check_pt2_compliant_op(self.output_graph, op, target, args, kwargs)
        if self.parent is not None:
            flat_args = pytree.arg_tree_leaves(*args, **kwargs)
            for arg in flat_args:
                if not isinstance(arg, torch.fx.Node):
                    continue
                assert arg.graph == self.graph, (
                    "create_node using arg not from this SubgraphTracer"
                )

        node = super().create_node(op, target, args, kwargs, name, type_expr)
        node.meta["creation_timestamp"] = self.output_graph.timestamp
        self._used_names.add(node.name)
        return node

    # Note: we did not override erase_node since
    # we call self.graph.erase_node elsewhere
    def remove_node(self, node: fx.Node) -> None:
        if len(node.users) > 0:
            user_graph_nodes: list[torch.fx.Node] = []
            for user in node.users.keys():
                # For the case where user.graph == self.graph, that is a real bug and will raise
                # properly.
                if user.graph != self.graph:
                    # This is a nested graph, which needs to be deleted.
                    # If we do not do this, we will raise on attempting to remove this.
                    # As we only get here during restoration cleanup, this is sound.
                    user_graph_nodes.extend(reversed(list(user.graph.nodes)))
            for other_graph_node in user_graph_nodes:
                other_graph_node.graph.erase_node(other_graph_node)
        self.graph.erase_node(node)
        self.input_name_to_proxy.pop(node.name, None)

    # when before=True, we will insert this input before the most recent
    # inserted proxy.  This is a hack to get around an ordering problem,
    # where we first insert a tensor argument, and then insert bindings
    # for SymInts that may occur in the tensor argument.
    # Remove this if https://github.com/pytorch/pytorch/issues/99007 gets
    # fixed.
    def create_graph_input(
        self,
        name: str,
        type_expr: Any,
        example_value: Any,
        before: bool = False,
        source: Optional[Source] = None,
    ) -> fx.Proxy:
        if isinstance(example_value, torch.Tensor):
            self._input_versions_at_beginning.append(example_value._version)
        log.debug(
            "create_graph_input %s %s %s at debug_level %s before=%s",
            name,
            source.name() if source is not None else "(none)",
            example_value,
            self.debug_level,
            before,
        )
        if source is None:
            assert self.parent is not None, (
                f"you are required to provide a source for inputs {name} example_val {example_value} on the root tracer"
            )

        # Note [Export inputs must be explicitly passed in]
        # In eager, we are generally OK with adding graph inputs whenever we
        # want, because we take care of writing the bytecode that knows how
        # to source all the inputs.
        #
        # In export, this is bad, because you want a self-contained export
        # object which only depends on the inputs you explicitly passed to it.
        # So we are a bit more strict about what sources can become inputs
        # in export
        if self.is_export and self.parent is None:
            assert source is not None
            if not is_from_local_source(source, only_allow_input=True):
                self.output_graph.source_to_user_stacks.setdefault(source, []).append(
                    TracingContext.extract_stack()
                )

        # _used_names contains the names of all the nodes in the graph,
        # including intermediates. This ensures that we do not have a name
        # collision.
        name = get_unique_name_wrt(name, self._used_names)
        if self.input_name_to_proxy:
            prev_name = next(reversed(self.input_name_to_proxy))
            node = self.input_name_to_proxy[prev_name].node
            if before:
                ctx = self.graph.inserting_before(node)
            else:
                ctx = self.graph.inserting_after(node)
        else:
            ctx = self.graph.inserting_before(None)
        with ctx:
            proxy = self.create_proxy("placeholder", name, (), {}, type_expr=type_expr)
            set_example_value(proxy.node, example_value)
            if self.input_name_to_proxy and before:
                k, v = self.input_name_to_proxy.popitem()
                self.input_name_to_proxy[name] = proxy
                self.input_name_to_proxy[k] = v
            else:
                self.input_name_to_proxy[name] = proxy

            # For placeholder nodes, `name` is passed as a str to the target,
            # and then torch.fx decides the node.name. So, record the `target`
            # name as well in the _used_names to prevent any collision.
            self._used_names.add(name)

            # NOTE: [Auto lift basic free symbols when create_graph_input]
            # Whenever we call create_graph_input, we try to also lift the basic symbols in example values
            # as graph input.
            # This applies to both top-level graph and subgraphs in higher order ops.
            # It has several cases:
            #  1. When create_graph_input for a tensor that has symbolic shapes,
            #     we look for basic symbols in its size and stride, we check if the symbol is bound
            #     in current graph (i.e. bound_symbols), it it's not bound, we'll create a placeholder
            #     for it then recursively check its parent, creates ph if not bound.
            #     Every tracer maintains a mapping (i.e. lifted_freevars)
            #     that maps from parent proxy to proxy in current tracer for the symbol.
            #  2. When create_graph_input for a tensor with unbacked symbolic shapes,
            #     Backed symbols all come from inputs's symbolic shape. But unbacked symbols
            #     can be created while tracing. So we use track_produced_symints will intercept
            #     at wrap_fx_proxy, and try to bind the unbacked symbols immediately after they're
            #     created.
            #  3. subgraph will also lifted basic symbols in compound exprs of tensor shape.
            #     For example, if an input to subgraph takes size [s1+s2//8], we'll look for the
            #     the free symbols in the sizes and lift as inputs similar to 1 in _lift_symbols_in_symint)
            #  4. When create_graph_input for a SymInt, if the symint is a basic symbol, we'll track it
            #     in bound_symbols so that we don't lift the same basic symbol twice. When the symint is a
            #     compound expr, we'll just create the proxy for the compouned expr but not lift its basic symbols.
            # Also see NOTE: [Export inputs must be explicitly passed in]
            is_strict_export = self.is_export
            is_non_strict_export = torch.compiler.is_compiling()
            if not is_strict_export and not is_non_strict_export:
                if isinstance(example_value, torch.Tensor):
                    self._lift_basic_symbols(example_value, source)
                elif isinstance(example_value, (list, tuple)):
                    for i, e in enumerate(example_value):
                        if not isinstance(e, torch.Tensor):
                            continue

                        e_source = None
                        if source:
                            e_source = GetItemSource(
                                base=source, index=i, index_is_slice=False
                            )

                        self._lift_basic_symbols(e, e_source)

            # Bound the symbol to ph if example_value is a SymInt with basic symbol.
            if isinstance(example_value, torch.SymInt) and isinstance(
                example_value.node.expr, sympy.Symbol
            ):
                self.bound_symbols[example_value.node.expr] = proxy
            return proxy

    # See NOTE: [Nested SubgraphTracer and free_variable handling] for more details
    def lift_tracked_freevar_to_input(
        self, proxy: fx.Proxy
    ) -> Union[LazyProxy, fx.Proxy]:
        # You're doing something wrong if we are the root SubgraphTracer because
        # Dynamo adds tensors to graph inputs before creating a proxy for them.
        assert self.parent is not None, (
            "lift_tracked_freevar_to_input should not be called on root SubgraphTracer"
        )

        example_value = proxy.node.meta["example_value"]

        # To avoid lifting the same symbol twice, we check whether basic symbols has been tracked.
        # For example, the basic symbols may have already been lifted for current subgraph when
        # we automatically lift basic symbols in the sizes/strides of a tensor t.
        # Suppose parent graph calls sz = t.size()[0], it creates
        # a proxy in parent and the subgraph accesses sz via closure. sz's proxy is not tracked
        # in current sub-tracer so we may lift the same symbol twice.
        if (
            isinstance(example_value, torch.SymInt)
            and example_value.node.expr in self.bound_symbols
        ):
            return self.bound_symbols[example_value.node.expr]

        # Proxies are associated with VariableTracker.
        # It is possible that we've already lifted the Proxy to be an input.
        # If that is the case, just return the already lifted Proxy.
        if proxy in self.lifted_freevars:
            return self.lifted_freevars[proxy]

        # We first lift proxy to parent's graph then lift to current grpah's input
        # so that when we bind symints of the sizes in current graph, those symints
        # would already be lifted as inputs to parent graph.
        if proxy.tracer != self.parent:
            self.parent.lift_tracked_freevar_to_input(proxy)

        example_value = proxy.node.meta["example_value"]
        new_proxy = self.create_graph_input(
            proxy.node.name, type(example_value), example_value
        )
        self.lifted_freevars[proxy] = new_proxy
        return new_proxy

    def maybe_lift_tracked_freevar_to_input(self, arg: Any) -> Any:
        """
        If arg is a free variable, then lift it to be an input.
        Returns the new lifted arg (if arg was a freevar), else the
        original arg.
        """
        if not isinstance(arg, torch.fx.Proxy):
            # Note: arg can be a python built-in slice type e.g.
            # x[:max_seq] is represented as get_item(t, (slice(None, max_seq, None)))
            # we need to also look into the slice variable itself to lift the
            # proxies there.
            if isinstance(arg, slice):
                return slice(
                    *(
                        self.maybe_lift_tracked_freevar_to_input(sub_arg)
                        for sub_arg in (arg.start, arg.stop, arg.step)
                    )
                )
            else:
                return arg
        elif arg.tracer == self:
            return arg
        return self.lift_tracked_freevar_to_input(arg)

    # See NOTE: [Auto lift basic free symbols when create_graph_input] for overall design
    # You MUST call this API every time when creating a proxy in wrap_fx_proxy for a call
    # that produced symints or tensors with unbacked symint shapes.
    # This function is used to track the unbacked symints with its proxies created during
    # dynamo tracing so that subgraph knows how to bind a symbol input with parent's proxy.
    # LazyProxy are created for tensor shapes that're unbacked so that we don't create proxies
    # for symbols that're not going to be used.
    def track_produced_symints(
        self, example_value: Any, e_proxy: Union[LazyProxy, torch.fx.Proxy]
    ) -> None:
        # When binding the symbols in an exmaple_value, we bind the symbols
        # to the proxy's associated Tracer instead of current tracer.
        # This is because:
        # 1. We may be calling wrap_tensors during speculate_subgraph because
        # the variables are lazily realized. The proxy are top-level phs but
        # current tracer is a subtracer.
        # 2. For autograd.Function, we trace the backward graph with a new tracer
        # whose parent is the forward tracer, but we're using all the proxies created
        # in forward tracer to trace the backward.
        # For example, forward calls save_for_backward for a input tensor t.
        # Backward calls t.tolist(). In this case, all the proxies that backward tracer
        # sees are from parent tracer (i.e. the forward tracer). (e.g. t[0].item())
        # See test_validate_outputs_unbacked for repro on 2.
        tracer = e_proxy.tracer
        assert isinstance(tracer, SubgraphTracer)

        def need_bind(s: Any) -> bool:
            from torch.fx.experimental.symbolic_shapes import is_symbolic

            return (
                is_symbolic(s)
                and isinstance(s.node.expr, sympy.Symbol)
                and s.node.expr not in self.bound_symbols
            )

        def _proxy_with_example_value(
            example_value: Any, *args: Any, **kwargs: Any
        ) -> fx.Proxy:
            # We need to insert proxy for creating sym_size/sym_stride/sym_storage right after e_proxy
            nonlocal e_proxy
            e_proxy = e_proxy() if isinstance(e_proxy, LazyProxy) else e_proxy
            assert isinstance(e_proxy, torch.fx.Proxy)
            with tracer.graph.inserting_after(e_proxy.node):
                proxy = tracer.create_proxy(*args, **kwargs)
                set_example_value(proxy.node, example_value)
                return proxy

        if isinstance(example_value, torch.Tensor):
            for i, s in enumerate(example_value.size()):
                if need_bind(s):
                    log.debug(
                        "track_produced_symints %s for %s.size()[%s] at debug_level %s",
                        s,
                        e_proxy,
                        i,
                        tracer.debug_level,
                    )
                    lazy_proxy = LazyProxy(
                        tracer,
                        _proxy_with_example_value,
                        s,
                        "call_function",
                        torch.ops.aten.sym_size.int,
                        (e_proxy, i),
                        {},
                        type_expr=type(s),
                    )
                    self.track_produced_symints(s, lazy_proxy)

<<<<<<< HEAD
            storage_offset = example_value.storage_offset()
            if need_bind(storage_offset):
                log.debug(
                    "track_produced_symints %s for %s.storage_offset() at debug_level %s",
                    storage_offset,
                    e_proxy,
                    tracer.debug_level,
                )
                lazy_proxy = LazyProxy(
                    tracer,
                    _proxy_with_example_value,
                    storage_offset,
                    "call_function",
                    torch.ops.aten.sym_storage_offset,
                    (e_proxy,),
                    {},
                    type_expr=type(storage_offset),
                )
                self.track_produced_symints(storage_offset, lazy_proxy)

            storage_offset = example_value.storage_offset()
            if need_bind(storage_offset):
                log.debug(
                    "_track_unbacked_symbols %s for %s.storage_offset() at debug_level %s",
                    storage_offset,
                    e_proxy,
                    tracer.debug_level,
                )
                lazy_proxy = LazyProxy(
                    tracer,
                    _proxy_with_example_value,
                    storage_offset,
                    "call_function",
                    torch.ops.aten.sym_storage_offset,
                    (e_proxy,),
                    {},
                    type_expr=type(storage_offset),
                )
                self.track_unbacked_symbols(storage_offset, lazy_proxy)

=======
>>>>>>> dbfad3b1
            if example_value.layout is torch.strided:
                for i, s in enumerate(example_value.stride()):
                    if need_bind(s):
                        log.debug(
                            "track_produced_symints %s for %s.stride()[%s] at debug_level %s",
                            s,
                            e_proxy,
                            i,
                            tracer.debug_level,
                        )
                        lazy_proxy = LazyProxy(
                            tracer,
                            _proxy_with_example_value,
                            s,
                            "call_function",
                            torch.ops.aten.sym_stride.int,
                            (e_proxy, i),
                            {},
                            type_expr=type(s),
                        )
                        self.track_produced_symints(s, lazy_proxy)

            elif example_value.layout is torch.sparse_coo:
                self.track_produced_symints(example_value._indices(), e_proxy)
                self.track_produced_symints(example_value._values(), e_proxy)
            elif example_value.layout in {torch.sparse_csr, torch.sparse_bsr}:
                self.track_produced_symints(example_value.crow_indices(), e_proxy)
                self.track_produced_symints(example_value.col_indices(), e_proxy)
            elif example_value.layout in {torch.sparse_csc, torch.sparse_bsc}:
                self.track_produced_symints(example_value.ccol_indices(), e_proxy)
                self.track_produced_symints(example_value.row_indices(), e_proxy)
            if is_traceable_wrapper_subclass(example_value):
                attrs, ctx = example_value.__tensor_flatten__()
                for attr in attrs:
                    inner_t = getattr(example_value, attr)
                    self.track_produced_symints(inner_t, getattr(e_proxy, attr))
        elif isinstance(example_value, torch.SymInt):
            # Only bind unbacked symbols. backed symbols are lifted as inputs.
            if need_bind(example_value):
                expr = example_value.node.expr
                tracer.bound_symbols[expr] = e_proxy

    # See Note [Auto lift basic free symbols when create_graph_input]
    def _lift_basic_symbols(
        self, example_value: Union[torch.SymInt, torch.Tensor], src: Optional[Source]
    ) -> None:
        # The before arg is for inserting symints in the sizes/strides of a tensor
        # before the tensor. This ordering ensures that when we look at the tensor's
        # symbols, they're already lifted/tracked. E.g. this assumption is used
        # in insert_deferred_runtime_asserts.
        def _lift_symbols_in_symint(
            s: Union[int, torch.SymInt],
            source: Optional[Source],
            before: bool = False,
        ) -> None:
            if not is_symbolic(s):
                return

            assert isinstance(s, torch.SymInt)
            self_to_be_bound = self.lookup_unbound_symbols(s)
            if len(self_to_be_bound) == 0:
                return

            # For subgraph
            if self.parent is not None:
                # Recursively lift symbols in symint until top-level.
                self.parent._lift_basic_symbols(s, source)
                for s0 in self_to_be_bound:
                    parent_proxy = self.parent.bound_symbols[s0]
                    example_val = parent_proxy.node.meta["example_value"]  # type: ignore[union-attr]
                    assert isinstance(example_val, torch.SymInt)
                    ph = self.create_graph_input(
                        str(s0),
                        type(example_val),
                        example_val,
                        before=before,
                        source=source,
                    )
                    log.debug(
                        "_lift_symbols_in_symint %s from %s at debug_level %s",
                        s0,
                        source.name() if source is not None else "subgraph inputs",
                        self.debug_level,
                    )
                    self.lifted_freevars[parent_proxy] = ph  # type: ignore[index]
            # For root_tracer:
            else:
                assert len(self_to_be_bound) == 1, (
                    f"For root tracer, we only expect to bind basic symbols (compound symbols "
                    f"should be cached before) but got unbound symbols {self_to_be_bound} in {s}"
                )
                assert source is not None, (
                    f"Source of '{s}' is None when lifting it to input of top-level. If it's an unbacked symbol, "
                    "this could be because it's not tracked with lazy_bind_unbacked_symbols. "
                    f"Otherwise, should provide a source when create_graph_input for `{s}` at root tracer."
                )
                s0 = next(iter(self_to_be_bound))
                ph = self.create_graph_input(
                    str(s0),
                    type(s),
                    s,
                    before=before,
                    source=source,
                )
                log.debug(
                    "_lift_symbols_in_symint %s from %s at debug_level %s",
                    s,
                    source.name() if source is not None else "subgraph inputs",
                    self.debug_level,
                )
                ph.node.meta["grapharg"] = GraphArg(
                    source,
                    s,
                    pass_arg_as_tensor=False,
                    fake_tensor=None,
                    is_tensor=False,
                )

        if isinstance(example_value, torch.Tensor):
            for i, s in enumerate(example_value.size()):
                _lift_symbols_in_symint(
                    s,
                    (
                        TensorPropertySource(src, TensorProperty.SIZE, i)
                        if src is not None
                        else None
                    ),
                    before=True,
                )
            if example_value.layout is torch.strided:
                for i, s in enumerate(example_value.stride()):
                    _lift_symbols_in_symint(
                        s,
                        (
                            TensorPropertySource(src, TensorProperty.STRIDE, i)
                            if src is not None
                            else None
                        ),
                        before=True,
                    )
                _lift_symbols_in_symint(
                    example_value.storage_offset(),
                    (
                        TensorPropertySource(src, TensorProperty.STORAGE_OFFSET)
                        if src is not None
                        else None
                    ),
                    before=True,
                )
            elif example_value.layout is torch.sparse_coo:
                self._lift_basic_symbols(example_value._indices(), src)
                self._lift_basic_symbols(example_value._values(), src)
            elif example_value.layout in {torch.sparse_csr, torch.sparse_bsr}:
                self._lift_basic_symbols(example_value.crow_indices(), src)
                self._lift_basic_symbols(example_value.col_indices(), src)
            elif example_value.layout in {torch.sparse_csc, torch.sparse_bsc}:
                self._lift_basic_symbols(example_value.ccol_indices(), src)
                self._lift_basic_symbols(example_value.row_indices(), src)
            if is_traceable_wrapper_subclass(example_value):
                attrs, ctx = example_value.__tensor_flatten__()
                for attr in attrs:
                    inner_t = getattr(example_value, attr)
                    self._lift_basic_symbols(
                        inner_t, AttrSource(src, attr) if src is not None else None
                    )
        elif isinstance(example_value, torch.SymInt):
            _lift_symbols_in_symint(
                example_value,
                src,
            )

    # Lookup the proxy in current tracer for each symbol in expressions of s,
    # See Note [Auto lift basic free symbols when create_graph_input]
    def lookup_unbound_symbols(self, s: torch.SymInt) -> list[sympy.Symbol]:
        free_symbols = s.node.expr.free_symbols
        if len(free_symbols) == 0:
            return []

        to_be_bound = []
        for s0 in free_symbols:
            if s0 not in self.bound_symbols:
                to_be_bound.append(s0)
                continue

            proxy = self.bound_symbols[s0]
            if isinstance(proxy, LazyProxy):
                proxy = proxy()
                self.bound_symbols[s0] = proxy
            assert isinstance(proxy, torch.fx.Proxy) and proxy.tracer is self, (
                f"The proxy of symbol {s0} doesn't belong to current tracer."
            )
        # Sort the symbols so that we can have a deterministic lifting order
        return sorted(to_be_bound, key=lambda s: s.name)

    def has_input_mutation(self) -> MutationInfo:
        input_versions_at_beginning = self._input_versions_at_beginning
        input_nodes = []

        input_versions_at_end = []
        for node in self.graph.nodes:
            if node.op == "placeholder":
                example_value = node.meta["example_value"]
                if isinstance(example_value, torch.Tensor):
                    input_versions_at_end.append(example_value._version)
                    input_nodes.append(node)
            else:
                break

        mutated_inputs = [
            i
            for i, (v1, v2) in enumerate(
                zip(input_versions_at_beginning, input_versions_at_end)
            )
            if v1 != v2
        ]

        if len(mutated_inputs):
            mutated_nodes = [input_nodes[i] for i in mutated_inputs]
            msg = f"Input mutation detected at {mutated_nodes}"
            return MutationInfo(True, msg)

        return MutationInfo(False, "")

    def has_aliasing(self) -> AliasingInfo:
        from torch._higher_order_ops.utils import _collect_fake_inputs

        input_storages: dict[StorageWeakRef, torch.fx.Node] = dict()

        for node in self.graph.nodes:
            if node.op == "placeholder":
                example_value = _collect_fake_inputs([node])[0]
                if isinstance(example_value, torch.Tensor):
                    storage = StorageWeakRef(example_value._typed_storage())
                    if storage in input_storages:
                        # input-input aliasing
                        msg = f"Input-to-input aliasing detected at nodes {input_storages[storage]} and {node}"
                        return AliasingInfo(True, msg)
                    input_storages[storage] = node
            else:
                break

        output_storages: dict[StorageWeakRef, torch.fx.Node] = dict()
        out_nodes = self.graph.find_nodes(op="output")[0]
        for out_node in pytree.tree_leaves(out_nodes.args[0]):
            if out_node:
                example_value = _collect_fake_inputs([out_node])[0]
                assert not isinstance(example_value, list)
                if isinstance(example_value, torch.Tensor):
                    storage = StorageWeakRef(example_value._typed_storage())
                    if storage in output_storages:
                        # output-output aliasing
                        msg = f"Output-to-output aliasing detected at nodes {output_storages[storage]} and {out_node}"
                        return AliasingInfo(True, msg)
                    output_storages[storage] = out_node

        intersected_storages = input_storages.keys() & output_storages.keys()
        if len(intersected_storages) > 0:
            # input-output aliasing
            aliased = [
                (input_storages[s], output_storages[s]) for s in intersected_storages
            ]
            aliased = ", ".join([f"{i} and {o}" for i, o in aliased])
            msg = f"Input-to-output aliasing detected at nodes {aliased}"
            return AliasingInfo(True, msg)

        return AliasingInfo(False, "")


# NOTE: [HigherOrderOperator tracing design]
# Ignoring HigherOrderOperators for a moment,
# OutputGraph represents the graph being built by Dynamo that may be compiled
# and executed. It holds a root SubgraphTracer where the FX graph is built.
#
# HigherOrderOperators are operators that take functions as their arguments.
# When Dynamo encounters a HigherOrderOperator, then it attempts to introspect
# the function passed to it (call this the "body function"), capture it into a
# GraphModule, and rewrite the call to the HigherOrderOperator to use the
# GraphModule.
#
# The way we handle the capture of body functions is through having
# (possibly nested) SubgraphTracers, one per body function.
#
# Mechanically, we do the introspection by:
# - Creating a new SubgraphTracer via OutputGraph.subtracer
# - Executing the body function.
# This constructs the graph of the body function in the new SubgraphTracer
# while modifying the state of the OutputGraph. For example:
# - the OutputGraph can receive new GraphArgs (if we discover any new
#   untracked Tensors)
# - side effects from the body function get accumulated into
#   OutputGraph.side_effects
# - guards produced by the body function get accumulated into OutputGraph.guards
#
# The traced function has some special properties that make it easier for us
# to transform later down the line:
# - we lift all free variables to being inputs.
#
# If the introspection fails (due to the existence of graph breaks), then
# we roll back the current OutputGraph state and graph break on the
# HigherOrderOperator.<|MERGE_RESOLUTION|>--- conflicted
+++ resolved
@@ -3033,7 +3033,6 @@
                     )
                     self.track_produced_symints(s, lazy_proxy)
 
-<<<<<<< HEAD
             storage_offset = example_value.storage_offset()
             if need_bind(storage_offset):
                 log.debug(
@@ -3054,28 +3053,6 @@
                 )
                 self.track_produced_symints(storage_offset, lazy_proxy)
 
-            storage_offset = example_value.storage_offset()
-            if need_bind(storage_offset):
-                log.debug(
-                    "_track_unbacked_symbols %s for %s.storage_offset() at debug_level %s",
-                    storage_offset,
-                    e_proxy,
-                    tracer.debug_level,
-                )
-                lazy_proxy = LazyProxy(
-                    tracer,
-                    _proxy_with_example_value,
-                    storage_offset,
-                    "call_function",
-                    torch.ops.aten.sym_storage_offset,
-                    (e_proxy,),
-                    {},
-                    type_expr=type(storage_offset),
-                )
-                self.track_unbacked_symbols(storage_offset, lazy_proxy)
-
-=======
->>>>>>> dbfad3b1
             if example_value.layout is torch.strided:
                 for i, s in enumerate(example_value.stride()):
                     if need_bind(s):
