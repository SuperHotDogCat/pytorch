import abc
import builtins
import importlib
import inspect
import logging
import pickle
import types
from contextlib import AbstractContextManager, ExitStack
from dataclasses import dataclass
from typing import Any, Callable, Optional

import torch
import torch.fx
from torch._dynamo.precompile_context import PrecompileContext

from . import convert_frame
from .hooks import Hooks


log = logging.getLogger(__name__)


class SerializableCallable(abc.ABC):
    @classmethod
    @abc.abstractmethod
    def serialize_compile_artifacts(cls, fn: Any) -> bytes:
        pass

    @classmethod
    @abc.abstractmethod
    def deserialize_compile_artifacts(cls, data: bytes) -> Any:
        pass


def bind_locals(
    signature: inspect.Signature, *args: Any, **kwargs: Any
) -> dict[str, Any]:
    bound_arguments = signature.bind(*args, **kwargs)
    bound_arguments.apply_defaults()
    return bound_arguments.arguments


@dataclass
class CompileArtifacts:
    signature: inspect.Signature
    bytecode: types.CodeType
    guard_manager: Optional[torch._dynamo.guards.GuardManagerWrapper]
    guards_state: bytes
    import_sources: dict[str, str]
    backend_id: str
    compiled_fn: SerializableCallable
    original_code: types.CodeType
    closure: Optional[tuple[Any, ...]]

    def guard_check(self, *args: Any, **kwargs: Any) -> bool:
        f_locals = bind_locals(self.signature, *args, **kwargs)
        assert self.guard_manager is not None
        return self.guard_manager.check(f_locals)

    def __post_init__(self) -> None:
        import_sources = {
            alias: importlib.import_module(module_name)
            for alias, module_name in self.import_sources.items()
        }
        f_globals = {**import_sources, self.backend_id: self.compiled_fn}
        self.fn = types.FunctionType(self.bytecode, f_globals, closure=self.closure)

        if self.guard_manager is None:
            guards_state = pickle.loads(self.guards_state)
            self.guard_manager = torch._dynamo.guards.CheckFunctionManager(
                self.original_code,
                guards_state.output_graph,
                shape_code_parts=guards_state.shape_code_parts,
                runtime_global_scope=f_globals,
            ).guard_manager

    def __call__(self, *args: Any, **kwargs: Any) -> Any:
        assert self.guard_manager is not None
        if not self.guard_check(*args, **kwargs):
            f_locals = bind_locals(self.signature, *args, **kwargs)
            reason = str(self.guard_manager.check_verbose(f_locals))
            raise RuntimeError(f"GuardManager check failed, reason: {reason}")
        return self.fn(*args, **kwargs)

    def save_compiled_function(self, path: str) -> None:
        with open(path, "wb") as f:
            f.write(type(self).serialize(self))

    @classmethod
    def serialize(cls, artifacts: "CompileArtifacts") -> bytes:
        from torch._dynamo.package import SerializedCode

        state = artifacts.__dict__.copy()
        state["guard_manager"] = None
        del state["fn"]
        state["bytecode"] = SerializedCode.from_code_object(state["bytecode"])
        compiled_fn = state["compiled_fn"]
        state["compiled_fn"] = (
            type(compiled_fn).deserialize_compile_artifacts,
            type(compiled_fn).serialize_compile_artifacts(compiled_fn),
        )
        state["original_code"] = SerializedCode.from_code_object(state["original_code"])
        return pickle.dumps(state)

    @classmethod
    def deserialize(cls, data: bytes) -> "CompileArtifacts":
        from torch._dynamo.package import SerializedCode

        state = pickle.loads(data)
        state["bytecode"] = SerializedCode.to_code_object(state["bytecode"])
        deserializer, compiled_fn_state = state["compiled_fn"]
        state["compiled_fn"] = deserializer(compiled_fn_state)
        state["original_code"] = SerializedCode.to_code_object(state["original_code"])
        return cls(**state)


class BundledAOTAutogradSerializableCallable(SerializableCallable):
    """
    Represents a serializable callable generated by compile_fx.
    This class wraps around the compiled function generated by AOTAutograd.

    TODO: Instead of using PrecompileContext to grab it from AOTAutograd,
    this object should be what's *returned* by aot_module_simplified.
    We'll do that refactor in a later PR.
    """

    def __init__(self, artifact: Any) -> None:
        """
        Takes in a BundledAOTAutogradCacheArtifact, which is the serialized form
        of a compiled function generated by AOTAutograd.
        """

        self.compiled_fn = artifact.after_deserialization()
        self.data = artifact.content

    def __getattr__(self, attr: Any) -> Any:
        if hasattr(self, attr):
            return getattr(super(), attr)
        else:
            return getattr(self.compiled_fn, attr)

    @classmethod
    def from_backend_id(
        cls, backend_id: str
    ) -> "BundledAOTAutogradSerializableCallable":
        """
        Takes in a backend_id, and returns a BundledAOTAutogradSerializableCallable
        that wraps around the compiled function generated by AOTAutograd.
        """
        artifact = PrecompileContext.serialize_artifact_by_key(backend_id)
        if artifact is None:
            raise RuntimeError("No artifact found for backend_id: " + backend_id)
        return cls(artifact)

    @classmethod
    def serialize_compile_artifacts(
        cls, fn: "BundledAOTAutogradSerializableCallable"
    ) -> bytes:
        return fn.data

    @classmethod
    def deserialize_compile_artifacts(cls, data: bytes) -> Any:
        from torch._functorch._aot_autograd.autograd_cache import (
            BundledAOTAutogradCacheArtifact,
        )

        # The key in the artifact is not important here since we're not populating a cache,
        # we just want to grab the callable back out of the serialized entry
        artifact = BundledAOTAutogradCacheArtifact("", data)
        return cls(artifact)

    def __call__(self, *args: Any, **kwargs: Any) -> Any:
        return self.compiled_fn(*args, **kwargs)


def aot_compile_fullgraph(
    model: Any,
    example_inputs: tuple[tuple[Any, ...], dict[str, Any]],
    hooks: Hooks,
    backend: Callable[[torch.fx.GraphModule, list[torch.Tensor]], SerializableCallable],
) -> CompileArtifacts:
    from torch._dynamo.utils import dynamo_timed, get_metrics_context
    from torch._guards import compile_context, CompileContext, TracingContext

    args, kwargs = example_inputs
    if hasattr(model, "__self__"):
        fn = model.__func__
        args = (model.__self__,) + args
    elif inspect.isfunction(model):
        fn = model
    else:
        raise RuntimeError(f"Unsupported model code type {model}")

    signature = inspect.signature(fn)
    f_locals = bind_locals(signature, *args, **kwargs)
    if fn.__code__.co_freevars or fn.__closure__:
        assert len(fn.__closure__) == len(fn.__code__.co_freevars)
        f_locals.update(
            {
                name: cell.cell_contents
                for name, cell in zip(fn.__code__.co_freevars, fn.__closure__)
            }
        )

    with (
        compile_context(CompileContext(convert_frame.get_compile_id({}))),
        get_metrics_context(),
        dynamo_timed("fullgraph_capture"),
    ):
        capture_output = convert_frame.fullgraph_capture(
            convert_frame.FrameInfo(
                fn.__code__,
                fn.__globals__,
                f_locals,
                builtins.__dict__,
                closure=fn.__closure__ or (),  # type: ignore[arg-type]
            )
        )
        dynamo_output = capture_output.dynamo_output
        check_fn = dynamo_output.build_guards(
            fn.__code__, hooks=hooks, save=True, strict_error=True
        )
        assert check_fn.guards_state is not None

        backend_input = capture_output.backend_input
        backend_input.graph_module._backend_id = backend_input.backend_id  # type: ignore[assignment]
        output_graph = dynamo_output.tracer_output.output_graph
        assert output_graph is not None
        import_sources = output_graph.import_sources
        with (
            torch._guards.tracing(TracingContext(backend_input.fake_mode)),
            torch._functorch.config.patch(
                {
                    "bundled_autograd_cache": True,
                    "force_non_lazy_backward_lowering": True,
                }
            ),
        ):
            compiled_fn = backend(
                backend_input.graph_module, backend_input.example_inputs
            )

        # If Inductor backend is used, grab the compiled_fn from PrecompileContext
        # TODO: this should be replaced once we make the backend return the SerializableCallable directly.
        if isinstance(backend, torch._TorchCompileInductorWrapper):
            compiled_fn = BundledAOTAutogradSerializableCallable.from_backend_id(
                backend_input.backend_id
            )

        if not isinstance(compiled_fn, SerializableCallable):
            if hasattr(backend, "compiler_fn"):
                compiler_fn = backend.compiler_fn
            else:
                compiler_fn = backend
            raise RuntimeError(
                f"Compiled function type {type(compiled_fn)} (produced "
                + f"from backend {compiler_fn}) does not implement SerializableCallable."
            )
        compile_artifacts = CompileArtifacts(
            signature=signature,
            bytecode=dynamo_output.bytecode,
            guard_manager=check_fn.guard_manager,
            guards_state=check_fn.guards_state,
            import_sources=import_sources,
            backend_id=backend_input.backend_id,
            compiled_fn=compiled_fn,
            original_code=fn.__code__,
        )
<<<<<<< HEAD
    return compile_artifacts


@dataclass
class ModelInput:
    """
    WIP type: represents a single model input
    Which consists of a tuple of arguments and a set of contexts in which to run the model.

    For each ModelInput, we'll compile one full graph of the model, and then use the guards generated
    to dispatch between the compiled graphs.


    """

    args: tuple[Any]
    kwargs: dict[str, Any]
    contexts: list[AbstractContextManager[Any]]


@dataclass
class AOTCompiledModel:
    # Represents a single forward function of a model along with dispatch
    # compiled_results is serializable. We require the model to deserialize again.
    model: torch.nn.Module
    compiled_results: list[CompileArtifacts]

    def __call__(self, *args: Any, **kwargs: Any) -> Any:
        for result in self.compiled_results:
            if result.guard_check(self.model, *args, **kwargs):
                return result(self.model, *args, **kwargs)
        # All guards failed, just run one of them and throw the guard check error.
        return self.compiled_results[0](self.model, *args, **kwargs)

    def serialize(self) -> bytes:
        data: list[bytes] = []
        for result in self.compiled_results:
            data.append(CompileArtifacts.serialize(result))
        return pickle.dumps(data)

    @classmethod
    def deserialize(cls, model: torch.nn.Module, data: bytes) -> "AOTCompiledModel":
        from torch._dynamo.utils import get_metrics_context
        from torch._guards import compile_context, CompileContext

        results: list[bytes] = pickle.loads(data)
        compiled_results = []
        for result in results:
            with (
                compile_context(CompileContext(convert_frame.get_compile_id({}))),
                get_metrics_context(),
            ):
                compiled_results.append(CompileArtifacts.deserialize(result))
        return cls(model, compiled_results)


def aot_compile_module(
    model: torch.nn.Module,
    inputs: list[ModelInput],
    hooks: Hooks,
    backend: Callable[[torch.fx.GraphModule, list[torch.Tensor]], SerializableCallable],
) -> AOTCompiledModel:
    """
    Compiles a single nn.Module with any number of inputs, and returns a compiled forward function.
    """

    def compile_single_graph(model_input: ModelInput) -> CompileArtifacts:
        example_inputs = (model_input.args, model_input.kwargs)
        orig_forward = model.forward
        with ExitStack() as stack:
            for ctx in model_input.contexts:
                stack.enter_context(ctx)
            return aot_compile_fullgraph(
                orig_forward,
                example_inputs,
                hooks=hooks,
                backend=backend,
            )

    compiled_results = []
    for model_input in inputs:
        log.info("Compiling input %s..", model_input)
        compiled_results.append(compile_single_graph(model_input))

    assert len(compiled_results) > 0

    return AOTCompiledModel(model, compiled_results)
=======
    compile_artifacts = CompileArtifacts(
        signature=signature,
        bytecode=dynamo_output.bytecode,
        guard_manager=check_fn.guard_manager,
        guards_state=check_fn.guards_state,
        import_sources=import_sources,
        backend_id=backend_input.backend_id,
        compiled_fn=compiled_fn,
        original_code=fn.__code__,
        closure=fn.__closure__,
    )
    return compile_artifacts
>>>>>>> 91bcea65
<|MERGE_RESOLUTION|>--- conflicted
+++ resolved
@@ -265,8 +265,8 @@
             backend_id=backend_input.backend_id,
             compiled_fn=compiled_fn,
             original_code=fn.__code__,
-        )
-<<<<<<< HEAD
+            closure=fn.__closure__,
+        )
     return compile_artifacts
 
 
@@ -353,18 +353,4 @@
 
     assert len(compiled_results) > 0
 
-    return AOTCompiledModel(model, compiled_results)
-=======
-    compile_artifacts = CompileArtifacts(
-        signature=signature,
-        bytecode=dynamo_output.bytecode,
-        guard_manager=check_fn.guard_manager,
-        guards_state=check_fn.guards_state,
-        import_sources=import_sources,
-        backend_id=backend_input.backend_id,
-        compiled_fn=compiled_fn,
-        original_code=fn.__code__,
-        closure=fn.__closure__,
-    )
-    return compile_artifacts
->>>>>>> 91bcea65
+    return AOTCompiledModel(model, compiled_results)