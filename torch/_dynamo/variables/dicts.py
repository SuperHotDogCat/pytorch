--- conflicted
+++ resolved
@@ -23,10 +23,7 @@
 import collections
 import functools
 import inspect
-<<<<<<< HEAD
-=======
 import operator
->>>>>>> c82a174c
 import types
 from collections.abc import Hashable as py_Hashable
 from typing import Optional, TYPE_CHECKING
@@ -60,8 +57,6 @@
 # - (perhaps) Define how it is compared in _HashableTracker._eq_impl
 
 
-<<<<<<< HEAD
-=======
 def raise_args_mismatch(tx, name):
     raise_observed_exception(
         TypeError,
@@ -70,13 +65,10 @@
     )
 
 
->>>>>>> c82a174c
 def was_instancecheck_override(obj):
     return type(obj).__dict__.get("__instancecheck__", False)
 
 
-<<<<<<< HEAD
-=======
 def raise_unhashable(arg, tx=None):
     if tx is None:
         from torch._dynamo.symbolic_convert import InstructionTranslator
@@ -87,7 +79,6 @@
     )
 
 
->>>>>>> c82a174c
 def is_hashable(x):
     # NB - performing isinstance check on a LazVT realizes the VT, accidentally
     # inserting the guard. To avoid this, lazyVT `is_hashable` methods looks at
