# mypy: ignore-errors

"""
This module provides iterator-related variable tracking functionality for Dynamo.
It implements variable classes for handling Python iterators and itertools functions
during symbolic execution and tracing.

The module includes:
- Base iterator variable classes for tracking iterator state
- Implementations of built-in iterators (zip, map, filter)
- Support for itertools functions (product, accumulate, combinations, etc.)
- Mutation tracking and reconstruction capabilities for iterator operations

These classes integrate with Dynamo's variable tracking system to enable proper
handling of iterator operations during code transformation and optimization.
"""

import itertools
import operator
import sys
from typing import Optional, TYPE_CHECKING, Union

from .. import graph_break_hints, polyfills, variables
from ..bytecode_transformation import create_call_function, create_instruction
from ..exc import (
    handle_observed_exception,
    ObservedUserStopIteration,
    raise_observed_exception,
    unimplemented_v2,
    UserError,
)
from .base import ValueMutationNew, VariableTracker
from .constant import ConstantVariable


if TYPE_CHECKING:
    from torch._dynamo.codegen import PyCodegen
    from torch._dynamo.symbolic_convert import InstructionTranslator


MAX_ITERATOR_LIMIT = 100 * 1024  # 100k


class ItertoolsVariable(VariableTracker):
    def __init__(self, value, **kwargs) -> None:
        super().__init__(**kwargs)
        self.value = value

    def __repr__(self) -> str:
        return f"ItertoolsVariable({self.value})"

    def as_python_constant(self):
        return self.value

    def call_function(
        self,
        tx: "InstructionTranslator",
        args: "list[VariableTracker]",
        kwargs: "dict[str, VariableTracker]",
    ) -> "VariableTracker":
        # See also: module `torch._dynamo.polyfills.itertools`

        if self.value is itertools.product:
            if any(kw != "repeat" for kw in kwargs.keys()):
                unimplemented_v2(
                    gb_type="Unsupported kwargs for itertools.product",
                    context=f"call_function {self} {args} {kwargs}",
                    explanation=f"Expected kwargs: 'repeat', but got "
                    f"{','.join(set(kwargs.keys()) - {'repeat'})}",
                    hints=[*graph_break_hints.USER_ERROR],
                )

            if "repeat" in kwargs.keys():
                r = kwargs["repeat"].as_python_constant()
            else:
                r = 1
            seqs = [arg.force_unpack_var_sequence(tx) for arg in args]
            items = [
                variables.TupleVariable(list(item))
                for item in itertools.product(*seqs, repeat=r)
            ]
            return variables.ListIteratorVariable(
                items, mutation_type=ValueMutationNew()
            )
        elif self.value is itertools.accumulate:
            from .builtin import BuiltinVariable

            if any(key not in ["initial", "func"] for key in kwargs.keys()):
                unimplemented_v2(
                    gb_type="Unsupported kwargs for itertools.accumulate",
                    context=f"call_function {self} {args} {kwargs}",
                    explanation=f"Expected kwargs: 'initial', 'func', but got "
                    f"{','.join(set(kwargs.keys()) - {'initial', 'func'})}",
                    hints=[*graph_break_hints.USER_ERROR],
                )

            if len(args) in [1, 2] and args[0].has_unpack_var_sequence(tx):
                seq = args[0].unpack_var_sequence(tx)

                if "func" in kwargs and len(args) == 1:
                    func = kwargs["func"].call_function
                elif len(args) == 2:
                    func = args[1].call_function
                elif len(args) == 1:
                    # Default to operator.add
                    func = BuiltinVariable(operator.add).call_function
                else:
                    unimplemented_v2(
                        gb_type="Unsupported `func` in itertools.accumulate",
                        context=f"call_function {self} {args} {kwargs}",
                        explanation="Dynamo does not know how to get the "
                        "function to use for itertools.accumulate. "
                        "itertools.accumulate expects the `func` as the second "
                        "argument or as a keyword argument.",
                        hints=[*graph_break_hints.USER_ERROR],
                    )
            else:
                unimplemented_v2(
                    gb_type="Unsupported arguments for itertools.accumulate",
                    context=f"call_function {self} {args} {kwargs}",
                    explanation="Dynamo does not know how to trace "
                    f"itertools.accumulate with args: {args} and kwargs: {kwargs}. "
                    "itertools.accumulate expects an iterable, an optional "
                    "binary function for accumulation, and an optional initial "
                    "value to set the starting state.",
                    hints=[
                        "Make sure the arguments to itertools.accumulate are correct.",
                        *graph_break_hints.SUPPORTABLE,
                    ],
                )

            items = []
            acc = kwargs.get("initial")
            if acc is not None:
                items.append(acc)
            for item in seq:
                if acc is None:
                    acc = item
                else:
                    try:
                        acc = func(tx, [acc, item], {})
                    except Exception as e:
                        unimplemented_v2(
                            gb_type="Unexpected failure during itertools.accumulate() iteration",
                            context=f"call_function {self} {args} {kwargs}",
                            explanation="Unexpected failure in invoking function during accumulate. "
                            f"Failed running func {func}({item}{acc})",
                            hints=[*graph_break_hints.DIFFICULT],
                            from_exc=e,
                        )
                items.append(acc)

            return variables.ListIteratorVariable(
                items, mutation_type=ValueMutationNew()
            )
        elif (
            self.value is itertools.combinations
            and not kwargs
            and len(args) == 2
            and args[0].has_unpack_var_sequence(tx)
            and args[1].is_python_constant()
        ):
            iterable = args[0].unpack_var_sequence(tx)
            r = args[1].as_python_constant()

            items = []
            for item in itertools.combinations(iterable, r):
                items.append(variables.TupleVariable(list(item)))
            return variables.ListIteratorVariable(
                items, mutation_type=ValueMutationNew()
            )
        elif self.value is itertools.groupby:
            if any(kw != "key" for kw in kwargs.keys()):
                unimplemented_v2(
                    gb_type="Unsupported kwargs for itertools.groupby",
                    context=f"call_function {self} {args} {kwargs}",
                    explanation=f"Expected kwargs: 'key', but got "
                    f"{','.join(set(kwargs.keys()) - {'key'})}",
                    hints=[*graph_break_hints.USER_ERROR],
                )

            def retrieve_const_key(key):
                if isinstance(key, variables.SymNodeVariable):
                    return key.evaluate_expr()
                elif isinstance(key, variables.ConstantVariable):
                    return key.as_python_constant()
                else:
                    unimplemented_v2(
                        gb_type="Unsupported key type for itertools.groupby",
                        context=f"call_function {self} {args} {kwargs}",
                        explanation="Dynamo does not know how to trace "
                        f"itertools.groupby with key type: {str(type(key))}. "
                        "We only support grouping keys that are constants (int, float, str, etc.)",
                        hints=[*graph_break_hints.SUPPORTABLE],
                    )

            if len(args) == 1 and args[0].has_unpack_var_sequence(tx):
                seq = args[0].unpack_var_sequence(tx)
            else:
                unimplemented_v2(
                    gb_type="Unsupported arguments for itertools.groupby",
                    context=f"call_function {self} {args} {kwargs}",
                    explanation="Dynamo does not know how to trace "
                    f"itertools.groupby with args: {args} and kwargs: {kwargs}. "
                    "itertools.groupby expects an iterable to group and an "
                    "optional key function to determine groupings.",
                    hints=[
                        "Make sure the arguments to itertools.groupby are correct.",
                        *graph_break_hints.SUPPORTABLE,
                    ],
                )

            if "key" in kwargs:

                def keyfunc(x):
                    return retrieve_const_key(
                        kwargs.get("key").call_function(tx, [x], {})
                    )

            else:

                def keyfunc(x):
                    return retrieve_const_key(x)

            result = []
            try:
                for k, v in itertools.groupby(seq, key=keyfunc):
                    result.append(
                        variables.TupleVariable(
                            [
                                variables.ConstantVariable.create(k)
                                if variables.ConstantVariable.is_literal(k)
                                else k,
                                variables.ListIteratorVariable(
                                    list(v), mutation_type=ValueMutationNew()
                                ),
                            ],
                            mutation_type=ValueMutationNew(),
                        )
                    )
            except Exception as e:
                unimplemented_v2(
                    gb_type="Unexpected failure during itertools.groupby() iteration",
                    context=f"call_function {self} {args} {kwargs}",
                    explanation="Unexpected failure in invoking function during groupby",
                    hints=[*graph_break_hints.SUPPORTABLE],
                    from_exc=e,
                )
            return variables.ListIteratorVariable(
                result, mutation_type=ValueMutationNew()
            )
        elif self.value is itertools.repeat:
            if len(args) < 2:
                return variables.RepeatIteratorVariable(
                    *args, mutation_type=ValueMutationNew()
                )

            return tx.inline_user_function_return(
                VariableTracker.build(tx, polyfills.repeat), args, kwargs
            )
        elif self.value is itertools.count:
            return variables.CountIteratorVariable(
                *args, mutation_type=ValueMutationNew()
            )
<<<<<<< HEAD
        elif self.value is itertools.cycle:
            return variables.CycleIteratorVariable(
                *args, mutation_type=ValueMutationNew()
=======
        elif (
            self.value is itertools.permutations
            and (len(args) == 1 or (len(args) == 2 and args[1].is_python_constant()))
            and not kwargs
        ):
            if len(args) == 2:
                r = args[1].as_python_constant()
            else:
                r = None
            items = [
                variables.TupleVariable(list(item))
                for item in itertools.permutations(
                    args[0].force_unpack_var_sequence(tx), r
                )
            ]
            return variables.ListIteratorVariable(
                items, mutation_type=ValueMutationNew()
>>>>>>> eaa5d9d3
            )
        else:
            return super().call_function(tx, args, kwargs)


class IteratorVariable(VariableTracker):
    def __init__(self, **kwargs) -> None:
        super().__init__(**kwargs)

    def next_variable(self, tx):
        unimplemented_v2(
            gb_type="Unimplemented next() call",
            context=f"next({self})",
            explanation="This abstract method must be implemented",
            hints=[*graph_break_hints.DYNAMO_BUG],
        )

    # NOTE: only call when unpacking this iterator safely done eagerly!
    # Normally, iterators are accessed lazily.
    # Example of safe eager unpacking: list(map(f, seq))
    # Example of unsafe eager unpacking: list(islice(map(f, seq), 5))
    def force_unpack_var_sequence(self, tx) -> list[VariableTracker]:
        result = []
        self.force_apply_to_var_sequence(tx, result.append)
        return result

    def force_apply_to_var_sequence(self, tx, fn) -> None:
        while True:
            try:
                fn(self.next_variable(tx))
            except ObservedUserStopIteration:
                handle_observed_exception(tx)
                break

    # don't call force_unpack_var_sequence since it can mutate
    # IteratorVariable state!
    def has_force_unpack_var_sequence(self, tx) -> bool:
        return True


class RepeatIteratorVariable(IteratorVariable):
    def __init__(self, item: VariableTracker, **kwargs) -> None:
        super().__init__(**kwargs)
        self.item = item

    # Repeat needs no mutation, clone self
    def next_variable(self, tx):
        return self.item

    def reconstruct(self, codegen: "PyCodegen"):
        codegen.add_push_null(
            lambda: codegen.extend_output(
                [
                    codegen.create_load_python_module(itertools),
                    codegen.create_load_attr("repeat"),
                ]
            )
        )
        codegen(self.item)
        codegen.extend_output(create_call_function(1, False))


class CountIteratorVariable(IteratorVariable):
    def __init__(self, item: int = 0, step: int = 1, **kwargs) -> None:
        super().__init__(**kwargs)
        if not isinstance(item, VariableTracker):
            item = ConstantVariable.create(item)
        if not isinstance(step, VariableTracker):
            step = ConstantVariable.create(step)
        self.item = item
        self.step = step

    def next_variable(self, tx):
        assert self.is_mutable()
        old_item = self.item
        tx.output.side_effects.mutation(self)
        self.item = self.item.call_method(tx, "__add__", [self.step], {})
        return old_item

    def reconstruct(self, codegen: "PyCodegen"):
        codegen.add_push_null(
            lambda: codegen.extend_output(
                [
                    codegen.create_load_python_module(itertools),
                    codegen.create_load_attr("count"),
                ]
            )
        )
        codegen(self.item)
        codegen(self.step)
        codegen.extend_output(create_call_function(2, False))


class CycleIteratorVariable(IteratorVariable):
    def __init__(
        self,
        iterator: IteratorVariable,
        saved: Optional[list[VariableTracker]] = None,
        saved_index: int = 0,
        item: Optional[VariableTracker] = None,
        **kwargs,
    ) -> None:
        if saved is None:
            saved = []
        super().__init__(**kwargs)
        self.iterator = iterator
        self.saved = saved
        self.saved_index = saved_index
        self.item = item

    def next_variable(self, tx):
        assert self.is_mutable()

        if self.iterator is not None:
            try:
                new_item = self.iterator.next_variable(tx)
                if len(self.saved) > MAX_ITERATOR_LIMIT:
                    unimplemented_v2(
                        gb_type="input iterator to itertools.cycle has too many items",
                        context=f"next({self})",
                        explanation=f"Has reached internal Dynamo max iterator limit: {MAX_ITERATOR_LIMIT}",
                        hints=[],
                    )
                tx.output.side_effects.mutation(self)
                self.saved.append(new_item)
                self.item = new_item
                if self.item is None:
                    return self.next_variable(tx)
                return self.item
            except ObservedUserStopIteration:
                handle_observed_exception(tx)
                self.iterator = None
                return self.next_variable(tx)
        elif len(self.saved) > 0:
            tx.output.side_effects.mutation(self)
            self.saved_index = (self.saved_index + 1) % len(self.saved)
            return self.item
        else:
            raise_observed_exception(StopIteration, tx)


class ZipVariable(IteratorVariable):
    """
    Represents zip(*iterables)
    """

    _nonvar_fields = {
        "index",
        "strict",
        *IteratorVariable._nonvar_fields,
    }

    def __init__(
        self,
        iterables: list[Union[list[VariableTracker], VariableTracker]],
        strict: bool = False,
        **kwargs,
    ) -> None:
        super().__init__(**kwargs)
        assert isinstance(iterables, list)
        # can be list[Variable] or VariableTracker (with next_variable implemented)
        self.iterables = iterables
        self.index = 0
        self.strict = strict

    def python_type(self):
        return zip

    def has_unpack_var_sequence(self, tx) -> bool:
        return all(
            isinstance(it, list) or it.has_unpack_var_sequence(tx)
            for it in self.iterables
        )

    def unpack_var_sequence(self, tx) -> list["VariableTracker"]:
        assert self.has_unpack_var_sequence(tx)
        iterables = []
        for it in self.iterables:
            if isinstance(it, list):
                iterables.append(it[self.index :])
            else:
                iterables.append(it.unpack_var_sequence(tx))
        kwargs = {"strict": self.strict} if self.strict else {}
        zipped = zip(*iterables, **kwargs)
        return [variables.TupleVariable(list(var)) for var in zipped]

    def next_variable(self, tx):
        assert self.is_mutable()

        if len(self.iterables) == 0:
            raise_observed_exception(StopIteration, tx)

        old_index = self.index
        args = []

        def get_item(it):
            if isinstance(it, list):
                if old_index >= len(it):
                    raise_observed_exception(StopIteration, tx)
                return it[old_index]
            else:
                return it.next_variable(tx)

        try:
            for idx, it in enumerate(self.iterables):
                args.append(get_item(it))
        except ObservedUserStopIteration:
            if self.strict:
                if idx == 0:
                    # all other iterables should be exhausted
                    for it in self.iterables:
                        try:
                            get_item(it)
                        except ObservedUserStopIteration:
                            handle_observed_exception(tx)
                            continue
                        # no ObservedUserStopIteration - fall through to UserError
                        break
                    else:
                        # all iterables exhausted, raise original error
                        raise
                handle_observed_exception(tx)
                raise UserError(
                    ValueError,
                    "zip() has one argument of len differing from others",
                ) from None
            raise

        tx.output.side_effects.mutation(self)
        self.index += 1
        return variables.TupleVariable(args)

    def reconstruct_items(self, codegen: "PyCodegen"):
        for it in self.iterables:
            if isinstance(it, list):
                remaining_items = it[self.index :]
                codegen.foreach(remaining_items)
                codegen.append_output(
                    create_instruction("BUILD_TUPLE", arg=len(remaining_items))
                )
            else:
                codegen(it)

    def reconstruct(self, codegen: "PyCodegen"):
        codegen.add_push_null(
            lambda: codegen.load_import_from("builtins", "zip"), call_function_ex=True
        )
        self.reconstruct_items(codegen)
        codegen.append_output(
            create_instruction("BUILD_TUPLE", arg=len(self.iterables))
        )
        if sys.version_info >= (3, 10):
            codegen.extend_output(
                [
                    codegen.create_load_const("strict"),
                    codegen.create_load_const(self.strict),
                    create_instruction("BUILD_MAP", arg=1),
                    create_instruction("CALL_FUNCTION_EX", arg=1),
                ]
            )
        else:
            codegen.append_output(create_instruction("CALL_FUNCTION_EX", arg=0))


class MapVariable(ZipVariable):
    """
    Represents map(fn, *iterables)
    """

    def __init__(
        self,
        fn: VariableTracker,
        iterables: list[Union[list[VariableTracker], VariableTracker]],
        **kwargs,
    ) -> None:
        super().__init__(iterables, **kwargs)
        self.fn = fn

    def python_type(self):
        return map

    def has_unpack_var_sequence(self, tx) -> bool:
        return False

    def next_variable(self, tx):
        args = super().next_variable(tx)
        return self.fn.call_function(tx, args.items, {})

    def reconstruct(self, codegen: "PyCodegen"):
        codegen.add_push_null(
            lambda: codegen.load_import_from("builtins", "map"), call_function_ex=True
        )
        codegen(self.fn)
        self.reconstruct_items(codegen)
        codegen.extend_output(
            [
                create_instruction("BUILD_TUPLE", arg=len(self.iterables) + 1),
                create_instruction("CALL_FUNCTION_EX", arg=0),
            ]
        )


class FilterVariable(IteratorVariable):
    """
    Represents filter(fn, iterable)
    """

    _nonvar_fields = {
        "index",
        *IteratorVariable._nonvar_fields,
    }

    def __init__(
        self,
        fn: VariableTracker,
        iterable: Union[list[VariableTracker], VariableTracker],
        **kwargs,
    ) -> None:
        super().__init__(**kwargs)
        self.fn = fn
        self.iterable = iterable
        self.index = 0

    def python_type(self):
        return filter

    def has_unpack_var_sequence(self, tx) -> bool:
        return isinstance(self.iterable, list) or self.iterable.has_unpack_var_sequence(
            tx
        )

    def unpack_var_sequence(self, tx) -> list["VariableTracker"]:
        assert self.has_unpack_var_sequence(tx)
        it = None
        if isinstance(self.iterable, list):
            it = self.iterable[self.index :]
        else:
            it = self.iterable.unpack_var_sequence(tx)
        filtered = self.fn.call_function(tx, it, {})
        return [variables.TupleVariable([filtered])]

    def next_variable(self, tx):
        def _next():
            old_index = self.index
            if isinstance(self.iterable, list):
                if old_index >= len(self.iterable):
                    raise_observed_exception(StopIteration, tx)
                return self.iterable[old_index]
            else:
                return self.iterable.next_variable(tx)

        # A do-while loop to find elements that make fn return true
        while True:
            item = _next()
            self.index += 1
            res = self.fn.call_function(tx, [item], {})
            pred_res = variables.UserFunctionVariable(
                polyfills.predicate
            ).call_function(tx, [res], {})
            if pred_res.as_python_constant():
                return item

    def reconstruct_items(self, codegen: "PyCodegen"):
        if isinstance(self.iterable, list):
            remaining_items = self.iterable[self.index :]
            codegen.foreach(remaining_items)
            codegen.append_output(
                create_instruction("BUILD_TUPLE", arg=len(remaining_items))
            )
        else:
            codegen(self.iterable)

    def reconstruct(self, codegen: "PyCodegen"):
        codegen.add_push_null(lambda: codegen.load_import_from("builtins", "filter"))
        codegen(self.fn)
        self.reconstruct_items(codegen)
        codegen.extend_output(create_call_function(2, False))<|MERGE_RESOLUTION|>--- conflicted
+++ resolved
@@ -16,9 +16,8 @@
 """
 
 import itertools
-import operator
 import sys
-from typing import Optional, TYPE_CHECKING, Union
+from typing import TYPE_CHECKING, Union
 
 from .. import graph_break_hints, polyfills, variables
 from ..bytecode_transformation import create_call_function, create_instruction
@@ -79,77 +78,6 @@
                 variables.TupleVariable(list(item))
                 for item in itertools.product(*seqs, repeat=r)
             ]
-            return variables.ListIteratorVariable(
-                items, mutation_type=ValueMutationNew()
-            )
-        elif self.value is itertools.accumulate:
-            from .builtin import BuiltinVariable
-
-            if any(key not in ["initial", "func"] for key in kwargs.keys()):
-                unimplemented_v2(
-                    gb_type="Unsupported kwargs for itertools.accumulate",
-                    context=f"call_function {self} {args} {kwargs}",
-                    explanation=f"Expected kwargs: 'initial', 'func', but got "
-                    f"{','.join(set(kwargs.keys()) - {'initial', 'func'})}",
-                    hints=[*graph_break_hints.USER_ERROR],
-                )
-
-            if len(args) in [1, 2] and args[0].has_unpack_var_sequence(tx):
-                seq = args[0].unpack_var_sequence(tx)
-
-                if "func" in kwargs and len(args) == 1:
-                    func = kwargs["func"].call_function
-                elif len(args) == 2:
-                    func = args[1].call_function
-                elif len(args) == 1:
-                    # Default to operator.add
-                    func = BuiltinVariable(operator.add).call_function
-                else:
-                    unimplemented_v2(
-                        gb_type="Unsupported `func` in itertools.accumulate",
-                        context=f"call_function {self} {args} {kwargs}",
-                        explanation="Dynamo does not know how to get the "
-                        "function to use for itertools.accumulate. "
-                        "itertools.accumulate expects the `func` as the second "
-                        "argument or as a keyword argument.",
-                        hints=[*graph_break_hints.USER_ERROR],
-                    )
-            else:
-                unimplemented_v2(
-                    gb_type="Unsupported arguments for itertools.accumulate",
-                    context=f"call_function {self} {args} {kwargs}",
-                    explanation="Dynamo does not know how to trace "
-                    f"itertools.accumulate with args: {args} and kwargs: {kwargs}. "
-                    "itertools.accumulate expects an iterable, an optional "
-                    "binary function for accumulation, and an optional initial "
-                    "value to set the starting state.",
-                    hints=[
-                        "Make sure the arguments to itertools.accumulate are correct.",
-                        *graph_break_hints.SUPPORTABLE,
-                    ],
-                )
-
-            items = []
-            acc = kwargs.get("initial")
-            if acc is not None:
-                items.append(acc)
-            for item in seq:
-                if acc is None:
-                    acc = item
-                else:
-                    try:
-                        acc = func(tx, [acc, item], {})
-                    except Exception as e:
-                        unimplemented_v2(
-                            gb_type="Unexpected failure during itertools.accumulate() iteration",
-                            context=f"call_function {self} {args} {kwargs}",
-                            explanation="Unexpected failure in invoking function during accumulate. "
-                            f"Failed running func {func}({item}{acc})",
-                            hints=[*graph_break_hints.DIFFICULT],
-                            from_exc=e,
-                        )
-                items.append(acc)
-
             return variables.ListIteratorVariable(
                 items, mutation_type=ValueMutationNew()
             )
@@ -262,11 +190,6 @@
             return variables.CountIteratorVariable(
                 *args, mutation_type=ValueMutationNew()
             )
-<<<<<<< HEAD
-        elif self.value is itertools.cycle:
-            return variables.CycleIteratorVariable(
-                *args, mutation_type=ValueMutationNew()
-=======
         elif (
             self.value is itertools.permutations
             and (len(args) == 1 or (len(args) == 2 and args[1].is_python_constant()))
@@ -284,7 +207,6 @@
             ]
             return variables.ListIteratorVariable(
                 items, mutation_type=ValueMutationNew()
->>>>>>> eaa5d9d3
             )
         else:
             return super().call_function(tx, args, kwargs)
@@ -325,6 +247,38 @@
         return True
 
 
+class ObjectIteratorVariable(IteratorVariable):
+    """
+    VariableTracker for iter(obj) that implements the iterator protocol (i.e.,
+    has a `__next__` method).
+
+    We use this class to track the state of the iterator and handle the case
+    when the iterator is exhausted:
+
+    Example usage:
+        > b = iter(obj)
+        > list(b)  # exhaust the iterator
+        > list(b)  # empty list
+    """
+
+    def __init__(self, obj: VariableTracker, **kwargs):
+        super().__init__(**kwargs)
+        self.obj = obj
+        self.generator_exhausted = False
+
+    def next_variable(self, tx):
+        if self.generator_exhausted:
+            raise_observed_exception(StopIteration, tx)
+
+        try:
+            return self.obj.next_variable(tx)
+        except ObservedUserStopIteration:
+            # Do not rely on the object to always return StopIteration once it
+            # is exhausted.
+            self.generator_exhausted = True
+            raise
+
+
 class RepeatIteratorVariable(IteratorVariable):
     def __init__(self, item: VariableTracker, **kwargs) -> None:
         super().__init__(**kwargs)
@@ -376,54 +330,6 @@
         codegen(self.item)
         codegen(self.step)
         codegen.extend_output(create_call_function(2, False))
-
-
-class CycleIteratorVariable(IteratorVariable):
-    def __init__(
-        self,
-        iterator: IteratorVariable,
-        saved: Optional[list[VariableTracker]] = None,
-        saved_index: int = 0,
-        item: Optional[VariableTracker] = None,
-        **kwargs,
-    ) -> None:
-        if saved is None:
-            saved = []
-        super().__init__(**kwargs)
-        self.iterator = iterator
-        self.saved = saved
-        self.saved_index = saved_index
-        self.item = item
-
-    def next_variable(self, tx):
-        assert self.is_mutable()
-
-        if self.iterator is not None:
-            try:
-                new_item = self.iterator.next_variable(tx)
-                if len(self.saved) > MAX_ITERATOR_LIMIT:
-                    unimplemented_v2(
-                        gb_type="input iterator to itertools.cycle has too many items",
-                        context=f"next({self})",
-                        explanation=f"Has reached internal Dynamo max iterator limit: {MAX_ITERATOR_LIMIT}",
-                        hints=[],
-                    )
-                tx.output.side_effects.mutation(self)
-                self.saved.append(new_item)
-                self.item = new_item
-                if self.item is None:
-                    return self.next_variable(tx)
-                return self.item
-            except ObservedUserStopIteration:
-                handle_observed_exception(tx)
-                self.iterator = None
-                return self.next_variable(tx)
-        elif len(self.saved) > 0:
-            tx.output.side_effects.mutation(self)
-            self.saved_index = (self.saved_index + 1) % len(self.saved)
-            return self.item
-        else:
-            raise_observed_exception(StopIteration, tx)
 
 
 class ZipVariable(IteratorVariable):
@@ -640,7 +546,10 @@
         while True:
             item = _next()
             self.index += 1
-            res = self.fn.call_function(tx, [item], {})
+            if isinstance(self.fn, ConstantVariable) and self.fn.value is None:
+                res = item
+            else:
+                res = self.fn.call_function(tx, [item], {})
             pred_res = variables.UserFunctionVariable(
                 polyfills.predicate
             ).call_function(tx, [res], {})
