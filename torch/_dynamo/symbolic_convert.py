--- conflicted
+++ resolved
@@ -678,14 +678,8 @@
         )
         if push:
             self.push(value)
-<<<<<<< HEAD
+        assert inst.target is not None
         if_jump = self.create_call_resume_at(inst.target, all_stack_locals_metadata)
-=======
-        assert inst.target is not None
-        if_jump = self.create_call_resume_at(
-            inst.target, int(push), all_stack_locals_metadata
-        )
->>>>>>> 766f3884
 
         if sys.version_info >= (3, 13):
             # 3.13 requires stack[-1] to be bool type
@@ -2484,13 +2478,9 @@
             {},
         )
 
-<<<<<<< HEAD
-    def create_call_resume_at(self, inst, all_stack_locals_metadata):
-=======
     def create_call_resume_at(
-        self, inst: Instruction, push: int, all_stack_locals_metadata: Any
+        self, inst: Instruction, all_stack_locals_metadata: Any
     ) -> list[Instruction]:
->>>>>>> 766f3884
         self.instruction_pointer = None
 
         if inst.opname == "RETURN_VALUE":
@@ -4408,13 +4398,9 @@
             return super().should_compile_partial_graph()
         return False  # inlining functions is all-or-nothing
 
-<<<<<<< HEAD
-    def create_call_resume_at(self, inst, all_stack_locals_metadata):
-=======
     def create_call_resume_at(
-        self, inst: Instruction, push: int, all_stack_locals_metadata: Any
+        self, inst: Instruction, all_stack_locals_metadata: Any
     ) -> list[Instruction]:
->>>>>>> 766f3884
         if config.nested_graph_breaks:
             return super().create_call_resume_at(inst, all_stack_locals_metadata)
         unimplemented_v2(
