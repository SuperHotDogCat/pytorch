"""
Core module responsible for converting Python bytecode into TorchDynamo's symbolic execution format.

This module implements the bytecode-level tracing system that allows TorchDynamo to analyze
and transform Python code. It converts Python bytecode instructions into a symbolic format
that tracks the flow of tensors and other values through the program.

Key components:
- InstructionTranslatorBase: Base class for converting bytecode to symbolic execution
- InstructionTranslator: Main translator for function bytecode
- InliningInstructionTranslator: Handles inlining of called functions
- SpeculationLog: Manages state for speculative execution and rollback

The symbolic conversion process handles:
- Control flow (loops, conditionals, etc.)
- Function inlining and call stack management
- Tracking of program values and side effects
- Graph breaks and resumption points
- Exception handling and stack frame management

This is a core part of TorchDynamo's tracing system that enables ahead-of-time
optimization of PyTorch programs.
"""

from __future__ import annotations

import collections
import collections.abc
import contextlib
import copy
import dataclasses
import dis
import functools
import importlib
import inspect
import itertools
import linecache
import logging
import operator
import re
import sys
import threading
import traceback
import types
import weakref
from traceback import StackSummary
from typing import Any, Callable, cast, NoReturn, Optional, TYPE_CHECKING, Union
from typing_extensions import TypeAlias, TypeIs
from unittest.mock import patch

import torch
import torch._logging
from torch._dynamo.exc import ObservedException, TensorifyScalarRestartAnalysis
from torch._guards import tracing, TracingContext
from torch._logging.structured import dump_file
from torch.fx.experimental.symbolic_shapes import guard_bool
from torch.utils._functools import cache_method

from . import (
    config,
    exc,
    graph_break_hints,
    logging as torchdynamo_logging,
    trace_rules,
    variables,
)
from .bytecode_analysis import (
    get_indexof,
    JUMP_OPNAMES,
    livevars_analysis,
    propagate_line_nums,
)
from .bytecode_transformation import (
    cleaned_instructions,
    create_call_function,
    create_dup_top,
    create_instruction,
    create_jump_absolute,
    create_swap,
    get_code_keys,
    Instruction,
    is_generator,
    is_jump_absolute,
    unique_id,
)
from .code_context import code_context
from .codegen import PyCodegen
from .exc import (
    ArgsMismatchError,
    BackendCompilerFailed,
    collapse_resume_frames,
    format_graph_break_message,
    get_stack_above_dynamo,
    ResumePrologueTracingError,
    unimplemented_v2,
    Unsupported,
)
from .funcname_cache import get_funcname
from .guards import GuardBuilder, install_guard
from .output_graph import GraphCompileReason, OutputGraph
from .polyfills import impl_CONTAINS_OP_fallback
from .replay_record import DummyModule, ExecutionRecorder
from .resume_execution import (
    ContinueExecutionCache,
    IS_TRACING_RESUME_PROLOGUE_VARNAME,
    ReenterWith,
)
from .source import (
    AttrSource,
    DictGetItemSource,
    GlobalSource,
    GlobalWeakRefSource,
    LocalCellSource,
    LocalSource,
    SkipGuardSource,
    Source,
)
from .trace_rules import is_builtin_constant, is_forbidden
from .utils import (
    _get_error_on_graph_break,
    counters,
    get_fake_value,
    get_instruction_source_311,
    get_metrics_context,
    graph_break_dup_warning_checker,
    istype,
    LazyString,
    proxy_args_kwargs,
)
from .variables.base import typestr, ValueMutationNew, VariableTracker
from .variables.builder import FrameStateSizeEntry, VariableBuilder, wrap_fx_proxy
from .variables.builtin import BuiltinVariable
from .variables.constant import ConstantVariable
from .variables.ctx_manager import (
    ContextWrappingVariable,
    GenericContextWrappingVariable,
    WithExitFunctionVariable,
)
from .variables.dicts import ConstDictVariable, SetVariable
from .variables.functions import (
    BaseUserFunctionVariable,
    LocalGeneratorFunctionVariable,
    LocalGeneratorObjectVariable,
    NestedUserFunctionVariable,
    SkipFunctionVariable,
    UserFunctionVariable,
    UserMethodVariable,
)
from .variables.iter import MAX_ITERATOR_LIMIT
from .variables.lazy import LazyVariableTracker
from .variables.lists import (
    BaseListVariable,
    IteratorVariable,
    ListIteratorVariable,
    ListVariable,
    SliceVariable,
    TupleVariable,
)
from .variables.misc import (
    CellVariable,
    ExceptionVariable,
    GetAttrVariable,
    NullVariable,
    PythonModuleVariable,
    UnknownVariable,
)
from .variables.nn_module import NNModuleVariable
from .variables.tensor import supported_comparison_ops, SymNodeVariable, TensorVariable
from .variables.torch_function import (
    SymbolicTorchFunctionState,
    TorchFunctionModeVariable,
)
from .variables.user_defined import (
    RemovableHandleVariable,
    UserDefinedClassVariable,
    UserDefinedExceptionClassVariable,
    UserDefinedExceptionObjectVariable,
    UserDefinedObjectVariable,
)


if TYPE_CHECKING:
    from collections.abc import Generator, Sequence

    from torch._subclasses.fake_tensor import FakeTensorMode

    from .package import CompilePackage

log = logging.getLogger(__name__)
graph_break_log = torch._logging.getArtifactLogger(__name__, "graph_breaks")
trace_call_log = torch._logging.getArtifactLogger(__name__, "trace_call")
trace_source_log = torch._logging.getArtifactLogger(__name__, "trace_source")
trace_bytecode_log = torch._logging.getArtifactLogger(__name__, "trace_bytecode")
tls = threading.local()
compare_op_handlers: dict[str, Any] = {
    k: BuiltinVariable(v).call_function for k, v in supported_comparison_ops.items()
}
handle_contains = BuiltinVariable(operator.contains).call_function
handle_not = BuiltinVariable(operator.not_).call_function
compare_op_handlers["in"] = lambda tx, args, _: handle_contains(
    tx, [*reversed(args)], {}
)
compare_op_handlers["not in"] = lambda tx, args, _: handle_not(
    tx, [handle_contains(tx, [*reversed(args)], {})], {}
)

PT2_ISSUE_TRACKER_URL = "https://github.com/pytorch/pytorch/issues/new?&labels=oncall%3A+pt2&projects=&template=pt2-bug-report.yml"

ExceptionVals: TypeAlias = Union[
    variables.ExceptionVariable,
    UserDefinedExceptionClassVariable,
    UserDefinedExceptionObjectVariable,
]


@functools.cache
def _import_module(name: str) -> types.ModuleType:
    """
    Import the named module and cache the result. importlib.import_module()
    seems to do some filesystem checking to validate the name so not caching
    this can be slow.
    """
    return importlib.import_module(name)


@dataclasses.dataclass
class SpeculationEntry:
    filename: str
    lineno: int
    instruction_pointer: int
    inst: Instruction  # for debugging only
    _failed: bool = False
    error_on_graph_break: Optional[bool] = None
    reason: Optional[GraphCompileReason] = None

    def fail_and_restart_analysis(self, error_on_graph_break: bool) -> None:
        """
        Start tracing of the current frame over again, and don't take this branch.
        """
        self._failed = True
        self.error_on_graph_break = error_on_graph_break
        if self.reason is not None:
            restart_reason = self.reason.reason
        else:
            restart_reason = "Unknown fail_and_restart_analysis"
        raise exc.SpeculationRestartAnalysis(restart_reason=restart_reason)

    def failed(self, tx: InstructionTranslatorBase) -> bool:
        if self._failed:
            assert self.error_on_graph_break is not None
            tx.error_on_graph_break = self.error_on_graph_break
            return True
        return False


@dataclasses.dataclass
class SpeculationLog:
    """
    SpeculationLog replaces the prior copy_graphstate/restore_graphstate
    checkpointing.  Rather than saving/restoring state, we restart the
    dynamo conversion process over from the beginning -- but when we
    hit the start of the speculation that failed, we instead generate
    a graph break.
    """

    entries: list[SpeculationEntry] = dataclasses.field(default_factory=list)
    index: int = 0

    def restart(self) -> None:
        self.index = 0

    def clear(self) -> None:
        self.entries.clear()
        self.index = 0

    def next(
        self, filename: str, lineno: int, instruction_pointer: int, inst: Instruction
    ) -> SpeculationEntry:
        """
        Lookup or create a SpeculationEntry() that is shared across
        RestartAnalysis calls.  Args are used only for debug checks.
        """
        if len(self.entries) == self.index:
            self.entries.append(
                SpeculationEntry(filename, lineno, instruction_pointer, inst)
            )
        entry = self.entries[self.index]
        prev_entry_msg = ""
        if self.index != 0:
            prev_entry = self.entries[self.index - 1]
            prev_entry_msg = (
                f"Previous instruction: {prev_entry.filename}:{prev_entry.lineno}"
                f"({prev_entry.inst.opname} @ {prev_entry.instruction_pointer})\n"
            )
        if not (
            entry.instruction_pointer == instruction_pointer
            and entry.filename == filename
            and entry.lineno == lineno
        ):
            raise SpeculationLogDivergence(
                f"""
SpeculationLog diverged at index {self.index} (log had {len(self.entries)} entries):
- Expected: {entry.filename}:{entry.lineno} ({entry.inst.opname} at ip={entry.instruction_pointer})
- Actual: {filename}:{lineno} ({inst.opname} at ip={instruction_pointer})
{prev_entry_msg}
There are two usual reasons why this may have occurred:
- When Dynamo analysis restarted, the second run took a different path than
  the first.  If this occurred, the previous instruction is the critical instruction that
  behaved differently.
- Speculation entries are only added under certain conditions (as seen in
  step()), e.g., there must exist operators in the graph; those conditions may
  have changed on restart.

If this divergence was intentional, clear the speculation log before restarting (do NOT
do this for graph breaks, you will infinite loop).

Otherwise, please submit a bug report, ideally including the contents of TORCH_LOGS=+dynamo
"""
            )
        self.index += 1
        return entry


@dataclasses.dataclass
class LocalState:
    automatic_dynamic: dict[str, FrameStateSizeEntry] = dataclasses.field(
        default_factory=dict
    )

    def render(self) -> str:
        return "\n".join(
            f"{k}: {v.render()}" for k, v in self.automatic_dynamic.items()
        )


# Mutable box that is shared across restarts
@dataclasses.dataclass
class DistributedState:
    compile_pg: Any
    local_state: LocalState
    all_states: Optional[list[LocalState]] = None


class TensorifyState:
    # These are the set of string symfloats names (eg. "zf0") that we collect
    # from the tensorify_python_scalars.py joint fx pass to inform us about
    # which float inputs we should specialize when we restart analysis.
    force_specializations: set[str] = set()

    @classmethod
    def specialize(cls, index: str) -> None:
        cls.force_specializations.add(index)

    @classmethod
    def should_specialize(cls, index: str) -> bool:
        return index in cls.force_specializations

    @classmethod
    def clear(cls) -> None:
        cls.force_specializations.clear()

    @classmethod
    def empty(cls) -> bool:
        return len(cls.force_specializations) == 0


@functools.cache
def _step_logger() -> Callable[..., None]:
    return torchdynamo_logging.get_step_logger(log)


@contextlib.contextmanager
def save_and_restart_speculation_log(
    tx: InstructionTranslatorBase,
) -> Generator[None, None, None]:
    # When reconstructing a generator after a graph break, we advance it until
    # it is fully exhausted. This process adds new entries to the speculation
    # log that were not previously observed. Without temporarily clearing the
    # speculation log, this could lead to a divergence error.

    entries = tx.speculation_log.entries
    index = tx.speculation_log.index
    try:
        tx.speculation_log.entries = []
        tx.speculation_log.index = 0
        yield
    finally:
        tx.speculation_log.entries = entries
        tx.speculation_log.index = index


@contextlib.contextmanager
def temporarely_allow_writes_to_output_graph(
    tx: InstructionTranslatorBase,
) -> Generator[None, None, None]:
    try:
        tmp = tx.output.should_exit
        tx.output.should_exit = False
        yield
    finally:
        tx.output.should_exit = tmp


@dataclasses.dataclass
class BlockStackEntry:
    # Current instruction that pushes something to block_stack
    inst: Instruction
    target: Instruction
    stack_index: int
    with_context: Optional[
        Union[ContextWrappingVariable, GenericContextWrappingVariable]
    ] = None

    def can_restore(self) -> bool:
        return self.with_context is not None

    def resume_fn(self) -> ReenterWith:
        assert self.stack_index is not None
        if (
            self.with_context
            and hasattr(self.with_context, "target_values")
            and self.with_context.target_values
        ):
            return ReenterWith(
                self.stack_index - 1, tuple(self.with_context.target_values)
            )
        else:
            return ReenterWith(self.stack_index - 1)

    def exit(self, tx: InstructionTranslatorBase, is_graph_break: bool) -> None:
        assert self.with_context is not None
        if (
            is_graph_break and self.with_context.exit_on_graph_break()
        ) or not is_graph_break:
            return self.with_context.exit(tx)  # type: ignore[arg-type]


class SpeculationLogDivergence(AssertionError):
    pass


class ReturnValueOp(Exception):
    pass


class YieldValueOp(Exception):
    """
    Signal to the symbolic tracer to stop and return control flow to the
    caller
    """


def stack_op(fn: Callable[..., object]) -> Callable[..., Any]:
    nargs = len(inspect.signature(fn).parameters)
    fn_var = BuiltinVariable(fn)

    @functools.wraps(fn)
    def impl(self: InstructionTranslator, inst: Instruction) -> None:
        self.push(fn_var.call_function(self, self.popn(nargs), {}))

    return impl


def is_stdlib(mod: object) -> bool:
    if sys.version_info < (3, 10):
        # For < 3.10, no easy way to identify a stdlib module name.
        return False
    if not isinstance(mod, types.ModuleType):
        return False
    return mod.__name__.split(".")[0] in sys.stdlib_module_names


def _detect_and_normalize_assert_statement(
    self: InstructionTranslatorBase,
    truth_fn: Callable[[object], bool],
    push: bool,
) -> bool:
    # Detect if this jump instruction is assert and normalize the assert
    # by pushing dummy error message when nothing is given.
    #
    # Python 3.9 assertion is in following format:
    # 18 POP_JUMP_IF_TRUE       28
    # 20 LOAD_ASSERTION_ERROR
    # 22 LOAD_CONST               3 ('Assert message') -> optional instruction
    # 24 CALL_FUNCTION            1                    -> optional instruction
    # 26 RAISE_VARARGS
    #
    # Python 3.8 assertion is in following format:
    # 18 POP_JUMP_IF_TRUE       28
    # 20 LOAD_GLOBAL              0 (Assertion type)
    # 22 LOAD_CONST               3 ('Assert message') -> optional instruction
    # 24 CALL_FUNCTION            1                    -> optional instruction
    # 26 RAISE_VARARGS            1

    if (truth_fn is not operator.truth) or push:
        return False

    assert isinstance(self.instruction_pointer, int)
    current_instruction_pointer = self.instruction_pointer
    inst = self.instructions[current_instruction_pointer]
    # Detect LOAD_ASSERTION_ERROR or LOAD_GLOBAL 0
    if inst.opname != "LOAD_ASSERTION_ERROR":
        return False

    current_instruction_pointer += 1

    # Use dummy error message if its hard to extract
    error_msg = "assertion error"

    inst = self.instructions[current_instruction_pointer]
    # DETECT RAISE_VARARGS or LOAD CONST
    if inst.opname == "LOAD_CONST":
        if not isinstance(inst.argval, str):
            return False
        error_msg = inst.argval

        # if it is LOAD_CONSTANT, it must be followed by CALL_FUNCTION
        # (PRECALL for Python 3.11, CALL for Python 3.12+)
        current_instruction_pointer += 1
        inst = self.instructions[current_instruction_pointer]
        if inst.opname not in ("CALL_FUNCTION", "PRECALL", "CALL"):
            return False

        # for Python 3.11, PRECALL should be followed by CALL, then RAISE_VARARGS
        # for Python != 3.11, CALL_FUNCTION/CALL should be followed by RAISE_VARARGS
        current_instruction_pointer += 1
        if inst.opname == "PRECALL":
            current_instruction_pointer += 1
        inst = self.instructions[current_instruction_pointer]

    if inst.opname != "RAISE_VARARGS":
        return False

    self.push(ConstantVariable.create(error_msg))

    return True


explain = False


def log_graph_break(
    code_options: dict[str, Any],
    reason: str = "",
    exc_info: bool = False,
    user_stack: Optional[StackSummary] = None,
) -> None:
    if user_stack is None:
        user_stack = torch._guards.TracingContext.extract_stack()

    try:
        frame_loc = (user_stack[-1].filename, user_stack[-1].lineno)
    except IndexError:
        # first instruction
        frame_loc = (
            code_options["co_filename"],
            code_options["co_firstlineno"],
        )

    stack_above_dynamo_formatted = ""
    if config.verbose:
        stack_above_dynamo = get_stack_above_dynamo()
        stack_above_dynamo_formatted = "".join(
            traceback.format_list(stack_above_dynamo)
        )
    else:
        user_stack = get_stack_above_dynamo() + user_stack  # type: ignore[assignment]
        user_stack = collapse_resume_frames(user_stack)
    user_stack_formatted = "".join(traceback.format_list(user_stack))
    user_stack_trace = (
        f"Graph break in user code at {frame_loc[0]}:{frame_loc[1]}\n"
        f"Graph Break Reason: {reason}\n"
        "User code traceback:\n"
    )

    if config.verbose:
        user_stack_trace += (
            f"{stack_above_dynamo_formatted}\n"
            "========== most recent `torch.compile` tracing attempt started here ==========\n\n"
            f"{user_stack_formatted}\n"
            "NOTE: the most recent `torch.compile` tracing attempt might not be where you applied `torch.compile`! "
            "This is due to how graph breaks are implemented - the optimized code object returned by Dynamo will call another "
            "Dynamo-generated resume function and tracing is re-enabled by calling the resume function as a normal Python "
            "function, which Dynamo intercepts as a top-level frame.\n"
        )
    else:
        user_stack_trace += str(user_stack_formatted)

    torch._logging.trace_structured(
        "artifact",
        metadata_fn=lambda: {
            "name": "dynamo_graph_break_reason",
            "encoding": "string",
        },
        payload_fn=lambda: f"{user_stack_trace}\n{traceback.format_exc() if exc_info else ''}",
    )

    # torch._dynamo.explain() formats this a little nicer, and presents a slightly
    # more actionable user code pointer
    if (
        graph_break_log.isEnabledFor(logging.DEBUG)
        and not explain
        and graph_break_dup_warning_checker.add(frame_loc)
    ):
        # This log line MUST contain the string "Graph break in user code",
        # This log line is exercised from
        #   python test/dynamo/test_exc.py -k test_graph_break_log
        graph_break_log.debug(
            user_stack_trace,
        )
    else:
        # This log line MUST not contain the string "Graph break in user code",
        # exercised by
        #   python test/dynamo/test_misc.py -k test_duplicate_graph_break_log
        graph_break_log.debug(
            "Graph break (user stack suppressed due to duplicate graph break) in user code at %s:%s\nGraph Break Reason: %s",
            frame_loc[0],
            frame_loc[1],
            reason,
        )


def generic_jump(
    truth_fn: Callable[[object], bool], push: bool
) -> Callable[[InstructionTranslatorBase, Instruction], None]:
    # graph break message fields for data dependent branching
    _gb_type = "Data-dependent branching"
    _explanation = (
        "Detected data-dependent branching (e.g. `if my_tensor.sum() > 0:`). "
        "Dynamo does not support tracing dynamic control flow."
    )
    _hints = [
        *graph_break_hints.FUNDAMENTAL,
        "Use `torch.cond` to express dynamic control flow.",
    ]

    def jump_graph_break(
        self: InstructionTranslatorBase,
        inst: Instruction,
        value: VariableTracker,
        extra_msg: str = "",
    ) -> None:
        log_graph_break(
            self.code_options,
            reason=format_graph_break_message(
                gb_type=_gb_type,
                context=f"attempted to jump with {value}",
                explanation=_explanation,
                hints=_hints,
            ),
        )
        assert self.should_compile_partial_graph()
        # compile a partial subgraph prefix then jump into user code
        if self.maybe_has_backedge():
            msg = (
                "Skipping frame because there is a graph break in a for/while loop\n"
                f"{self.frame_summary()}"
            )
            log.info(msg)
            raise exc.SkipFrame(msg)

        self.push(value)
        log.debug("generic_jump triggered compile")
        all_stack_locals_metadata = self.output.compile_subgraph(
            self,
            reason=GraphCompileReason(
                f"generic_jump {typestr(value)}{extra_msg}", [self.frame_summary()]
            ),
            stack_pops=1,
        )
        self.pop()

        if_next = self.create_call_resume_at(
            self.next_instruction, 0, all_stack_locals_metadata
        )
        if push:
            self.push(value)
        assert inst.target is not None
        if_jump = self.create_call_resume_at(
            inst.target, int(push), all_stack_locals_metadata
        )

        if sys.version_info >= (3, 13):
            # 3.13 requires stack[-1] to be bool type
            self.output.add_output_instructions([create_instruction("TO_BOOL")])

        jump_inst = create_instruction(inst.opname, target=if_jump[0])
        jump_inst.copy_positions(inst)
        self.output.add_output_instructions([jump_inst] + if_next + if_jump)

    def inner(self: InstructionTranslatorBase, inst: Instruction) -> None:
        value: VariableTracker = self.pop()
        if (
            config.rewrite_assert_with_torch_assert
            and _detect_and_normalize_assert_statement(self, truth_fn, push)
        ):
            error_msg: VariableTracker = self.pop()
            # Skip over things like `assert True`
            if value.is_python_constant():
                if bool(value.as_python_constant()):
                    return self.jump(inst)
                elif self.should_compile_partial_graph():
                    jump_graph_break(self, inst, value)
                else:
                    unimplemented_v2(
                        gb_type="Data-dependent assertion failed (cannot compile partial graph)",
                        context=f"value: {value}",
                        explanation="Dynamo has determined when encountering a data-dependent assert failure "
                        "that it should not compile the partial graph.",
                        hints=[
                            *graph_break_hints.FUNDAMENTAL,
                            "Use `torch._assert()` to raise a hard AssertionError when the check fails. "
                            "This error will propagate back the user code "
                            "that called the compiled function (i.e. Dynamo will not trace any exception handling).",
                            "Remove the assert statement.",
                            "Move the assert statement outside of any context managers in order to graph break with "
                            "partial graph compilation (if fullgraph=False).",
                        ],
                    )

            # TODO maybe should respect DtoH sync intention of users later??
            # Manually insert torch._assert_async instead of python assert and jump over
            # assert related instructions as we don't need them anymore.

            # if we see Tensor as assert statement, no need to call scalar_tensor
            if isinstance(value, TensorVariable):
                self.output.create_proxy(
                    "call_function",
                    torch._assert_async,
                    *proxy_args_kwargs((value, error_msg), {}),
                )
                self.jump(inst)
                return

            if isinstance(value, SymNodeVariable):
                # if the assertion is normal shape expression.
                # just install guard and bail out.
                sym_expr = value.sym_num
                if not isinstance(sym_expr, torch.SymBool):
                    sym_expr = sym_expr != 0

                result = torch.fx.experimental.symbolic_shapes.expect_true(sym_expr)
                if not result:
                    unimplemented_v2(
                        gb_type="Assertion failed on symbolic shapes",
                        context=str(sym_expr),
                        explanation="",
                        hints=[*graph_break_hints.USER_ERROR],
                    )
                self.jump(inst)
                return

            scalar_to_tensor_proxy = self.output.create_proxy(
                "call_function", torch.scalar_tensor, *proxy_args_kwargs((value,), {})
            )

            scalar_to_tensor = wrap_fx_proxy(
                self,
                scalar_to_tensor_proxy,
                example_value=get_fake_value(scalar_to_tensor_proxy.node, self),
            )

            self.output.create_proxy(
                "call_function",
                torch._assert_async,
                *proxy_args_kwargs((scalar_to_tensor, error_msg), {}),
            )
            self.jump(inst)
            return

        if value.is_python_constant():
            # ConstDictVariable is optimized to be very lazy about insertion of
            # guards, so we have to manually insert a SEQUENCE_LENGTH guard
            # here.
            if isinstance(value, ConstDictVariable) and value.source:
                install_guard(value.source.make_guard(GuardBuilder.SEQUENCE_LENGTH))
            if truth_fn(value.as_python_constant()):
                if push:
                    self.push(value)
                self.jump(inst)
        elif (
            isinstance(value, (TensorVariable)) and self.should_compile_partial_graph()
        ):
            jump_graph_break(self, inst, value)
        elif isinstance(value, NNModuleVariable):
            # Equivalent of "self.nn_module is not None"
            mod = self.output.get_submodule(value.module_key)
            if truth_fn(mod):
                if push:
                    self.push(value)
                self.jump(inst)
        elif isinstance(value, UserDefinedObjectVariable):
            try:
                x = value.var_getattr(self, "__bool__")  # type: ignore[arg-type]
            except exc.ObservedAttributeError:
                exc.handle_observed_exception(self)
                # if __bool__ is missing, trying __len__ to infer a truth value.
                try:
                    x = value.var_getattr(self, "__len__")  # type: ignore[arg-type]
                except exc.ObservedAttributeError:
                    exc.handle_observed_exception(self)
                    x = None

            # __bool__ or __len__ is function
            if isinstance(x, UserMethodVariable):
                result = x.call_function(self, [], {})  # type: ignore[arg-type, assignment]
                if isinstance(result, ConstantVariable) and isinstance(
                    result.value, (bool, int)
                ):
                    if truth_fn(result.value):
                        if push:
                            self.push(value)
                        self.jump(inst)
                elif isinstance(result, SymNodeVariable):
                    if result.evaluate_expr():
                        if push:
                            self.push(value)
                        self.jump(inst)
                else:
                    unimplemented_v2(
                        gb_type="Data-dependent branching with non-constant __bool__",
                        context=f"method: {x}, result: {result}",
                        explanation="Attempted to perform data-dependent branching on a user-defined "
                        "object with a __bool__ method that did not return a constant.",
                        hints=[],
                    )
            # __bool__ or __len__ is non-function or not existed in the user defined object
            else:
                if truth_fn(True):
                    if push:
                        self.push(value)
                    self.jump(inst)
        elif not isinstance(value, TensorVariable) and value.has_unpack_var_sequence(
            self
        ):
            if truth_fn(len(value.unpack_var_sequence(self))):
                if push:
                    self.push(value)
                self.jump(inst)
        elif isinstance(value, SymNodeVariable):
            try:
                # if the user is branching on a SymBool, guard on it
                # if the user has code like:
                #    if size:
                #        ...
                # then they are just testing truthiness: guard that the expr != 0
                if isinstance(value.sym_num, torch.SymBool):
                    eval_result = value.evaluate_expr(self.output)
                else:
                    eval_result = guard_bool(value.sym_num != 0)
            except exc.UserError as e:
                if self.should_compile_partial_graph():
                    return jump_graph_break(self, inst, value, extra_msg=f"\n{e}")
                raise
            if truth_fn(eval_result):
                if push:
                    self.push(value)
                self.jump(inst)
        elif isinstance(value, variables.BackwardHookVariable):
            if truth_fn(True):
                if push:
                    self.push(value)
                self.jump(inst)
        else:
            from .source import is_constant_source

            if value.source is not None and is_constant_source(value.source):
                if truth_fn(value.get_real_value()):  # type: ignore[attr-defined]
                    if push:
                        self.push(value)
                    self.jump(inst)
            else:
                unimplemented_v2(
                    gb_type="Data-dependent branching",
                    context=f"attempted to jump with {value}",
                    explanation=_explanation,
                    hints=[
                        *graph_break_hints.FUNDAMENTAL,
                        "Use `torch.cond` to express dynamic control flow.",
                    ],
                )

    return inner


def break_graph_if_unsupported(
    *, push: int
) -> Callable[
    [Callable[..., None]], Callable[[InstructionTranslatorBase, Instruction], None]
]:
    def decorator(
        inner_fn: Callable[..., None],
    ) -> Callable[[InstructionTranslatorBase, Instruction], None]:
        @functools.wraps(inner_fn)
        def wrapper(self: InstructionTranslatorBase, inst: Instruction) -> None:
            speculation = self.speculate()
            if speculation.failed(self):
                assert speculation.reason is not None
                return handle_graph_break(self, inst, speculation.reason)
            try:
                return inner_fn(self, inst)
            except Unsupported as excp:
                if self.active_generic_context_managers:
                    # We don't support graph break under GenericContextWrappingVariable,
                    # If there is, we roll back to the checkpoint and fall back.
                    excp.remove_from_stats()
                    unimplemented_v2(
                        gb_type="Graph break under GenericContextWrappingVariable",
                        context=f"Active generic context managers: {self.active_generic_context_managers}",
                        explanation="Attempted to graph break in an active context manager(s) that doesn't support graph breaking.",
                        hints=[
                            "Move the offending context manager(s) to outside the compiled region.",
                            *graph_break_hints.CAUSED_BY_EARLIER_GRAPH_BREAK,
                        ],
                        from_exc=excp,
                    )

                if isinstance(excp, exc.UncapturedHigherOrderOpError):
                    raise

                if not self.should_compile_partial_graph():
                    raise

                log_graph_break(
                    self.code_options,
                    exc_info=True,
                    reason=str(excp),
                    user_stack=excp.real_stack,
                )

                if self.maybe_has_backedge():
                    msg = (
                        "Skipping frame because there is a graph break in a for/while loop\n"
                        f"{self.frame_summary()}"
                    )
                    log.info(msg)
                    raise exc.SkipFrame(msg) from excp

                excp.remove_from_stats()
                excp.add_to_stats("graph_break")
                speculation.reason = GraphCompileReason(excp.msg, excp.real_stack)
            speculation.fail_and_restart_analysis(self.error_on_graph_break)

        def handle_graph_break(
            self: InstructionTranslatorBase,
            inst: Instruction,
            reason: GraphCompileReason,
        ) -> None:
            if (
                sys.version_info >= (3, 11)
                and sys.version_info < (3, 12)
                and inst.opname == "CALL"
            ):
                # stack effect for PRECALL + CALL is split between the two instructions
                stack_effect = dis.stack_effect(
                    dis.opmap["PRECALL"], inst.arg
                ) + dis.stack_effect(dis.opmap["CALL"], inst.arg)
            else:
                stack_effect = dis.stack_effect(inst.opcode, inst.arg)

            all_stack_locals_metadata = self.output.compile_subgraph(
                self, reason=reason, stack_pops=push - stack_effect
            )
            cg = PyCodegen(self)
            cleanup: list[Instruction] = []
            # Reconstruct the context variable CLASS in the block stack
            for b in self.block_stack:
                # Don't exit any modes we have entered,
                # output bytecode will mutate the tf mode stack accordingly
                if isinstance(b.with_context, TorchFunctionModeVariable):
                    cg.extend_output(
                        b.resume_fn().try_except_torch_function_mode(
                            cg.code_options, cleanup
                        )
                    )
                    continue
                assert b.with_context is not None
                assert isinstance(b.with_context, (ContextWrappingVariable))
                b.with_context.reconstruct_type(cg)
                cg.extend_output(b.resume_fn().try_finally(cg.code_options, cleanup))
            self.output.add_output_instructions(cg.get_instructions())
            del cg

            if sys.version_info >= (3, 11) and inst.opname == "CALL":
                kw_names = (
                    self.kw_names.as_python_constant()
                    if self.kw_names is not None
                    else ()
                )
                if len(kw_names) > 0:
                    # KW_NAMES no longer used in 3.13
                    assert sys.version_info < (3, 13)
                    self.output.add_output_instructions(
                        [create_instruction("KW_NAMES", argval=kw_names)]
                    )
                assert inst.arg is not None
                call_insts = create_call_function(inst.arg, False)
                call_insts[-1].copy_positions(inst)
                self.output.add_output_instructions(call_insts)
            else:
                # copy instruction, but without exception table data
                assert inst.target is None
                inst_copy = copy.copy(inst)
                inst_copy.exn_tab_entry = None
                self.output.add_output_instructions([inst_copy])

            self.output.add_output_instructions(cleanup)

            self.popn(push - stack_effect)
            for _ in range(push):
                self.push(UnknownVariable())
            self.output.add_output_instructions(
                self.create_call_resume_at(
                    self.next_instruction, push, all_stack_locals_metadata
                )
            )

        return wrapper

    return decorator


class BytecodeDistpatchTableMeta(type):
    """Installs a `cls.dispatch_table` on every subclass to speed up calls to self.OPCODE()"""

    def __init__(cls: type, name: str, bases: Any, dct: Any) -> None:
        super().__init__(name, bases, dct)  # type: ignore[misc]

        def _missing(opname: str, *args: Any) -> None:
            unimplemented_v2(
                gb_type="Missing bytecode handler",
                context=f"{opname} with args {args}",
                explanation=f"Dynamo does not know how to handle the bytecode instruction `{opname}`.",
                hints=[
                    f"Do not trace code that produces the `{opname}` bytecode instruction "
                    "(see https://docs.python.org/3/library/dis.html for bytecode semantics).",
                    *graph_break_hints.SUPPORTABLE,
                ],
            )

        dispatch_table = {
            op: getattr(cls, opname, functools.partial(_missing, opname))
            for opname, op in dis.opmap.items()
        }
        cls.dispatch_table = [dispatch_table.get(i) for i in range(2**8)]


@dataclasses.dataclass
class ExceptionStack:
    """
    Exception stack that it is shared among all InstructionTranslator instances
    """

    # Exception handling in CPython is a bit confusing and some of the bytecode
    # have a slightly different behavior than what is is documented. While reading
    # the documentation, is important to notice that the terms "current exception"
    # and "stack" sometimes refers to a C variable with the same name and the
    # exception stack, respectively.
    #
    # The lifetime of an exception is (Python 3.11+):
    #  + tx._raise_exception_variable(...) := sets the current_exception variable
    #  + PUSH_EXC_INFO := pushes the current_exception to the *exception stack*
    #  + POP_EXCEPT := pops TOS from the *exception stack*

    _exc_stack: list[ExceptionVals] = dataclasses.field(default_factory=list)
    _current_exception: Optional[ExceptionVals] = dataclasses.field(default=None)

    def clear_current_exception(self) -> None:
        self._current_exception = None

    def set_current_exception(self, val: ExceptionVals) -> None:
        self._set_context_and_break_context_reference_cycle(val)
        self._current_exception = val

    def move_current_exception_to_stack(self) -> None:
        assert self._current_exception is not None
        self.append(self._current_exception)
        self.clear_current_exception()

    def get_current_exception(self) -> ExceptionVals:
        assert self._current_exception is not None
        return self._current_exception

    def _set_context_recursive(
        self, val: ExceptionVals, prev_idx: int
    ) -> ExceptionVals:
        if (ctx := val.__context__) and type(ctx) is not ConstantVariable:  # type: ignore[union-attr]
            return val
        if len(self._exc_stack) + prev_idx > 0:
            prev = self._exc_stack[prev_idx]
            self._set_context_recursive(prev, prev_idx - 1)
            val.set_context(prev)  # type: ignore[union-attr, arg-type]
        return val

    def _break_context_reference_cycle(self, val: ExceptionVals) -> None:
        # See test_exceptions::test_raise_does_not_create_context_chain_cycle
        # Based on https://github.com/python/cpython/blob/e635bf2e49797ecb976ce45a67fce2201a25ca68/Python/errors.c#L207-L228
        # As noted on CPython, this is O(chain length) but the context chains
        # are usually very small
        o = slow_o = val
        slow_update_toggle = False  # floyd's algorithm for detecting cycle
        while True:
            context = o.__context__  # type: ignore[union-attr]
            if type(context) is ConstantVariable:  # context not set
                break

            if context is val:
                o.set_context(ConstantVariable(None))  # type: ignore[union-attr, arg-type]
                break

            o = context  # type: ignore[assignment]
            if o is slow_o:
                # pre-existing cycle - all exceptions on the path were
                # visited and checked
                break

            if slow_update_toggle:
                # visited all exceptions
                slow_o = slow_o.__context__  # type: ignore[union-attr, assignment]
            slow_update_toggle = not slow_update_toggle

    def _set_context_and_break_context_reference_cycle(
        self, val: ExceptionVals
    ) -> None:
        # set Exception.__context__
        self._set_context_recursive(val, len(self._exc_stack) - 1)
        self._break_context_reference_cycle(val)

    def pop(self) -> ExceptionVals:
        return self._exc_stack.pop()

    def append(self, val: ExceptionVals) -> None:
        self._exc_stack.append(val)

    def __len__(self) -> int:
        return len(self._exc_stack)

    def __getitem__(self, index: int) -> ExceptionVals:
        return self._exc_stack[index]

    def __str__(self) -> str:
        return f"{self._exc_stack=} - {self._current_exception=}"

    __repr__ = __str__


class InstructionTranslatorBase(
    metaclass=BytecodeDistpatchTableMeta,
):
    output: OutputGraph
    symbolic_locals: dict[str, VariableTracker]
    symbolic_globals: dict[str, VariableTracker]
    symbolic_torch_function_state: SymbolicTorchFunctionState
    post_prune_cell_and_freevars: Optional[dict[str, VariableTracker]]
    stack: list[VariableTracker]
    instruction_pointer: Optional[int]
    current_instruction: Instruction
    block_stack: list[BlockStackEntry]
    lineno: int
    kw_names: Optional[ConstantVariable]
    accept_prefix_inst: bool
    prefix_insts: list[Instruction]
    inline_depth: int
    inconsistent_side_effects: bool
    current_speculation: Optional[SpeculationEntry]
    dispatch_table: list[Any]
    exn_vt_stack: ExceptionStack
    exec_recorder: Optional[ExecutionRecorder]
    strict_checks_fn: Optional[Callable[[VariableTracker], bool]]
    start_point: Optional[int]
    is_leaf_tracer: bool
    parent: Optional[InstructionTranslatorBase]
    debug_locals: list[tuple[VariableTracker, list[VariableTracker]]]
    package: Optional[CompilePackage]

    def mark_inconsistent_side_effects(self) -> None:
        """
        InstructionTranslator has encountered instructions which may cause
        dynamo to see a different version of history from eager
        See: https://github.com/pytorch/pytorch/issues/110765
        """
        self.inconsistent_side_effects = True

    def maybe_has_backedge(self) -> bool:
        # This function employs a heuristic. It does not reliably detect a backedge.
        # The heuristic is straightforward: starting from the current instruction and
        # continuing to the end, if any jump instruction targets an instruction before
        # the current one, there might be a backedge.

        # Python 3.12 introduced changes to bytecode that group common paths in
        # blockstacks (with or try...else) and allow for early returns. Consequently,
        # there can be multiple RETURN_VALUE instructions. Another heuristic is to
        # halt detection upon encountering the first RETURN_VALUE or RETURN_CONST.

        # These heuristics can result in both false positives and negatives, but
        # in either case, the Dynamo code remains valid. For false positives
        # (where an edge is incorrectly marked as a backedge), Dynamo will
        # perform a SkipFrame instead of potentially applying optimizations. For
        # false negatives (where an edge that should be marked as a backedge
        # isn't), multiple graphs may be generated if there's a break in the
        # graph during a for loop. In general, its better to have fewer false
        # negatives so that Dynamo does not skip the whole frame.

        cur_offset = self.current_instruction.offset
        assert self.instruction_pointer is not None
        for inst in self.instructions[self.instruction_pointer :]:
            if inst.opname in ("RETURN_VALUE", "RETURN_CONST"):
                return False
            if inst.opname in JUMP_OPNAMES:
                jump_offset = inst.argval
                if jump_offset < cur_offset:
                    return True
        return False

    def cellvars(self) -> list[str]:
        return self.code_options["co_cellvars"]

    def freevars(self) -> list[str]:
        return self.code_options["co_freevars"]

    def cell_and_freevars(self) -> list[str]:
        if not hasattr(self, "_cell_and_freevars"):
            self._cell_and_freevars = self.cellvars() + self.freevars()
        return self._cell_and_freevars

<<<<<<< HEAD
    def prune_dead_locals(self):
        # keep cell and freevar references alive
        self.post_prune_cell_and_freevars = {
            k: v
            for k, v in self.symbolic_locals.items()
            if k in self.cell_and_freevars()
        }
=======
    def prune_dead_locals(self) -> None:
>>>>>>> 85218c76
        # Only keep the locals that must remain on the stack.
        reads = livevars_analysis(self.instructions, self.current_instruction)
        self.symbolic_locals = {
            k: v for k, v in self.symbolic_locals.items() if k in reads
        }

    def call_function(
        self,
        fn: VariableTracker,
        args: list[VariableTracker],
        kwargs: dict[str, VariableTracker],
    ) -> None:
        assert isinstance(fn, VariableTracker)
        assert isinstance(args, list)
        assert isinstance(kwargs, dict)
        assert all(
            isinstance(x, VariableTracker)
            for x in itertools.chain(args, kwargs.values())
        )
        inner_fn = None
        if hasattr(fn, "value"):
            inner_fn = fn.value
        if hasattr(fn, "fn"):
            inner_fn = fn.fn
        if inner_fn and callable(inner_fn) and is_forbidden(inner_fn):
            raise AssertionError(f"Attempt to trace forbidden callable {inner_fn}")
        self.push(fn.call_function(self, args, kwargs))  # type: ignore[arg-type]

    def inline_generator_function(
        self, fn: VariableTracker, args: Sequence[Any], kwargs: dict[str, Any]
    ) -> Any:
        """
        Redirect the call to the generator "call_function"
        """
        if not isinstance(fn, LocalGeneratorFunctionVariable):
            fn = LocalGeneratorFunctionVariable(fn)  # type: ignore[arg-type]
        return fn.call_function(self, args, kwargs)  # type: ignore[arg-type]

    def inline_user_function_return(
        self, fn: VariableTracker, args: Sequence[Any], kwargs: dict[str, Any]
    ) -> Any:
        """
        A call to some user defined function by inlining it.
        """
        self.is_leaf_tracer = False
        if config.enable_faithful_generator_behavior and is_generator(fn.get_code()):  # type: ignore[attr-defined]
            return self.inline_generator_function(fn, args, kwargs)
        else:
            return InliningInstructionTranslator.inline_call(self, fn, args, kwargs)

    def get_line_of_code_header(self, lineno: Optional[int] = None) -> str:
        if lineno is None:
            lineno = self.lineno
        inline_depth_str = (
            f" (inline depth: {self.inline_depth})" if self.inline_depth > 0 else ""
        )
        funcname = get_funcname(self.f_code.co_filename, lineno)
        funcname_str = "" if funcname is None else f" ({funcname})"
        return f"{self.f_code.co_filename}:{lineno} in {self.f_code.co_name}{funcname_str}{inline_depth_str}"

    def get_log_starts_line_log_str(self) -> str:
        log_str = f"TRACE starts_line {self.get_line_of_code_header()}\n"
        line = linecache.getline(self.f_code.co_filename, self.lineno).rstrip()
        log_str += f"    {line}"
        return log_str

    def starts_line(self, lineno: int) -> None:
        if self.lineno == lineno:
            return
        self.lineno = lineno
        TracingContext.set_current_loc(
            self.f_code.co_filename, lineno, self.f_code.co_name
        )

        if self.is_trace_source_log_enabled:
            trace_source_log.debug("%s", LazyString(self.get_log_starts_line_log_str))

    def step(self) -> bool:
        """Process exactly one instruction, return False we should exit"""
        self.error_on_graph_break = _get_error_on_graph_break()

        ip = self.instruction_pointer
        if ip is None:
            return False
        self.current_instruction = inst = self.instructions[ip]
        self.instruction_pointer = ip + 1

        if inst.starts_line:
            self.starts_line(inst.starts_line)

        if (
            not self.stack
            and self.should_compile_partial_graph()
            and self.is_non_empty_graph()
        ):
            self.current_speculation = self.speculate()
            if self.current_speculation.failed(self):
                self.step_graph_break(inst)
                return False

        if self.is_trace_bytecode_log_enabled:
            trace_bytecode_log.debug(
                "TRACE %s %s %s", inst.opname, inst.argval, self.stack
            )

        self.update_block_stack(inst)

        try:
            self.dispatch_table[inst.opcode](self, inst)
            return not self.output.should_exit
        except TensorifyScalarRestartAnalysis:
            raise
        except exc.ObservedException as e:
            self.exception_handler(e)
            return True
        except (ReturnValueOp, YieldValueOp):
            return False
        except Unsupported:
            if self.current_speculation is None:
                log.debug("empty checkpoint")
                raise
            log.debug("step triggered compile", exc_info=True)

        self.current_speculation.fail_and_restart_analysis(self.error_on_graph_break)
        return False

    if sys.version_info >= (3, 11):

        def update_block_stack(self, inst: Instruction) -> None:
            # 3.11+ no longer uses a block stack, but we still keep track of one
            # so that we know which contexts are currently active.
            # For our purposes, all exception table entries with the same target
            # are considered to be part of the same "block".
            # NOTE: we only keep track of with blocks that are not contained in try blocks.
            # This is because we will not create continuation functions on graph breaks in try blocks,
            # but we may for with blocks. We do not push blocks here since
            # with blocks are pushed when handling BEFORE_WITH.
            entry = inst.exn_tab_entry
            if entry:
                # Detect when we have exited the top with block.
                # The with blocks on the block stack are not enclosed in try
                # blocks, so a with block's cleanup code should be in the
                # previous with block (if any).
                if (
                    len(self.block_stack) >= 2
                    and entry.target is not self.block_stack[-1].target
                    and entry.target is self.block_stack[-2].target
                ):
                    # exit the current block
                    self.block_stack.pop()
            else:
                # no longer in any block
                # It is possible for NOPs to be between two instructions
                # in the same block, but the NOPs are not covered by an
                # exception table entry. In this case, assume that we
                # are still in the same block.
                # In 3.12+, JUMP_BACKWARD might also not be covered by
                # an exception table entry, so we also assume that we
                # are still in the same block. It is probably safe to do
                # this in 3.11, even though we haven't encountered this case before.
                if self.block_stack and inst.opname not in ("NOP", "JUMP_BACKWARD"):
                    # If we really escape from a block and the current
                    # instruction is not in another block, then there
                    # should be no other nested blocks that we are in.
                    assert len(self.block_stack) == 1
                    self.block_stack.pop()

    else:

        def update_block_stack(self, inst: Instruction) -> None:
            pass

    @property
    def next_instruction(self) -> Instruction:
        assert self.instruction_pointer is not None
        return self.instructions[self.instruction_pointer]

    def step_graph_break(self, continue_inst: Instruction) -> None:
        # generate code from checkpoint
        assert not self.output.output_instructions
        assert self.current_speculation is not None
        # NOTE: adding an assert here since it seems like the only place
        # where we call step_graph_break right now is when the stack is empty,
        # so let's enforce that for now.
        assert not self.stack
        # NOTE: if we support non-empty self.stack in the future, the `stack_pops` argument
        # below should be set to the stack length to ensure that the stack is codegen'd
        # for the rest of the function.
        all_stack_locals_metadata = self.output.compile_subgraph(
            self,
            partial_convert=True,
            reason=GraphCompileReason("step_unsupported", [self.frame_summary()]),
        )
        # load locals from frame values
        # current frame state
        # [
        #   (frame N stack (minus top stack_pops values), frame N non-cell locals, frame N cells),
        #   ...,
        #   (frame 1 stack, frame 1 non-cell locals, frame 1 cells),
        # ],
        cg = PyCodegen(self)
        self.output.add_output_instructions(
            [
                cg.create_load_const(-1),
                cg.create_binary_subscr(),
                cg.create_load_const(1),
                cg.create_binary_subscr(),
            ]
        )
        for local, idx in all_stack_locals_metadata[-1].locals_names.items():
            self.output.add_output_instructions(
                [
                    create_dup_top(),
                    cg.create_load_const(idx),
                    cg.create_binary_subscr(),
                    cg.create_store(local),
                ]
            )
        self.output.add_output_instructions(
            [
                create_instruction("POP_TOP"),
                create_jump_absolute(continue_inst),
                *self.instructions,
            ]
        )

    def run_ctx_mgr(self) -> Any:
        # NB: Don't push the top level frame summary; set_current_loc will
        # take care of it.  However, DO make sure we attach real_stack to
        # exceptions
        return TracingContext.current_frame(None)

    def run(self) -> None:
        with self.run_ctx_mgr():
            dump_file(self.f_code.co_filename)
            try:
                self.output.push_tx(self)
                self.start_point = self.instruction_pointer
                try:
                    while self.step():
                        pass
                except Exception as e:
                    if self.is_tracing_resume_prologue:
                        raise ResumePrologueTracingError(
                            "Error while tracing through a Dynamo-generated resume function prologue. "
                            "Errors are not allowed when tracing resume function prologues.\n"
                            f"{type(e).__qualname__}: {str(e)}"
                        ).with_traceback(e.__traceback__) from None
                    raise
            except TensorifyScalarRestartAnalysis:
                raise
            except BackendCompilerFailed:
                raise
            except RuntimeError as e:
                if hasattr(e, "msg") and "Data-dependent" in e.msg:
                    readable_graph = torch.fx.GraphModule(
                        self.output.nn_modules, self.output.graph
                    ).print_readable(
                        print_output=False, include_stride=True, include_device=True
                    )
                    e.partial_fx_graph = readable_graph  # type: ignore[attr-defined]
                    raise

                raise
            except Exception as e:
                if self.exec_recorder:
                    e.exec_record = self.exec_recorder.get_record()  # type: ignore[attr-defined]

                raise
            finally:
                self.output.pop_tx()
                # Cleanup the outputGraph to delete the held tensors. We perform the
                # cleanup only for InstructionTranslator and not
                # InliningInstructionTranslator. The InliningInstructionTranslator
                # mutates the output object and is restored to original state if
                # there was an exception.
                if isinstance(self, InstructionTranslator):
                    self.output.cleanup()

                    # Note that this call maybe redundant if compile_subgraph is
                    # called. This is ok, because calling exit stack close()
                    # twice is not an issue (second stop is a no op).
                    self.output.mark_bytecode_tracing_stop()

    def push(self, val: Optional[VariableTracker]) -> None:
        assert val is None or isinstance(val, VariableTracker), (
            f"push expects VariableTracker, got {typestr(val)}"
        )
        self.stack.append(val)  # type: ignore[arg-type]

    def push_many(self, vals: list[VariableTracker]) -> None:
        for val in vals:
            self.push(val)

    def pop(self) -> VariableTracker:
        return self.stack.pop()

    def popn(self, n: int) -> list[VariableTracker]:
        return [*reversed([self.pop() for _ in range(n)])]

    def LOAD_FAST(self, inst: Instruction) -> None:
        name = inst.argval
        if self.exec_recorder and name in self.f_locals:
            self.exec_recorder.add_local_var(name, self.f_locals[name])

        try:
            self.push(self.symbolic_locals[name].unwrap())
        except KeyError:
            if name.startswith("."):
                try:
                    # This happens in dict/list comprehensions
                    new_name = name.replace(".", "implicit")
                    self.push(self.symbolic_locals[new_name])
                except KeyError:
                    unimplemented_v2(
                        gb_type="Attempted to read undefined local variable (implicit)",
                        context=f"LOAD_FAST {name}",
                        explanation=f"Could not find an implicit local variable with name `{name}`",
                        hints=[
                            "This happens in dict/list comprehensions",
                            *graph_break_hints.USER_ERROR,
                        ],
                    )
            else:
                unimplemented_v2(
                    gb_type="Attempted to read undefined local variable",
                    context=f"LOAD_FAST {name}",
                    explanation=f"Could not find a local variable with name `{name}`",
                    hints=[*graph_break_hints.USER_ERROR],
                )

        # for continuation functions
        if name.startswith("__stack"):
            self.symbolic_locals.pop(name)

    def LOAD_DEREF(self, inst: Instruction) -> None:
        assert inst.argval in self.cell_and_freevars()
        cell = self.symbolic_locals[inst.argval]
        contents_var = self.output.side_effects.load_cell(cell)
        self.push(contents_var)

        if self.exec_recorder and inst.argval in self.f_locals:
            self.exec_recorder.add_local_var(inst.argval, self.f_locals[inst.argval])

    def STORE_FAST(self, inst: Instruction) -> None:
        name = inst.argval
        loaded_vt = self.pop()
        loaded_vt.set_name_hint(name)
        self.symbolic_locals[name] = loaded_vt
        if name == IS_TRACING_RESUME_PROLOGUE_VARNAME:
            val = loaded_vt.as_python_constant()
            assert type(val) is bool
            self.is_tracing_resume_prologue = val

    def DELETE_FAST(self, inst: Instruction) -> None:
        del self.symbolic_locals[inst.argval]

    def STORE_DEREF(self, inst: Instruction) -> None:  # type: ignore[override]
        assert inst.argval in self.cell_and_freevars()
        cell = self.symbolic_locals[inst.argval]
        val = self.pop()
        self.output.side_effects.store_cell(cell, val)

        assert isinstance(cell, CellVariable)  # tame mypy
        if cell.local_name is not None:
            val.set_name_hint(cell.local_name)  # type: ignore[attr-defined]

    LOAD_CLOSURE = LOAD_FAST

    def _load_const(self, inst: Instruction) -> ConstantVariable:
        i = inst.arg
        if i is None:
            return ConstantVariable.create(value=inst.argval)  # type: ignore[return-value]
        val = self._constants_cache[i]
        if not val:
            self._constants_cache[i] = ConstantVariable.create(value=inst.argval)  # type: ignore[call-overload]
            val = self._constants_cache[i]
        assert val is not None
        return val

    def LOAD_CONST(self, inst: Instruction) -> None:
        self.push(self._load_const(inst))

    def _load_global(self, inst: Instruction) -> None:
        name = inst.argval

        if self.exec_recorder:
            if name in self.f_globals:
                self.exec_recorder.add_global_var(name, self.f_globals[name])
            else:
                assert name in self.f_builtins
                self.exec_recorder.builtins[name] = self.f_builtins[name]

        if name not in self.f_globals:
            return self.load_builtin(inst)

        if name in self.symbolic_globals:
            variable = self.output.side_effects[self.symbolic_globals[name]]
            self.push(self.output.side_effects.load_global(variable, name))
            return

        value = self.f_globals[name]
        self.push(VariableTracker.build(self, value, GlobalSource(name)))

    @functools.cached_property
    def nn_modules_globals_vt(self) -> VariableTracker:
        module_name = "torch.nn.modules.module"
        module_source = self.import_source(module_name)
        fglobals_value = _import_module(module_name)
        return VariableTracker.build(self, fglobals_value, module_source)

    def LOAD_GLOBAL(self, inst: Instruction) -> None:
        assert inst.arg is not None
        if sys.version_info >= (3, 11) and sys.version_info < (3, 13) and inst.arg % 2:
            self.PUSH_NULL(inst)
        self._load_global(inst)
        if sys.version_info >= (3, 13) and inst.arg % 2:
            self.PUSH_NULL(inst)

    def STORE_GLOBAL(self, inst: Instruction) -> None:
        value = self.pop()
        name = inst.argval
        source = GlobalSource(name)
        if name not in self.symbolic_globals:
            self.symbolic_globals[name] = object()  # type: ignore[assignment]  # sentinel object
        variable = self.output.side_effects.track_global_existing(
            source, self.symbolic_globals[name]
        )
        if isinstance(value, RemovableHandleVariable):
            unimplemented_v2(
                gb_type="Storing Tensor hook handle in globals",
                context=name,
                explanation="This is not supported.",
                hints=[],
            )
        self.output.side_effects.store_global(variable, name, value)

    # Cache note: This cache only exists for the duration of this
    # InstructionTranslator - so it should be safe to do.
    @cache_method
    def import_source(self, module_name: str) -> GlobalSource:
        """Create an alias to a module for use in guards"""
        if "torch_package" in module_name:
            value = torch.package.package_importer._package_imported_modules[
                module_name
            ]
            alias = (
                module_name.replace(">", "_").replace("<", "_").replace(".", "_dot_")
            )
        else:
            value = _import_module(module_name)
            alias = f"__import_{module_name.replace('.', '_dot_')}"

        if self.package is not None:
            self.package.add_import_source(alias, module_name)
        self.output.import_sources[alias] = module_name
        f_globals = self.output.global_scope
        assert alias not in f_globals or f_globals[alias] is value
        f_globals[alias] = value
        self.output.update_co_names(alias)
        return GlobalSource(alias)

    def resolve_name(self, name: str, package: str, level: int) -> str:
        """
        Copied from the Cpython implementation of __import__
        Resolve a relative module name to an absolute one.
        https://github.com/python/cpython/blob/5a094f0255eea1db58fb2cf14c200971e64ec36e/Lib/importlib/_bootstrap.py#L902
        """
        bits = package.rsplit(".", level - 1)
        if len(bits) < level:
            raise ImportError("attempted relative import beyond top-level package")
        base = bits[0]
        return f"{base}.{name}" if name else base

    def calc_package(self) -> str:
        """
        Copied from the Cpython implementation of __import__
        https://github.com/python/cpython/blob/5a094f0255eea1db58fb2cf14c200971e64ec36e/Lib/importlib/_bootstrap.py#L1090
        """
        package = self.f_globals.get("__package__")
        spec = self.f_globals.get("__spec__")
        if package is not None:
            if spec is not None and package != spec.parent:
                log.warning(
                    "__package__ != __spec__.parent (%r != %r)",
                    package,
                    spec.parent,
                    stacklevel=3,
                )
            return package
        elif spec is not None:
            return spec.parent
        else:
            log.warning(
                "can't resolve package from __spec__ or __package__, "
                "falling back on __name__ and __path__",
                stacklevel=3,
            )
            package = self.f_globals["__name__"]
            if "__path__" not in self.f_globals:
                package = package.rpartition(".")[0]
        return package

    def IMPORT_NAME(self, inst: Instruction) -> None:
        level, fromlist = self.popn(2)
        level = level.as_python_constant()
        fromlist = fromlist.as_python_constant()
        module_name = inst.argval

        # Are we replaying? if so, load recorded module
        recorded_name = (
            f"{ExecutionRecorder.LOCAL_MOD_PREFIX}_{level}_{fromlist}_{module_name}"
        )
        if recorded_name in self.f_globals:
            value = self.f_globals[recorded_name]
            source = GlobalSource(recorded_name)
        else:
            try:
                value = __import__(
                    module_name,
                    fromlist=fromlist,
                    level=level,
                    globals=self.f_globals,
                )
            except ImportError:
                unimplemented_v2(
                    gb_type="Import failure",
                    context=f"module_name: {module_name}, fromlist: {fromlist}, level={level}",
                    explanation="Failure when attempting to import.",
                    hints=[*graph_break_hints.USER_ERROR],
                )

            if level != 0:
                pkg = self.calc_package()
                module_name = self.resolve_name(module_name, pkg, level)

            # For __import__, when the name variable is of the form package.module,
            # normally, the top-level package (the name up till the first dot) is
            # returned, not the module named by module_name. However, when a
            # non-empty fromlist argument is given, the module named by name is
            # returned. Therefore, we set the source correctly here.
            if not fromlist:
                top_level_module_name = module_name.partition(".")[0]
                source = self.import_source(top_level_module_name)
            else:
                source = self.import_source(module_name)

        if self.exec_recorder:
            self.exec_recorder.add_local_mod(recorded_name, value)

        if istype(value, (types.ModuleType, DummyModule)):
            self.push(PythonModuleVariable(value, source=source))
        else:
            unimplemented_v2(
                gb_type="Bad import result",
                context=typestr(value),
                explanation="Import result is not a Python module.",
                hints=[],
            )

    # fb internal 3.12 opcode
    EAGER_IMPORT_NAME = IMPORT_NAME

    def IMPORT_FROM(self, inst: Instruction) -> None:
        self.DUP_TOP(inst)
        self._load_attr(inst)

    # Cache note: This cache only exists for the duration of this
    # InstructionTranslator - so it should be safe to do.
    @cache_method
    def load_builtin_from_argval(self, argval: Any) -> VariableTracker:
        if argval not in self.f_builtins:
            raise Unsupported(f"name '{argval}' is not defined")
        val = self.f_builtins[argval]

        if callable(val):
            builtins_source = GlobalSource(
                self.output.name_of_builtins_dict_key_in_fglobals
            )
            var_source = DictGetItemSource(builtins_source, argval)
            return VariableTracker.build(self, val, var_source)
        else:
            assert is_builtin_constant(val)
            return ConstantVariable.create(value=val)

    def load_builtin(self, inst: Instruction) -> None:
        self.push(self.load_builtin_from_argval(inst.argval))

    def jump(self, inst: Instruction) -> None:
        assert self.instruction_pointer is not None
        assert self.start_point is not None
        assert inst.target is not None
        get_metrics_context().increment(
            "ir_count", self.instruction_pointer - self.start_point
        )
        self.instruction_pointer = self.indexof[inst.target]
        self.start_point = self.instruction_pointer

    JUMP_FORWARD = jump
    JUMP_ABSOLUTE = jump

    POP_JUMP_IF_FALSE = generic_jump(operator.not_, False)
    POP_JUMP_IF_TRUE = generic_jump(operator.truth, False)
    JUMP_IF_FALSE_OR_POP = generic_jump(operator.not_, True)
    JUMP_IF_TRUE_OR_POP = generic_jump(operator.truth, True)

    def SETUP_LOOP(self, inst: Instruction) -> None:
        # only exists in python<=3.7
        assert inst.target is not None
        self.block_stack.append(BlockStackEntry(inst, inst.target, len(self.stack)))

    def SETUP_EXCEPT(self, inst: Instruction) -> None:
        # only exists in python<=3.7
        assert inst.target is not None
        self.block_stack.append(BlockStackEntry(inst, inst.target, len(self.stack)))

    def POP_BLOCK(self, inst: Instruction) -> None:
        self.block_stack.pop()

    def SETUP_WITH(self, inst: Instruction) -> None:
        self.setup_or_before_with(inst)

    def SETUP_FINALLY(self, inst: Instruction) -> None:
        assert inst.target is not None
        self.block_stack.append(BlockStackEntry(inst, inst.target, len(self.stack)))

    def BEGIN_FINALLY(self, inst: Instruction) -> None:
        self.push(None)

    def WITH_CLEANUP_START(self, inst: Instruction) -> None:
        exit, exc = self.popn(2)
        assert exc is None
        self.push(exc)
        self.push(exit.call_function(self, [ConstantVariable.create(None)] * 3, {}))

    def WITH_CLEANUP_FINISH(self, inst: Instruction) -> None:
        self.popn(2)
        self.push(None)

    def FOR_ITER(self, inst: Instruction) -> None:
        it = self.pop().realize()
        try:
            val = it.next_variable(self)
            self.push(it)
            self.push(val)
        except (StopIteration, exc.ObservedUserStopIteration) as e:
            if isinstance(e, exc.ObservedUserStopIteration):
                exc.handle_observed_exception(self)

            # leave iterator upon exhaustion in 3.12
            if sys.version_info >= (3, 12):
                # CPython 3.12 actually jumps to the instruction after the END_FOR
                # and performs the action of END_FOR as part of FOR_ITER. We jump
                # to the END_FOR and run it, so we need to make sure 2 values are
                # on the stack for it to pop.
                self.push(it)
                self.push(ConstantVariable.create(None))
            self.jump(inst)

    def _create_exception_type(self, val: VariableTracker) -> VariableTracker:
        if isinstance(
            val, (variables.BuiltinVariable, UserDefinedExceptionClassVariable)
        ):
            # Create the instance of the exception type
            # https://github.com/python/cpython/blob/3.11/Python/ceval.c#L6547-L6549
            val = val.call_function(self, [], {})  # type: ignore[arg-type]
        return val

    def _raise_exception_variable(self, val: VariableTracker) -> NoReturn:
        # User can raise exception in 2 ways
        #   1) raise exception type - raise NotImplementedError
        #   2) raise exception instance - raise NotImplemetedError("foo")

        # 1) when user raises exception type
        val = self._create_exception_type(val)

        # Handle https://peps.python.org/pep-0479/
        # CPython 3.12+ has a specific bytecode instruction (CALL_INTRINSIC_1 3) for this
        if (
            is_generator(self.f_code)
            and isinstance(val, variables.ExceptionVariable)
            and val.exc_type is StopIteration
        ):
            val = variables.BuiltinVariable(RuntimeError).call_function(self, [], {})  # type: ignore[arg-type]

        # Save the exception in a global data structure
        self.exn_vt_stack.set_current_exception(val)  # type: ignore[arg-type]

        # 2) when user raises exception instance
        if self._isinstance_exception(val):
            observed_exception_type = exc.get_dynamo_observed_exception(val.exc_type)  # type: ignore[attr-defined, union-attr]
            raise observed_exception_type(f"raised exception {val}")
        unimplemented_v2(
            gb_type="Failed to raise exception",
            context=str(exc),
            explanation="Attempted to raise a non-Exception type/value.",
            hints=[*graph_break_hints.USER_ERROR],
        )

    def RAISE_VARARGS(self, inst: Instruction) -> None:
        if inst.arg == 0:
            if not len(self.exn_vt_stack):
                msg = ConstantVariable("No active exception to reraise")
                exc.raise_observed_exception(RuntimeError, self, args=[msg])

            # re-raise the previous exception. Here CPython refers to the exception
            # on top of the exception stack
            assert len(self.exn_vt_stack)
            val = self.exn_vt_stack[-1]
            assert self._isinstance_exception(val), val
            self._raise_exception_variable(val)
        elif inst.arg == 1:
            # raise TOS
            val = self.stack[-1]  # type: ignore[assignment]
            self._raise_exception_variable(val)
        else:
            # raise .. from ...
            from_vt = self.pop()
            val = self.pop()  # type: ignore[assignment]
            try:
                self._raise_exception_variable(val)
            finally:
                # Update __cause__/__supppress_context__ in the raised exception
                curr_exc = self.exn_vt_stack.get_current_exception()
                cause = self._create_exception_type(from_vt)
                curr_exc.call_setattr(self, ConstantVariable("__cause__"), cause)  # type: ignore[arg-type, union-attr, assignment]

    def CLEANUP_THROW(self, inst: Instruction) -> None:
        # https://github.com/python/cpython/pull/96010
        tos = self.stack[-1]
        assert isinstance(tos, ExceptionVariable)
        if tos.exc_type is StopIteration:
            unimplemented_v2(
                gb_type="CLEANUP_THROW with StopIteration",
                context="",
                explanation="Received StopIteration when handling generator.throw/close. This is not supported.",
                hints=[],
            )
        else:
            self.RERAISE(inst)

    def RERAISE(self, inst: Instruction) -> None:
        # https://docs.python.org/3/library/dis.html#opcode-RERAISE
        #   Re-raises the exception currently on top of the stack. If oparg is
        #   non-zero, pops an additional value from the stack which is used to
        #   set f_lasti of the current frame.

        if sys.version_info >= (3, 11):
            # RERAISE is currently supported in a narrow case of `raise ... from None`
            val = self.pop()
            if inst.argval:
                # RERAISE 1
                _ = self.pop()
                self._raise_exception_variable(val)
            else:
                # RERAISE 0
                self.push(val)
                self._raise_exception_variable(val)
        else:
            _exc = self.pop()
            val = self.pop()
            _tb = self.pop()
            self._raise_exception_variable(val)

    def _isinstance_exception(self, val: VariableTracker) -> TypeIs[ExceptionVals]:
        return isinstance(
            val,
            (
                variables.ExceptionVariable,
                UserDefinedExceptionClassVariable,
                UserDefinedExceptionObjectVariable,
            ),
        )

    def WITH_EXCEPT_START(self, inst: Instruction) -> None:
        if sys.version_info >= (3, 11):
            # At the top of the stack are 4 values:
            #    - TOP = exc_info()
            #    - SECOND = previous exception
            #    - THIRD: lasti of exception in exc_info()
            #    - FOURTH: the context.__exit__ bound method
            #    We call FOURTH(type(TOP), TOP, GetTraceback(TOP)).
            #    Then we push the __exit__ return value.
            assert len(self.stack) >= 4
            fn = self.stack[-4]
            val = self.stack[-1]
            assert self._isinstance_exception(val)
            typ = BuiltinVariable(val.exc_type)  # type: ignore[attr-defined, union-attr]
            tb = ConstantVariable(None)
        else:
            assert len(self.stack) >= 7
            fn = self.stack[-7]
            val = self.stack[-2]
            assert self._isinstance_exception(val)
            typ = BuiltinVariable(val.exc_type)  # type: ignore[attr-defined]
            tb = ConstantVariable(None)

        self.call_function(fn, [typ, val, tb], {})

    def exception_handler(self, raised_exception: ObservedException) -> None:
        observed_exn_gb_explanation = (
            "Dynamo found no exception handler at the top-level compiled function "
            "when encountering an exception. Exception will propagate outside the compiled region."
        )

        def bubble_exception_to_interpreter() -> None:
            # Bubble the exception to the interpreter
            curr_exc = self.exn_vt_stack.get_current_exception()
            dynamo_exc = exc.get_dynamo_observed_exception(curr_exc.python_type())
            assert isinstance(raised_exception, dynamo_exc)  # sanity check
            unimplemented_v2(
                gb_type="Observed exception",
                context=f"raised exception {curr_exc.python_type_name()}({curr_exc.args})",  # type: ignore[union-attr]
                explanation=observed_exn_gb_explanation,
                hints=[
                    *graph_break_hints.USER_ERROR,
                    *graph_break_hints.SUPPORTABLE,
                ],
            )

        if sys.version_info >= (3, 11):
            exn_tab_entry = self.current_instruction.exn_tab_entry
            if exn_tab_entry:
                # Implementation is based on https://github.com/python/cpython/blob/3.11/Objects/exception_handling_notes.txt

                # 1) pop values from the stack until it matches the stack depth
                # for the handler
                while len(self.stack) > exn_tab_entry.depth:
                    self.pop()

                # 2) if 'lasti' is true, then push the offset that the exception was raised at
                if exn_tab_entry.lasti:
                    self.push(
                        variables.ConstantVariable(self.current_instruction.offset)
                    )

                # 3) push the exception to the stack
                self.push(self.exn_vt_stack.get_current_exception())

                # 4) jump to the handler
                self.jump(exn_tab_entry)  # type: ignore[arg-type]
            else:
                # No handler found. Bubble the exception to the parent
                # instruction translator. We use special exception for this.
                self.stack.clear()
                if type(self) is InstructionTranslator:
                    bubble_exception_to_interpreter()
                raise raised_exception
        else:
            if len(self.block_stack):
                # base implementation - https://github.com/python/cpython/blob/3.10/Python/ceval.c#L4455

                block_stack_entry = self.block_stack.pop()

                while block_stack_entry.inst.opname == "EXCEPT_HANDLER":
                    # TODO(anijain2305) - This is not tested .. unable to create a testcase
                    # https://github.com/python/cpython/blob/3.10/Python/ceval.c#L1456
                    self.popn(3)
                    self.exn_vt_stack.pop()
                    if len(self.block_stack) == 0:
                        # No handler found in this frame. Bubble the exception to the parent
                        # instruction translator.
                        self.stack.clear()
                        if type(self) is InstructionTranslator:
                            unimplemented_v2(
                                gb_type="Observed exception (EXCEPT_HANDLER)",
                                context=str(raised_exception),
                                explanation=observed_exn_gb_explanation
                                + " This graph break is unexpected.",
                                hints=[*graph_break_hints.DYNAMO_BUG],
                            )

                        raise raised_exception
                    block_stack_entry = self.block_stack.pop()

                exception_var = self.exn_vt_stack.get_current_exception()
                self.exn_vt_stack.move_current_exception_to_stack()

                # 1) pop values from the stack until it matches the stack depth
                # for the handler
                while len(self.stack) > block_stack_entry.stack_index:
                    self.pop()

                # Push a dummy block stack entry of EXCEPT_HANDLER
                # https://github.com/python/cpython/blob/3.10/Python/ceval.c#L1456
                except_handler_inst = Instruction(1e6, "EXCEPT_HANDLER", None, 0)
                self.block_stack.append(
                    BlockStackEntry(except_handler_inst, None, len(self.stack))
                )

                # Push old exception
                if len(self.exn_vt_stack) >= 2:
                    old_exception = self.exn_vt_stack[-2]

                    # Push the old exception on to stack - tb, value, type
                    # Traceback is currently mapped to UnknownVariable
                    self.push(variables.UnknownVariable())
                    self.push(old_exception)
                    self.push(variables.BuiltinVariable(old_exception.exc_type))
                else:
                    # Push empty exception tb, value, type
                    self.push(variables.ConstantVariable(None))
                    self.push(variables.ConstantVariable(None))
                    self.push(variables.ConstantVariable(None))

                # Push new exception - tb, val, type
                # Traceback is currently mapped to UnknownVariable
                self.push(variables.UnknownVariable())
                self.push(exception_var)
                self.push(variables.BuiltinVariable(exception_var.exc_type))

                # Jump to target
                self.jump(block_stack_entry)
            else:
                # No handler found. Bubble the exception to the parent
                # instruction translator. We use special exception for this.
                self.stack.clear()
                if type(self) is InstructionTranslator:
                    bubble_exception_to_interpreter()
                raise raised_exception

    def PUSH_EXC_INFO(self, inst: Instruction) -> None:
        # https://docs.python.org/3/library/dis.html#opcode-PUSH_EXC_INFO
        #   Pops a value from the stack. Pushes the current exception to the top
        #   of the stack. Pushes the value originally popped back to the stack.
        #
        # The behavior of this opcode in CPython is a bit different than what it
        # is described. It pops a value from the stack, pushes the top of the
        # exception stack to the interpreter stack and moves the
        # "current exception" to the exception stack.
        #
        # As an example, suppose the stack is in the following state:
        #   + stack = [..., ConstantVariable(1), ConstantVariable(2)]
        #   + current_exception = TypeError
        #   + exception_stack = [ValueError]
        #
        # After PUSH_EXC_INFO is executed
        #   + stack = [..., ConstantVariable(1), ValueError, ConstantVariable(2)]
        #   + current_exception = None
        #   + exception_stack = [ValueError, TypeError]

        val = self.pop()
        if len(self.exn_vt_stack) == 0:
            prev_exc: VariableTracker = ConstantVariable(None)
        else:
            prev_exc = self.exn_vt_stack[-1]
        self.push(prev_exc)
        self.push(val)
        self.exn_vt_stack.move_current_exception_to_stack()

    def POP_EXCEPT(self, inst: Instruction) -> None:
        if sys.version_info >= (3, 11):
            _ = self.pop()
            # This exception is handled and therefore we can clear the error indicator
            assert len(self.exn_vt_stack)
            self.exn_vt_stack.pop()
        else:
            assert len(self.block_stack) > 0
            if self.block_stack[-1].inst.opname != "EXCEPT_HANDLER":
                raise AssertionError(
                    "Bug in Dynamo tracing of exception handling."
                    "Top of the block stack is not EXCEPT_HANDLER."
                )
            self.block_stack.pop()

            self.popn(3)

            # This exception is handled and therefore we can clear the error indicator
            assert len(self.exn_vt_stack)
            self.exn_vt_stack.pop()

    def check_if_exc_matches(self) -> bool:
        assert len(self.stack) >= 2
        expected_exc_types = self.pop()
        if sys.version_info >= (3, 11):
            # CHECK_EXC_MATCH (which is used from 3.11 onwards) does not pop.
            # This is the description from the disassembly doc
            #
            # Performs exception matching for ``except``. Tests whether the ``STACK[-2]``
            # is an exception matching ``STACK[-1]``. Pops ``STACK[-1]`` and pushes the boolean
            # result of the test.
            exc_instance = self.stack[-1]
        else:
            # This is used prior to 3.11 via opcode JUMP_IF_NOT_EXC_MATCH
            # There is no documentation but here is the code pointer that does 2 pops
            # https://github.com/python/cpython/blob/3.10/Python/ceval.c#L3650-L3665
            exc_instance = self.stack.pop()

        # Users can check exception in 3 ways
        # 1) except NotImplementedError --> BuiltinVariable
        # 2) except CustomException --> UserDefinedExceptionClasVariable
        # 3) except (NotImplemetedError, AttributeError) -> TupleVariable

        if not isinstance(
            expected_exc_types,
            (
                BuiltinVariable,
                TupleVariable,
                UserDefinedExceptionClassVariable,
                UserDefinedExceptionObjectVariable,
            ),
        ):
            unimplemented_v2(
                gb_type="Exception with bad expected type",
                context=str(expected_exc_types),
                explanation=f"`except ...` has unsupported type {expected_exc_types}.",
                hints=[*graph_break_hints.USER_ERROR],
            )

        if sys.version_info >= (3, 11):
            if not self._isinstance_exception(exc_instance):
                unimplemented_v2(
                    gb_type="Caught non-Exception value",
                    context=str(exc_instance),
                    explanation=f"Except expects to receive an object of Exception type but received {exc_instance}.",
                    hints=[*graph_break_hints.USER_ERROR],
                )

        if isinstance(expected_exc_types, TupleVariable):
            expected_types = expected_exc_types.items
        else:
            expected_types = [
                expected_exc_types,
            ]

        for expected_type in expected_types:
            if not isinstance(
                expected_type,
                (
                    BuiltinVariable,
                    UserDefinedExceptionObjectVariable,
                    UserDefinedExceptionClassVariable,
                ),
            ):
                unimplemented_v2(
                    gb_type="Exception with non-type expectation",
                    context=str(expected_type),
                    explanation=f"`except ...` expects a non-type: {expected_type}.",
                    hints=[*graph_break_hints.USER_ERROR],
                )
            if self._isinstance_exception(exc_instance) and issubclass(
                exc_instance.exc_type,  # type: ignore[union-attr]
                expected_type.fn,  # type: ignore[attr-defined]
            ):
                return True
            elif isinstance(exc_instance, variables.BuiltinVariable) and issubclass(
                exc_instance.fn, expected_type.fn
            ):
                return True

        return False

    def CHECK_EXC_MATCH(self, inst: Instruction) -> None:
        self.push(variables.ConstantVariable(self.check_if_exc_matches()))

    def JUMP_IF_NOT_EXC_MATCH(self, inst: Instruction) -> None:
        if not self.check_if_exc_matches():
            self.jump(inst)

    def COMPARE_OP(self, inst: Instruction) -> None:
        if inst.argval == "exception match":
            self.CHECK_EXC_MATCH(inst)
        else:
            self.push(compare_op_handlers[inst.argval](self, self.popn(2), {}))

    def GET_ITER(self, inst: Instruction) -> None:
        self.call_function(BuiltinVariable(iter), [self.pop()], {})

    @break_graph_if_unsupported(push=1)
    def CALL_FUNCTION(self, inst: Instruction) -> None:
        args = self.popn(inst.argval)
        fn = self.pop()
        self.call_function(fn, args, {})

    @break_graph_if_unsupported(push=1)
    def CALL_FUNCTION_EX(self, inst: Instruction) -> None:
        kwargsvars: VariableTracker
        if inst.argval == 0:
            kwargsvars = ConstDictVariable({})
            argsvars = self.pop()
        elif inst.argval == 1:
            kwargsvars = self.pop()
            argsvars = self.pop()
        else:
            unimplemented_v2(
                gb_type="Variadic function call with bad flags",
                context=f"flags: {inst.argval}",
                explanation=f"Attempted to call a variadic function (CALL_FUNCTION_EX) with bad flags {inst.argval}",
                hints=[*graph_break_hints.DYNAMO_BUG],
            )

        if sys.version_info >= (3, 13):
            # 3.13 swapped null and callable
            null = self.pop()
            assert isinstance(null, NullVariable)

        fn = self.pop()

        if sys.version_info >= (3, 11) and sys.version_info < (3, 13):
            null = self.pop()
            assert isinstance(null, NullVariable)

        if not isinstance(
            argsvars, BaseListVariable
        ) and argsvars.has_force_unpack_var_sequence(self):
            argsvars = TupleVariable(argsvars.force_unpack_var_sequence(self))

        # Unpack for cases like fn(**obj) where obj is a map
        if isinstance(kwargsvars, UserDefinedObjectVariable):
            kwargsvars = BuiltinVariable.call_custom_dict(self, dict, kwargsvars)  # type: ignore[arg-type]

        if not isinstance(argsvars, BaseListVariable) or not isinstance(
            kwargsvars, ConstDictVariable
        ):
            unimplemented_v2(
                gb_type="Variadic function call with bad args/kwargs type",
                context=f"args type: {typestr(argsvars)}, kwargs type: {typestr(kwargsvars)}",
                explanation="Expected args to be a list and kwargs to be a dict",
                hints=[*graph_break_hints.USER_ERROR],
            )

        # Map to a dictionary of str -> VariableTracker
        kwargsvars = kwargsvars.keys_as_python_constant()
        self.call_function(fn, argsvars.items, kwargsvars)

    @break_graph_if_unsupported(push=1)
    def CALL_FUNCTION_KW(self, inst: Instruction) -> None:
        argnames = self.pop()
        args = self.popn(inst.argval)
        fn = self.pop()
        assert isinstance(argnames, TupleVariable) and argnames.is_python_constant()
        argnames = argnames.as_python_constant()
        args, kwargs_list = args[: -len(argnames)], args[-len(argnames) :]
        kwargs = dict(zip(argnames, kwargs_list))
        assert len(kwargs) == len(argnames)
        self.call_function(fn, args, kwargs)

    def LOAD_METHOD_SUPER(self, inst: Instruction) -> None:
        self.CALL_FUNCTION(dataclasses.replace(inst, argval=2))
        arg = inst.argval[0]
        argval = self.code_options["co_names"][arg]
        if sys.version_info < (3, 11):
            self._load_attr(dataclasses.replace(inst, argval=argval))
        else:
            self.LOAD_METHOD(dataclasses.replace(inst, argval=argval))

    def LOAD_ATTR_SUPER(self, inst: Instruction) -> None:
        self.CALL_FUNCTION(dataclasses.replace(inst, argval=2))
        arg = inst.argval[0]
        argval = self.code_options["co_names"][arg]
        self._load_attr(dataclasses.replace(inst, argval=argval))

    def LOAD_METHOD(self, inst: Instruction) -> None:
        self._load_attr(inst)
        obj = self.pop()
        if sys.version_info >= (3, 13):
            self.push(obj)
            self.PUSH_NULL(inst)
        elif sys.version_info >= (3, 11):
            # always follow the NULL + fn convention, since if obj
            # is actually a method, self is already bound to it, so it
            # doesn't need to be passed in as an arg.
            self.PUSH_NULL(inst)
            self.push(obj)
        else:
            self.push(obj)
            self.push(None)

    def CALL_METHOD(self, inst: Instruction) -> None:
        args = self.popn(inst.argval)
        dummy = self.pop()
        assert dummy is None
        fn = self.pop()
        self.call_function(fn, args, {})

    def _load_attr(self, inst: Instruction) -> None:
        obj = self.pop()
        result = BuiltinVariable(getattr).call_function(
            self,  # type: ignore[arg-type]
            [obj, ConstantVariable.create(inst.argval)],
            {},
        )
        self.push(result)

    def LOAD_ATTR(self, inst: Instruction) -> None:
        if sys.version_info >= (3, 12):
            if inst.arg % 2:
                self.LOAD_METHOD(inst)
                return
        self._load_attr(inst)

    def STORE_ATTR(self, inst: Instruction) -> None:
        speculation = self.speculate()
        if speculation.failed(self):
            return self.store_attr_graph_break(inst)
        val, obj = self.popn(2)

        if isinstance(obj, NNModuleVariable) and not isinstance(val, ConstantVariable):
            # We don't allow side effects during export on non-constant values
            # https://github.com/pytorch/torchdynamo/issues/1475
            assert not self.export, (
                f"Mutating module attribute {inst.argval} during export."
            )

        try:
            BuiltinVariable(setattr).call_function(
                self,  # type: ignore[arg-type]
                [obj, ConstantVariable.create(inst.argval), val],
                {},
            )
            return
        except Unsupported as e:
            if not self.should_compile_partial_graph():
                raise
            log.debug("STORE_ATTR triggered compile", exc_info=True)
            e.remove_from_stats()
            e.add_to_stats("graph_break")
        speculation.fail_and_restart_analysis(self.error_on_graph_break)

    def store_attr_graph_break(self, inst: Instruction) -> None:
        log_graph_break(self.code_options, reason="STORE_ATTR-caused graph break")
        if not self.should_compile_partial_graph():
            unimplemented_v2(
                gb_type="Should not compile partial graph (STORE_ATTR)",
                context="",
                explanation="Dynamo has determined when encountering an unsupported "
                "STORE_ATTR instruction (i.e. `obj.attr = val`) that it should not compile the partial graph.",
                hints=[],
            )
        all_stack_locals_metadata = self.output.compile_subgraph(
            self,
            reason=GraphCompileReason("store_attr", [self.frame_summary()]),
            stack_pops=2,
        )
        self.output.add_output_instructions([copy.copy(inst)])
        self.popn(2)
        self.output.add_output_instructions(
            self.create_call_resume_at(
                self.next_instruction, 0, all_stack_locals_metadata
            )
        )

    def DELETE_ATTR(self, inst: Instruction) -> None:
        obj = self.pop()
        BuiltinVariable(delattr).call_function(
            self,  # type: ignore[arg-type]
            [obj, ConstantVariable.create(inst.argval)],
            {},
        )

    def create_call_resume_at(
        self, inst: Instruction, push: int, all_stack_locals_metadata: Any
    ) -> list[Instruction]:
        self.instruction_pointer = None

        if inst.opname == "RETURN_VALUE":
            return [create_instruction("RETURN_VALUE")]
        elif inst.opname == "RETURN_CONST":
            return [create_instruction("RETURN_CONST", argval=inst.argval)]

        cg = PyCodegen(self.output.root_tx)

        # current frame state
        # [
        #   (frame N stack (minus top stack_pops values), frame N non-cell locals, frame N cells),
        #   ...,
        #   (frame 1 stack, frame 1 non-cell locals, frame 1 cells),
        # ], `push` values from running the unsupported instruction

        # move the `push` stack values to the frame N stack
        cg.extend_output(
            [
                create_instruction("BUILD_LIST", arg=push),
                # frames_list, push_values_list
                *create_swap(2),
                create_dup_top(),
                cg.create_load_const(0),
                cg.create_binary_subscr(),
                cg.create_load_const(0),
                cg.create_binary_subscr(),
                # push_values_list, frames_list, frames_list[0][0]
                *create_swap(3),
                # frames_list[0][0] += push_values_list
                create_instruction("LIST_EXTEND", arg=2),
                *create_swap(2),
                # frames_list, frames_list[0][0]
                create_instruction("POP_TOP"),
            ]
        )

        # current frame state
        # [
        #   (frame N stack (fixed), frame N non-cell locals, frame N cells),
        #   ...,
        #   (frame 2 stack, frame 2 non-cell locals, frame 2 cells),
        #   (frame 1 stack, frame 1 non-cell locals, frame 1 cells),
        # ],

        #
        txes = []
        cur_tx: Optional[InstructionTranslatorBase] = self
        while cur_tx is not None:
            txes.append(cur_tx)
            cur_tx = cur_tx.parent
        assert len(txes) == len(all_stack_locals_metadata)

        # Handle inactive context variables.
        # The resume function assumes that context variables are the class, NOT the object.
        # e.g. torch.set_grad_enabled(True) will be reconstructed as torch.set_grad_enabled
        # NOTE: if the unsupported instruction modifies the inactive context variable, it may
        # result in silent incorrectness!
        argnames: tuple[str, ...] = ()
        for i, meta in enumerate(all_stack_locals_metadata):
            for (j, _), j_orig in zip(meta.stack_ctx_args, meta.stack_ctx_idxes_orig):
                # Replace the stack var with the context class
                ctx = cast(ContextWrappingVariable, txes[i].stack[j_orig])
                # frames[i][0][j] = reconstructed_ctx
                cg.append_output(create_dup_top())
                ctx.reconstruct_type(cg)
                cg.extend_output(
                    [
                        *create_swap(2),
                        cg.create_load_const(i),
                        cg.create_binary_subscr(),
                        cg.create_load_const(0),
                        cg.create_binary_subscr(),
                        cg.create_load_const(j),
                        create_instruction("STORE_SUBSCR"),
                    ]
                )

            for name, _ in meta.locals_ctx_args:
                # Replace the local with the context class
                ctx = cast(ContextWrappingVariable, txes[i].symbolic_locals[name])
                # frames[i][1][meta.locals_names[name]] = reconstructed_ctx
                cg.append_output(create_dup_top())
                ctx.reconstruct_type(cg)
                cg.extend_output(
                    [
                        *create_swap(2),
                        cg.create_load_const(i),
                        cg.create_binary_subscr(),
                        cg.create_load_const(1),
                        cg.create_binary_subscr(),
                        cg.create_load_const(meta.locals_names[name]),
                        create_instruction("STORE_SUBSCR"),
                    ]
                )

        # build the resume function for each frame
        resume_names = []
        resume_codes = []
        for i, meta in enumerate(all_stack_locals_metadata):
            cur_tx = txes[i]
            if cur_tx is self:
                resume_inst = inst
            else:
                resume_inst = cur_tx.next_instruction
                # If the resume instruction is a jump absolute, then resume
                # at the target instead. This handles the case where we
                # graph break again in a nested function before jump-resuming
                # this frame.
                if is_jump_absolute(resume_inst):
                    assert resume_inst.target
                    resume_inst = resume_inst.target
            name = unique_id(f"__resume_at_{resume_inst.offset}")
            resume_names.append(name)

            # more locals may have been pruned after the unsupported instruction (e.g. branch)
            reads = livevars_analysis(cur_tx.instructions, resume_inst)
            all_argnames = tuple(
                k
                for k in cur_tx.symbolic_locals.keys()
                if k in reads and k not in cur_tx.cell_and_freevars()
            )
            argnames_null_set = set(meta.locals_null_keys)
            argnames = tuple(k for k in all_argnames if k not in argnames_null_set)
            argnames_null = tuple(k for k in all_argnames if k in argnames_null_set)
            if sys.version_info < (3, 12):
                assert len(argnames_null) == 0, "variables should not be NULL in < 3.12"
            # compile_subgraph did not codegen any NULLs,
            # so we should not count NullVariables
            stack_len = len(cur_tx.stack) - len(meta.stack_null_idxes)

            new_code: types.CodeType = ContinueExecutionCache.lookup(
                cur_tx.f_code,
                cur_tx.lineno,
                resume_inst.offset,
                tuple(b.target.offset for b in cur_tx.block_stack),
                stack_len,
                argnames,
                argnames_null,
                tuple(b.resume_fn() for b in cur_tx.block_stack),
                tuple(meta.stack_ctx_args),
                tuple(meta.locals_ctx_args),
                tuple(meta.stack_null_idxes),
                self is not cur_tx,
            )
            resume_codes.append(new_code)

            # Add original GraphModule context to the resume function to handle
            # the case of a graph break while tracing a GraphModule
            orig_graphmodule_maybe = code_context.get_context(cur_tx.f_code).get(
                "orig_graphmodule", lambda: None
            )()
            if orig_graphmodule_maybe is not None:
                code_context.get_context(new_code)["orig_graphmodule"] = weakref.ref(
                    orig_graphmodule_maybe
                )

            # add resume function to the global scope
            if new_code.co_freevars:
                # expose code object for debugging purposes
                cur_tx.output.install_global_unsafe(name, new_code)
                package_name = None
            else:
                # This is safe: we pre-generate a unique name
                cur_tx.output.install_global_unsafe(
                    name, types.FunctionType(new_code, cur_tx.f_globals, name)
                )
                package_name = name

            if cur_tx.package is not None:
                cur_tx.package.add_resume_function(
                    new_code, cur_tx.f_globals["__name__"], package_name
                )

        # load first resume function (to be called this frame)
        if resume_codes[-1].co_freevars:
            cg.make_function_with_closure(
                txes[-1], resume_names[-1], resume_codes[-1], True, 1
            )
        else:
            cg.extend_output(cg.load_function_name(resume_names[-1], True, 1))

        # load all other resume functions (to be called later)
        resume_names.pop()
        resume_codes.pop()
        for tx, name, code in zip(txes, resume_names, resume_codes):
            if code.co_freevars:
                cg.make_function_with_closure(tx, name, code, False, 0)
            else:
                cg.extend_output(cg.load_function_name(name, False, 0))
        cg.extend_output(
            [
                create_instruction("BUILD_LIST", arg=len(resume_codes)),
                *create_swap(2),
            ]
        )

        # resume 1 (+ NULL), [resume N, ..., resume 2], frames

        # load top level-frame; final stack state should be:
        # first resume function (+ NULL),
        # [
        #     [resume N, ..., resume 2],
        #     [
        #         (frame N stack (fixed), frame N non-cell locals, frame N cells),
        #         ...,
        #         (frame 2 stack, frame 2 non-cell locals, frame 2 cells),
        #     ], *(frame 1 stack + frame 1 non-cell locals)
        # ]
        cg.extend_output(
            [
                create_dup_top(),
                create_dup_top(),
                # frames, frames, frames
                cg.create_load_const(-1),
                cg.create_binary_subscr(),
                # frames, frames, frames[-1]
                *create_swap(2),
                # frames, frames[-1], frames
                cg.create_load_const(-1),
                create_instruction("DELETE_SUBSCR"),
                # del frames[-1]; stack: frames, frames[-1]
                create_dup_top(),
                cg.create_load_const(0),
                cg.create_binary_subscr(),
                # frames, frames[-1], frames[-1][0]
                *create_swap(2),
                cg.create_load_const(1),
                cg.create_binary_subscr(),
            ]
        )

        # resumes, frames, frames[-1][0], frames[-1][1]
        for name in argnames:
            cg.extend_output(
                [
                    create_dup_top(),
                    cg.create_load_const(
                        all_stack_locals_metadata[-1].locals_names[name]
                    ),
                    cg.create_binary_subscr(),
                    *create_swap(2),
                ],
            )
        # resumes, frames, frames[-1][0], *(live locals), frames[-1][1]
        cg.extend_output(
            [
                create_instruction("POP_TOP"),
                create_instruction("BUILD_LIST", arg=len(argnames)),
                *create_swap(4),
                # live_locals, frames, frames[-1][0], resumes
                create_instruction("BUILD_LIST", arg=1),
                *create_swap(3),
                # live_locals, [resumes], frames[-1][0], frames
                create_instruction("LIST_APPEND", arg=2),
                create_instruction("LIST_EXTEND", arg=1),
                # live_locals, [resumes, frames, *stack]
                *create_swap(2),
                create_instruction("LIST_EXTEND", arg=1),
            ]
        )
        # [resumes, frames, *(stack + live locals)]

        cg.extend_output(
            [
                create_instruction("CALL_FUNCTION_EX", arg=0),
                create_instruction("RETURN_VALUE"),
            ]
        )
        return cg.get_instructions()

    def should_compile_partial_graph(self) -> bool:
        if sys.version_info >= (3, 11):
            # Do not compile if current instruction's block is not the top with block
            entry = self.current_instruction.exn_tab_entry
            if entry and (
                not self.block_stack or entry.target is not self.block_stack[-1].target
            ):
                return False
        return (
            all(b.can_restore() for b in self.block_stack)
            and not self.one_graph
            and not self.error_on_graph_break
            and not self.is_tracing_resume_prologue
            and not self.active_generic_context_managers
        )

    @break_graph_if_unsupported(push=0)
    def STORE_SUBSCR(self, inst: Instruction) -> None:
        val, obj, key = self.popn(3)
        obj.call_method(self, "__setitem__", [key, val], {})

    def DELETE_SUBSCR(self, inst: Instruction) -> None:
        obj, key = self.popn(2)
        obj.call_method(self, "__delitem__", [key], {})

    def BUILD_TUPLE(self, inst: Instruction) -> None:
        items = self.popn(inst.argval)
        self.push(TupleVariable(items))

    def BUILD_SLICE(self, inst: Instruction) -> None:
        items = self.popn(inst.argval)
        self.push(SliceVariable(items))

    def BUILD_LIST(self, inst: Instruction) -> None:
        items = self.popn(inst.argval)
        self.push(ListVariable(items, mutation_type=ValueMutationNew()))

    def BUILD_SET(self, inst: Instruction) -> None:
        if config.inject_BUILD_SET_unimplemented_TESTING_ONLY:
            unimplemented_v2(
                gb_type="missing BUILD_SET handler",
                context="",
                explanation="Missing BUILD_SET bytecode handler (for testing purposes).",
                hints=[],
            )
        items = self.popn(inst.argval)
        new_set = SetVariable(items, mutation_type=ValueMutationNew())
        self.push(new_set)

    def BUILD_LIST_UNPACK(self, inst: Instruction, cls: type = ListVariable) -> None:
        seqs = self.popn(inst.argval)
        items = []
        for seq in seqs:
            try:
                items.extend(seq.force_unpack_var_sequence(self))
            except NotImplementedError:
                unimplemented_v2(
                    gb_type="Failed to unpack object for BUILD_LIST_UNPACK",
                    context=str(seq),
                    explanation=f"{seq} cannot be unpacked into a list for the BUILD_LIST_UNPACK "
                    "bytecode (`[*x, *y, ...]`).",
                    hints=[*graph_break_hints.USER_ERROR],
                )
        self.push(cls(items, mutation_type=ValueMutationNew()))

    def BUILD_TUPLE_UNPACK(self, inst: Instruction) -> None:
        self.BUILD_LIST_UNPACK(inst, cls=TupleVariable)

    BUILD_TUPLE_UNPACK_WITH_CALL = BUILD_TUPLE_UNPACK

    def BUILD_MAP(self, inst: Instruction) -> None:
        items = self.popn(inst.argval * 2)
        d = dict(zip(items[::2], items[1::2]))
        self.push(ConstDictVariable(d, mutation_type=ValueMutationNew()))

    def BUILD_MAP_UNPACK(self, inst: Instruction) -> None:
        items = self.popn(inst.argval)
        # ensure everything is a dict
        items = [BuiltinVariable(dict).call_function(self, [x], {}) for x in items]  # type: ignore[arg-type]
        result = {}
        for x in items:
            assert isinstance(x, ConstDictVariable)
            result.update(x.items)
        self.push(
            ConstDictVariable(
                result,
                mutation_type=ValueMutationNew(),
            )
        )

    BUILD_MAP_UNPACK_WITH_CALL = BUILD_MAP_UNPACK

    def BUILD_CONST_KEY_MAP(self, inst: Instruction) -> None:
        keys = self.pop()
        values = self.popn(inst.argval)
        assert isinstance(keys, TupleVariable)
        assert keys.is_python_constant()

        keys = keys.force_unpack_var_sequence(self)
        assert len(keys) == len(values)

        self.push(
            ConstDictVariable(
                dict(zip(keys, values)),
                mutation_type=ValueMutationNew(),
            )
        )

    def MAP_ADD(self, inst: Instruction) -> None:
        k, v = self.popn(2)
        assert inst.argval > 0
        assert inst.arg is not None
        obj = self.stack[-inst.arg].realize()
        assert isinstance(obj, ConstDictVariable)
        obj.call_method(self, "__setitem__", (k, v), {})  # type: ignore[arg-type]

    def SET_ADD(self, inst: Instruction) -> None:
        v = self.pop()
        assert inst.argval > 0
        assert inst.arg is not None
        obj = self.stack[-inst.arg]
        assert isinstance(obj, SetVariable)
        assert obj.is_mutable()
        obj.call_method(self, "add", [v], {})

    def SET_UPDATE(self, inst: Instruction) -> None:
        v = self.pop()
        assert inst.argval > 0
        assert inst.arg is not None
        obj = self.stack[-inst.arg]
        assert isinstance(obj, SetVariable)
        assert obj.is_mutable()
        obj.call_method(self, "update", [v], {})

    def LIST_APPEND(self, inst: Instruction) -> None:
        v = self.pop()
        assert inst.argval > 0
        assert inst.arg is not None
        obj = self.stack[-inst.arg].realize()
        assert isinstance(obj, ListVariable)
        assert obj.is_mutable()
        self.output.side_effects.mutation(obj)
        obj.items.append(v)

    def MAKE_FUNCTION(self, inst: Instruction) -> None:
        flags = inst.arg
        if sys.version_info < (3, 11):
            fn_name = self.pop()
        code = self.pop()
        if sys.version_info >= (3, 11):
            # MAKE_FUNCTION behavior actually changed in 3.11, see
            # https://github.com/python/cpython/pull/93189/
            assert hasattr(code.value, "co_qualname")  # type: ignore[attr-defined]
            fn_name = ConstantVariable.create(value=code.value.co_qualname)  # type: ignore[attr-defined]
        defaults = None
        closure = None
        annotations = None
        kwdefaults = None

        if sys.version_info < (3, 13):
            # in 3.13, this is handled in SET_FUNCTION_ATTRIBUTE
            if flags is not None:
                if flags & 0x08:
                    closure = self.pop()
                if flags & 0x04:
                    annotations = self.pop()
                if flags & 0x02:
                    kwdefaults = self.pop()
                if flags & 0x01:
                    defaults = self.pop()

        self.push(
            NestedUserFunctionVariable(
                fn_name,
                code,
                self.f_globals,
                defaults,
                kwdefaults,
                annotations,
                closure,
            )
        )

    def UNPACK_SEQUENCE(self, inst: Instruction) -> None:
        seq = self.pop()
        if isinstance(seq, TensorVariable):
            val = seq.unpack_var_sequence(self, idxes=range(inst.argval))  # type: ignore[arg-type]
        elif isinstance(seq, GetAttrVariable) and isinstance(seq.obj, TensorVariable):
            # x, y = a.shape
            proxy = getattr(seq.obj.as_proxy(), seq.name)
            val = [wrap_fx_proxy(self, proxy[i]) for i in range(inst.argval)]
        elif seq.has_force_unpack_var_sequence(self):
            val = seq.force_unpack_var_sequence(self)
        else:
            unimplemented_v2(
                gb_type="Failed to unpack object for UNPACK_SEQUENCE",
                context=str(seq),
                explanation=f"{seq} cannot be unpacked into a list for the UNPACK_SEQUENCE bytecode "
                "(i.e. `a, b, c = d`).",
                hints=[*graph_break_hints.USER_ERROR],
            )
        if len(val) != inst.argval:
            unimplemented_v2(
                gb_type="Length mismatch when unpacking object for UNPACK_SEQUENCE",
                context=f"expected length: {inst.argval}, actual: {len(val)}",
                explanation=f"{seq} unpacked to a list for the UNPACK_SEQUENCE bytecode "
                "(i.e. `a, b, c = d`) with unexpected length.",
                hints=[*graph_break_hints.DYNAMO_BUG],
            )
        for i in reversed(val):
            self.push(i)

    def UNPACK_EX(self, inst: Instruction) -> None:
        assert 0 <= inst.argval <= 0xFFFF
        prefix = inst.argval & 0xFF  # low byte
        suffix = inst.argval >> 8  # high byte
        seq = self.pop()
        if seq.has_force_unpack_var_sequence(self):
            vals = list(seq.force_unpack_var_sequence(self))
            assert len(vals) >= prefix + suffix
            vals_prefix = vals[:prefix]
            vals_list = vals[prefix : len(vals) - suffix]
            vals_suffix = vals[len(vals) - suffix :]
            for item in reversed(vals_suffix):
                self.push(item)
            self.push(TupleVariable(vals_list))
            for item in reversed(vals_prefix):
                self.push(item)
        else:
            unimplemented_v2(
                gb_type="Failed to unpack object for UNPACK_EX",
                context=str(seq),
                explanation=f"{seq} cannot be unpacked into a list for the UNPACK_EX bytecode.",
                hints=[*graph_break_hints.USER_ERROR],
            )

    @break_graph_if_unsupported(push=0)
    def graph_break_on_leaf_function(self, inst: Instruction) -> None:
        if self.is_leaf_tracer:
            unimplemented_v2(
                gb_type="Forced graph break on leaf function",
                context="",
                explanation="Forced graph break for nested graph break testing purposes",
                hints=[
                    "Set torch._dynamo.config.debug_force_graph_break_on_leaf_return = False",
                ],
            )

    def NOP(self, inst: Instruction) -> None:
        # Dynamo-specific testing behavior
        if inst.argval == "GRAPH_BREAK_IF_LEAF":
            self.graph_break_on_leaf_function(inst)

    def POP_TOP(self, inst: Instruction) -> None:
        self.pop()

    def ROT_TWO(self, inst: Instruction) -> None:
        a = self.pop()
        b = self.pop()
        self.push(a)
        self.push(b)

    def ROT_THREE(self, inst: Instruction) -> None:
        a = self.pop()
        b = self.pop()
        c = self.pop()
        self.push(a)
        self.push(c)
        self.push(b)

    def ROT_FOUR(self, inst: Instruction) -> None:
        a = self.pop()
        b = self.pop()
        c = self.pop()
        d = self.pop()
        self.push(a)
        self.push(d)
        self.push(c)
        self.push(b)

    def DUP_TOP(self, inst: Instruction) -> None:
        a = self.pop()
        self.push(a)
        self.push(a)

    def DUP_TOP_TWO(self, inst: Instruction) -> None:
        a = self.pop()
        b = self.pop()
        self.push(b)
        self.push(a)
        self.push(b)
        self.push(a)

    def _convert_value(self, value: VariableTracker, flag: int) -> VariableTracker:
        if flag == 1:
            return BuiltinVariable(str).call_function(self, [value], {})  # type: ignore[arg-type]
        elif flag == 2:
            return BuiltinVariable(repr).call_function(self, [value], {})  # type: ignore[arg-type]
        elif flag == 3:
            return BuiltinVariable(ascii).call_function(self, [value], {})  # type: ignore[arg-type]
        return value

    def _format_value(self, fmt_spec: VariableTracker, flags: int) -> None:
        value = self.pop()
        if isinstance(value, SymNodeVariable):
            from torch._dynamo.variables.lazy import (
                LazySymNodeFormatString,
                LazyVariableTracker,
            )

            value = LazyVariableTracker.create(
                LazySymNodeFormatString(value, fmt_spec), source=value.source
            )
            self.push(value)
            return

        value = self._convert_value(value, flags & 0x03)

        fmt_var = ConstantVariable.create("{:" + fmt_spec.as_python_constant() + "}")

        self.call_function(BuiltinVariable(str.format), [fmt_var, value], {})

    def FORMAT_VALUE(self, inst: Instruction) -> None:
        flags = inst.arg
        assert flags is not None
        if (flags & 0x04) == 0x04:
            fmt_spec = self.pop()
        else:
            fmt_spec = ConstantVariable.create("")

        return self._format_value(fmt_spec, flags)

    def BUILD_STRING(self, inst: Instruction) -> None:
        format_string_parts: list[str] = []
        args: list[VariableTracker] = []
        kwargs: dict[str, VariableTracker] = {}
        assert inst.arg is not None
        for part in self.popn(inst.arg):
            if isinstance(part, ConstantVariable):
                format_string_parts.append("{}")
                args.append(part)
            elif isinstance(part, variables.StringFormatVariable):
                format_string_parts.append(part.format_string)
                args.extend(part.sym_args)
                if set(kwargs.keys()) & set(part.sym_kwargs.keys()):
                    unimplemented_v2(
                        gb_type="BUILD_STRING key conflict",
                        context=f"format_string_parts: {format_string_parts}, kwargs: {kwargs}, part.sym_kwargs: {part.sym_kwargs}",
                        explanation="Failed to build format string due to key conflict",
                        hints=[*graph_break_hints.USER_ERROR],
                    )
                kwargs.update(part.sym_kwargs)
            else:
                unimplemented_v2(
                    gb_type="BUILD_STRING type error",
                    context=str(part),
                    explanation="Format string part type is not correct - expected constant or format string.",
                    hints=[*graph_break_hints.USER_ERROR],
                )
        self.push(
            variables.StringFormatVariable.create(
                "".join(format_string_parts), args, kwargs
            )
        )

    def IS_OP(self, inst: Instruction) -> None:
        assert inst.argval == 0 or inst.argval == 1
        if inst.argval == 0:
            new_argval = "is"
        else:
            new_argval = "is not"
        new_inst = create_instruction("COMPARE_OP", argval=new_argval)
        self.COMPARE_OP(new_inst)

    def CONTAINS_OP(self, inst: Instruction) -> None:
        assert inst.argval == 0 or inst.argval == 1
        left, right = self.popn(2)
        op = inst.argval
        try:
            self.push(right.call_method(self, "__contains__", [left], {}))
        except Unsupported as excp:  # object doesn't support __contains__
            # Use __iter__ as fallback
            excp.remove_from_stats()
            self.push(
                self.inline_user_function_return(
                    VariableTracker.build(self, impl_CONTAINS_OP_fallback),
                    [left, right],
                    {},
                )
            )
        if op == 1:
            self.UNARY_NOT(inst)

    def LIST_EXTEND(self, inst: Instruction) -> None:
        v = self.pop()
        assert inst.argval > 0
        assert inst.arg is not None
        obj = self.stack[-inst.arg]
        assert isinstance(obj, ListVariable)
        assert obj.is_mutable()
        obj.call_method(self, "extend", [v], {})

    def LIST_TO_TUPLE(self, inst: Instruction) -> None:
        self.push(BuiltinVariable(tuple).call_function(self, [self.pop()], {}))  # type: ignore[arg-type]

    def STOPITERATION_ERROR(self, inst: Instruction) -> None:
        # wrap the generator body in a try: ... except StopIteration: ... which
        # converts the StopIteration into a RuntimeError
        # https://peps.python.org/pep-0479/
        # https://github.com/python/cpython/pull/99006
        # https://github.com/python/cpython/commit/28187141cc34063ef857976ddbca87ba09a882c2
        val = self.stack[-1]
        assert self._isinstance_exception(val)
        if val.exc_type is StopIteration:  # type: ignore[union-attr]
            new_val = variables.BuiltinVariable(RuntimeError).call_function(
                self,  # type: ignore[arg-type]
                [ConstantVariable("generator raised StopIteration")],
                {},
            )
            new_val.call_setattr(self, ConstantVariable("__context__"), val)  # type: ignore[attr-defined]
            new_val.call_setattr(self, ConstantVariable("__cause__"), val)  # type: ignore[attr-defined]
            self.stack[-1] = new_val

    def DICT_MERGE(self, inst: Instruction) -> None:
        v = self.pop()
        assert inst.argval > 0
        assert inst.arg is not None
        obj = self.stack[-inst.arg].realize()
        assert isinstance(obj, ConstDictVariable)
        assert obj.is_mutable()
        obj.call_method(self, "update", [v], {})

    DICT_UPDATE = DICT_MERGE

    def GEN_START(self, inst: Instruction) -> None:
        self.pop()

    def GET_LEN(self, inst: Instruction) -> None:
        tos = self.stack[-1]
        if tos.is_python_constant():
            self.push(ConstantVariable.create(len(tos.as_python_constant())))
        else:
            self.push(tos.call_method(self, "__len__", [], {}))

    def MATCH_MAPPING(self, inst: Instruction) -> None:
        tos = self.stack[-1]
        assert isinstance(tos, ConstDictVariable)
        if isinstance(tos.items, collections.abc.Mapping):
            self.push(ConstantVariable.create(True))
        else:
            self.push(ConstantVariable.create(False))

    def MATCH_SEQUENCE(self, inst: Instruction) -> None:
        tos = self.stack[-1]
        assert tos.is_python_constant()
        tos_value = tos.as_python_constant()
        if isinstance(tos_value, collections.abc.Sequence) and not isinstance(
            tos_value, (str, bytes, bytearray)
        ):
            self.push(ConstantVariable.create(True))
        else:
            self.push(ConstantVariable.create(False))

    def MATCH_KEYS(self, inst: Instruction) -> None:
        tos = self.stack[-1]
        tos1 = self.stack[-2]
        assert isinstance(tos1, ConstDictVariable)

        if all(k in tos1 for k in tos):  # type: ignore[attr-defined]
            self.push(TupleVariable([tos1.getitem_const(self, k) for k in tos]))  # type: ignore[attr-defined,arg-type]
            if sys.version_info < (3, 11):
                self.push(ConstantVariable.create(True))
        else:
            self.push(ConstantVariable.create(None))
            if sys.version_info < (3, 11):
                self.push(ConstantVariable.create(False))

    def LOAD_ASSERTION_ERROR(self, inst: Instruction) -> None:
        self.push(self.load_builtin_from_argval("AssertionError"))

    def LOAD_BUILD_CLASS(self, inst: Instruction) -> None:
        unimplemented_v2(
            gb_type="LOAD_BUILD_CLASS bytecode not supported",
            context="",
            explanation="Dynamo does not support tracing classes that are defined in the compiled region.",
            hints=[
                "Move the class definition out of the compiled region.",
                *graph_break_hints.SUPPORTABLE,
            ],
        )

    UNARY_POSITIVE = stack_op(operator.pos)
    UNARY_NEGATIVE = stack_op(operator.neg)
    UNARY_NOT = stack_op(operator.not_)
    UNARY_INVERT = stack_op(operator.invert)

    BINARY_POWER = stack_op(operator.pow)
    BINARY_MULTIPLY = stack_op(operator.mul)
    BINARY_MATRIX_MULTIPLY = stack_op(operator.matmul)
    BINARY_FLOOR_DIVIDE = stack_op(operator.floordiv)
    BINARY_TRUE_DIVIDE = stack_op(operator.truediv)
    BINARY_MODULO = stack_op(operator.mod)
    BINARY_REMAINDER = stack_op(operator.mod)
    BINARY_ADD = stack_op(operator.add)
    BINARY_SUBTRACT = stack_op(operator.sub)
    BINARY_SUBSCR = break_graph_if_unsupported(push=1)(stack_op(operator.getitem))
    BINARY_LSHIFT = stack_op(operator.lshift)
    BINARY_RSHIFT = stack_op(operator.rshift)
    BINARY_AND = stack_op(operator.and_)
    BINARY_OR = stack_op(operator.or_)
    BINARY_XOR = stack_op(operator.xor)

    INPLACE_POWER = stack_op(operator.ipow)
    INPLACE_MULTIPLY = stack_op(operator.imul)
    INPLACE_MATRIX_MULTIPLY = stack_op(operator.imatmul)
    INPLACE_FLOOR_DIVIDE = stack_op(operator.ifloordiv)
    INPLACE_TRUE_DIVIDE = stack_op(operator.itruediv)
    INPLACE_MODULO = stack_op(operator.imod)
    INPLACE_REMAINDER = stack_op(operator.imod)
    INPLACE_ADD = stack_op(operator.iadd)
    INPLACE_SUBTRACT = stack_op(operator.isub)
    INPLACE_LSHIFT = stack_op(operator.ilshift)
    INPLACE_RSHIFT = stack_op(operator.irshift)
    INPLACE_AND = stack_op(operator.iand)
    INPLACE_XOR = stack_op(operator.ixor)
    INPLACE_OR = stack_op(operator.ior)

    # 3.11 opcodes
    def RESUME(self, inst: Instruction) -> None:
        if inst.arg == 0:
            self.append_prefix_inst(inst)
            self.accept_prefix_inst = False
        else:
            assert not self.accept_prefix_inst

    if sys.version_info >= (3, 11):

        def BINARY_OP(self, inst: Instruction) -> None:
            assert inst.arg is not None
            return _binary_op_lookup[inst.arg](self, inst)

    def PRECALL(self, inst: Instruction) -> None:
        pass

    def KW_NAMES(self, inst: Instruction) -> None:
        kw_names = self.code_options["co_consts"][inst.arg]
        assert isinstance(kw_names, tuple)
        for name in kw_names:
            assert isinstance(name, str)
        assert self.kw_names is None
        self.kw_names = ConstantVariable.create(value=kw_names)  # type: ignore[assignment]

    def PUSH_NULL(self, inst: Instruction) -> None:
        self.push(NullVariable())

    def _call(self, inst: Instruction, call_kw: bool = False) -> None:
        # see https://docs.python.org/3.11/library/dis.html#opcode-CALL
        # for convention
        if call_kw:
            # TOS is kw_names for CALL_KW instruction
            assert sys.version_info >= (3, 13)
            kw_names = self.pop()
            assert isinstance(kw_names, TupleVariable) and kw_names.is_python_constant()
            kw_names = kw_names.as_python_constant()
        else:
            kw_names = self.kw_names.value if self.kw_names else ()

        assert inst.arg is not None
        contents = self.popn(inst.arg + 2)
        if sys.version_info >= (3, 13):
            # NULL and callable swapped
            fn = contents[0]
            args = [] if isinstance(contents[1], NullVariable) else [contents[1]]
        else:
            if isinstance(contents[0], NullVariable):
                fn = contents[1]
                args = []
            else:
                fn = contents[0]
                args = [contents[1]]

        if kw_names:
            args = args + contents[2 : -len(kw_names)]
            kwargs_list = contents[-len(kw_names) :]
            kwargs = dict(zip(kw_names, kwargs_list))
            assert len(kwargs) == len(kw_names)
        else:
            args = args + contents[2:]
            kwargs = {}

        try:
            # if call_function fails, need to set kw_names to None, otherwise
            # a subsequent call may have self.kw_names set to an old value
            self.call_function(fn, args, kwargs)
        finally:
            self.kw_names = None

    @break_graph_if_unsupported(push=1)
    def CALL(self, inst: Instruction) -> None:
        self._call(inst)

    def COPY(self, inst: Instruction) -> None:
        assert inst.arg is not None
        self.push(self.stack[-inst.arg])

    def SWAP(self, inst: Instruction) -> None:
        assert inst.arg is not None
        self.stack[-1], self.stack[-inst.arg] = self.stack[-inst.arg], self.stack[-1]

    JUMP_BACKWARD = jump
    JUMP_BACKWARD_NO_INTERRUPT = jump

    POP_JUMP_FORWARD_IF_TRUE = generic_jump(operator.truth, False)
    POP_JUMP_BACKWARD_IF_TRUE = generic_jump(operator.truth, False)
    POP_JUMP_FORWARD_IF_FALSE = generic_jump(operator.not_, False)
    POP_JUMP_BACKWARD_IF_FALSE = generic_jump(operator.not_, False)

    def CACHE(self, inst: Instruction) -> None:
        pass

    def BEFORE_WITH(self, inst: Instruction) -> None:
        self.setup_or_before_with(inst)

    def setup_or_before_with(self, inst: Instruction) -> None:
        ctx = self.pop()
        if not isinstance(
            ctx, (ContextWrappingVariable, GenericContextWrappingVariable)
        ):
            unimplemented_v2(
                gb_type="Unsupported context manager",
                context=f"Attempted SETUP_WITH/BEFORE_WITH on {ctx}",
                explanation=f"Dynamo does not know how to enter a `{ctx.python_type_name()}` context manager.",
                hints=[
                    "Avoid using the unsupported context manager.",
                    "If the context manager seems like it should be supported (e.g. torch.set_grad_enabled), then "
                    "it may be the case that it was created outside the compiled region, which Dynamo does not support. "
                    "Supported context managers can cross graph break boundaries only if they are local non-closure "
                    "variables, or are intermediate values.",
                    "File an issue to PyTorch. Simple context managers can potentially be supported, "
                    "but note that context managers can't be supported in general",
                ],
            )

        if (
            isinstance(ctx, GenericContextWrappingVariable)
            and not ctx.supports_graph_breaks()
        ):
            self.active_generic_context_managers.append(ctx)

        # Need this redundant check for mypy
        assert isinstance(
            ctx, (ContextWrappingVariable, GenericContextWrappingVariable)
        )

        exit = WithExitFunctionVariable(
            ctx,
            inst.target,
        )

        if sys.version_info >= (3, 11):
            # See create_call_resume_at for block stack details.
            # Only push a block if the current instruction's block is a
            # with block that is not nested in a try block - that is, the current
            # instruction's block target is the same as the top block's target.
            if inst.exn_tab_entry and (
                not self.block_stack
                or inst.exn_tab_entry.target is not self.block_stack[-1].target
            ):
                target = None
            else:
                assert self.next_instruction.exn_tab_entry is not None
                target = self.next_instruction.exn_tab_entry.target
        else:
            target = inst.target

        self.push(exit)

        if target:
            if isinstance(self, InstructionTranslator) or config.nested_graph_breaks:
                self.block_stack.append(
                    BlockStackEntry(inst, target, len(self.stack), ctx)
                )
            else:
                self.block_stack.append(BlockStackEntry(inst, target, len(self.stack)))

        self.push(ctx.enter(self))

    def append_prefix_inst(self, inst: Instruction) -> None:
        assert self.accept_prefix_inst
        self.prefix_insts.append(inst)

    def MAKE_CELL(self, inst: Instruction) -> None:
        if sys.version_info >= (3, 12) and not self.accept_prefix_inst:
            # In 3.12+, MAKE_CELL is not longer necessarily a prefix instruction.
            # It can be generated by inlined comprehensions.
            assert isinstance(self.symbolic_locals[inst.argval], NullVariable)
            self.symbolic_locals[inst.argval] = (
                self.output.side_effects.track_cell_new()
            )
        else:
            self.append_prefix_inst(inst)

    def COPY_FREE_VARS(self, inst: Instruction) -> None:
        self.append_prefix_inst(inst)

    def RETURN_GENERATOR(self, inst: Instruction) -> None:
        self.append_prefix_inst(inst)

    # 3.12 opcodes
    # BINARY/STORE_SLICE opcodes are broken down into
    # BUILD_SLICE 2 and BINARY/STORE_SUBSCR

    def END_FOR(self, inst: Instruction) -> None:
        if sys.version_info >= (3, 13):
            self.pop()
        else:
            self.popn(2)

    def LOAD_FAST_CHECK(self, inst: Instruction) -> None:
        if istype(self.symbolic_locals.get(inst.argval, None), NullVariable):
            unimplemented_v2(
                gb_type="LOAD_FAST_CHECK on uninitialized variable",
                context=inst.argval,
                explanation=f"Attempted to load uninitialized local variable {inst.argval}",
                hints=[*graph_break_hints.USER_ERROR],
            )
        self.LOAD_FAST(inst)

    def LOAD_FAST_AND_CLEAR(self, inst: Instruction) -> None:
        if inst.argval not in self.symbolic_locals:
            self.push(NullVariable())
        else:
            self.LOAD_FAST(inst)
        self.symbolic_locals[inst.argval] = NullVariable()

    def LOAD_SUPER_ATTR(self, inst: Instruction) -> None:
        self.CALL_FUNCTION(dataclasses.replace(inst, argval=2))
        assert inst.arg is not None
        if inst.arg & 1:
            self.LOAD_METHOD(inst)
        else:
            self._load_attr(inst)

    def CALL_INTRINSIC_1(self, inst: Instruction) -> None:
        if inst.argval == 3:
            # INTRINSIC_STOPITERATION_ERROR
            self.STOPITERATION_ERROR(inst)
        elif inst.argval == 5:
            # INTRINSIC_UNARY_POSITIVE
            self.UNARY_POSITIVE(inst)
        elif inst.argval == 6:
            # INTRINSIC_LIST_TO_TUPLE
            self.push(TupleVariable(self.pop().force_unpack_var_sequence(self)))
        else:
            unimplemented_v2(
                gb_type="Missing CALL_INTRINSIC_1 handler",
                context=f"CALL_INTRINSIC_1 operand: {inst.argval}",
                explanation=f"No handler implemented for CALL_INTRINSIC_1 {inst.argval} instruction.",
                hints=[*graph_break_hints.SUPPORTABLE],
            )

    def END_SEND(self, inst: Instruction) -> None:
        tos = self.pop()
        self.pop()
        self.push(tos)

    # 3.13 opcodes
    # fused instructions LOAD_FAST_LOAD_FAST, STORE_FAST_STORE_FAST, STORE_FAST_LOAD_FAST
    # are broken down.
    @break_graph_if_unsupported(push=1)
    def CALL_KW(self, inst: Instruction) -> None:
        self._call(inst, call_kw=True)

    def TO_BOOL(self, inst: Instruction) -> None:
        # TO_BOOL only precedes a conditional jump or UNARY_NOT (see compile.c in CPython)
        # So we can skip this instruction as long as we remember to codegen a TO_BOOL
        # before conditional jumps/UNARY_NOT.
        assert self.next_instruction.opname in (
            "POP_JUMP_IF_TRUE",
            "POP_JUMP_IF_FALSE",
            "UNARY_NOT",
        )

    def SET_FUNCTION_ATTRIBUTE(self, inst: Instruction) -> None:
        flags = inst.arg
        assert flags is not None
        fn = self.pop()
        assert isinstance(fn, NestedUserFunctionVariable)
        attr = self.pop()

        if flags & 0x08:
            fn.closure = attr
        elif flags & 0x04:
            fn.annotations = attr
        elif flags & 0x02:
            fn.kwdefaults = attr
        elif flags & 0x01:
            fn.defaults = attr

        self.push(fn)

    def CONVERT_VALUE(self, inst: Instruction) -> None:
        self.push(self._convert_value(self.pop(), inst.argval))

    def FORMAT_SIMPLE(self, inst: Instruction) -> None:
        self._format_value(ConstantVariable.create(""), 0)

    def FORMAT_WITH_SPEC(self, inst: Instruction) -> None:
        self._format_value(self.pop(), 0)

    def is_non_empty_graph(self) -> bool:
        if self.output.count_calls() > 1:
            # perf optimization only
            self.is_non_empty_graph = lambda: True  # type: ignore[method-assign]
            return True
        return False

    def format_frame_summary(
        self, additional_stack_frames: Optional[list[Any]] = None
    ) -> str:
        if additional_stack_frames is None:
            additional_stack_frames = []
        return "".join(
            traceback.format_list(
                [self.frame_summary()] + list(reversed(additional_stack_frames))
            )
        )

    def frame_summary(self) -> traceback.FrameSummary:
        return traceback.FrameSummary(
            getattr(self.f_code, "co_filename", "<unknown>"),
            self.lineno,
            getattr(self.f_code, "co_name", "<unknown>"),
            lookup_line=False,
        )

    def is_co_filename_from_nn_modules(self) -> bool:
        filename = getattr(self.f_code, "co_filename", "<unknown>")
        nn_modules_pattern = re.compile(r".*torch/nn/modules.*")
        return nn_modules_pattern.match(filename) is not None

    def store_global_weakref_by_id(self, prefix: str, value: Any) -> str:
        global_name = self.output.install_global_by_id(prefix, weakref.ref(value))
        install_guard(
            GlobalWeakRefSource(global_name).make_guard(GuardBuilder.WEAKREF_ALIVE)
        )
        return global_name

    @property
    def fake_mode(self) -> Optional[FakeTensorMode]:
        return self.output.tracing_context.fake_mode

    @contextlib.contextmanager
    def strict_translation_mode(
        self, check_fn: Callable[[VariableTracker], bool]
    ) -> Any:
        """
        Strict mode is enabled on a per-VariableTracker level depending on the return value of check_fn(node).
        """
        prior = self.strict_checks_fn
        self.strict_checks_fn = check_fn
        try:
            yield
        finally:
            self.strict_checks_fn = prior

    def speculate(self) -> SpeculationEntry:
        assert self.instruction_pointer is not None
        assert self.instruction_pointer > 0
        return self.speculation_log.next(
            self.f_code.co_filename,
            self.lineno,
            self.instruction_pointer - 1,
            self.instructions[self.instruction_pointer - 1],
        )

    def __init__(
        self,
        output: OutputGraph,
        instructions: list[Instruction],
        f_locals: dict[str, Any],
        f_globals: dict[str, Any],
        f_builtins: dict[str, Any],
        code_options: dict[str, Any],
        symbolic_locals: dict[str, VariableTracker],
        symbolic_globals: dict[str, VariableTracker],
        symbolic_torch_function_state: SymbolicTorchFunctionState,
        f_code: types.CodeType,
        export: bool,
        inline_depth: int,
        speculation_log: SpeculationLog,
        exn_vt_stack: ExceptionStack,
        distributed_state: Optional[DistributedState],
        # This determines whether to use the execution recorder.
        closure: Optional[tuple[types.CellType]] = None,
        package: Optional[CompilePackage] = None,
    ) -> None:
        super().__init__()
        self.speculation_log = speculation_log
        self.distributed_state = distributed_state

        # Mutable state checkpointed by copy_graphstate()
        self.output = output
        self.symbolic_locals = symbolic_locals
        self.symbolic_globals = symbolic_globals
        self.symbolic_torch_function_state = symbolic_torch_function_state
<<<<<<< HEAD
        # used to keep cell/freevars alive after pruning symbolic_locals (prune_dead_locals)
        # in order to generate any nested closures
        self.post_prune_cell_and_freevars = None
        self.stack = []
=======
        self.stack: list[VariableTracker] = []
>>>>>>> 85218c76
        self.instruction_pointer = 0
        self.start_point = None
        self.current_instruction = create_instruction("NOP")
        self.block_stack = []
        # states before SETUP_WITH for checkpointing and fallback
        self.active_generic_context_managers: list[GenericContextWrappingVariable] = []
        self.lineno = -1
        self.kw_names = None
        self.accept_prefix_inst = True
        self.prefix_insts = []
        self.exn_vt_stack = exn_vt_stack

        # Properties of the input/output code
        self.instructions: list[Instruction] = instructions
        self.indexof: dict[Instruction, int] = get_indexof(self.instructions)
        self.f_locals: dict[str, Any] = (
            f_locals  # needed for recording accessed locals for replay
        )
        self.f_globals: dict[str, Any] = f_globals
        self.f_builtins: dict[str, Any] = f_builtins
        self.code_options: dict[str, Any] = code_options
        self.f_code: types.CodeType = f_code

        # Execution record for replaying errors
        if closure is not None and config.replay_record_enabled:
            self.exec_recorder = ExecutionRecorder(
                code=f_code, closure=closure, code_options=code_options
            )
        else:
            self.exec_recorder = None
        # Stack of module being parsed, current nn.module is at the end of ordered dict.
        # The first field of tuple is the fully qualified name of current module
        # in original hierarchy.  The second field is the type of current nn.module
        self.nn_module_stack: dict[str, tuple[str, type[Any]]] = {}
        self.num_calls: dict[str, int] = {}
        # Flag to indicate whether tracing is used for export.
        self.export = export
        # NOTE: one_graph is used for export/debugging to always force errors on graph breaks.
        # To toggle fullgraph during normal compile, self.error_on_graph_break
        # is used instead. Every step(), its value is updated to the global tls.error_on_graph_break.
        # We mirror this value since cleanup may (correctly) inadvertently change tls.error_on_graph_break.
        # This assumes that we cannot both trace a change to tls.error_on_graph_break and graph break on
        # the same instruction.
        self.one_graph = False
        self.error_on_graph_break = False
        # Also do not graph break when tracing resume function prologues
        self.is_tracing_resume_prologue = False

        self.current_speculation = None

        self.strict_checks_fn = None

        self.is_leaf_tracer = True
        self.parent = None
        self.debug_locals = []

        self.package = package

        if sys.version_info >= (3, 10):
            from .resume_execution import (
                CO_ASYNC_GENERATOR,
                CO_COROUTINE,
                CO_GENERATOR,
                CO_ITERABLE_COROUTINE,
            )

            if f_code.co_flags & (
                CO_GENERATOR | CO_COROUTINE | CO_ITERABLE_COROUTINE | CO_ASYNC_GENERATOR
            ):
                self.push(BuiltinVariable(None))

        self.inline_depth = inline_depth
        self.inconsistent_side_effects = False
        self._constants_cache: list[Optional[ConstantVariable]] = [None] * len(
            f_code.co_consts
        )

        self.is_trace_bytecode_log_enabled: Optional[bool] = (
            trace_bytecode_log.isEnabledFor(logging.DEBUG)
        )
        self.is_trace_source_log_enabled: Optional[bool] = (
            trace_source_log.isEnabledFor(logging.DEBUG)
        )
        linecache.lazycache(f_code.co_filename, f_globals)


class InstructionTranslator(InstructionTranslatorBase):
    @staticmethod
    def current_tx() -> InstructionTranslator:
        return tls.current_tx

    @contextlib.contextmanager
    def set_current_tx(self) -> Any:
        prior = getattr(tls, "current_tx", None)
        tls.current_tx = self
        try:
            yield
        finally:
            tls.current_tx = prior

    def __init__(
        self,
        instructions: list[Instruction],
        f_code: types.CodeType,
        f_locals: dict[str, Any],
        f_globals: dict[str, Any],
        f_builtins: dict[str, Any],
        closure: Optional[tuple[Any, ...]],
        torch_function_mode_stack: Any,
        code_options: dict[str, Any],
        compiler_fn: Any,
        one_graph: bool,
        export: bool,
        export_constraints: Any,
        frame_state: Any,
        speculation_log: SpeculationLog,
        exn_vt_stack: ExceptionStack,
        distributed_state: Optional[DistributedState],
        package: Optional[CompilePackage],
    ) -> None:
        _step_logger()(
            logging.INFO,
            f"torchdynamo start tracing {f_code.co_name} {code_options['co_filename']}:{code_options['co_firstlineno']}",
        )
        super().__init__(
            output=OutputGraph(
                code_options,
                compiler_fn,
                self,
                export,
                export_constraints,
                frame_state,
                local_scope=f_locals,
                global_scope=f_globals,
                f_code=f_code,
                torch_function_mode_stack=torch_function_mode_stack,
                package=package,
            ),
            instructions=instructions,
            f_locals=f_locals,
            f_globals=f_globals,
            f_builtins=f_builtins,
            closure=closure,
            code_options=code_options,
            symbolic_locals={},  # set below
            # A global var is inserted only after a STORE_GLOBAL happens to it
            symbolic_globals={},
            symbolic_torch_function_state=None,  # type: ignore[arg-type] # set below
            f_code=f_code,
            export=export,
            inline_depth=0,
            speculation_log=speculation_log,
            exn_vt_stack=exn_vt_stack,
            distributed_state=distributed_state,
            package=package,
        )

        self._throw_if_in_functorch()

        # as soon as we create the tracing context we should keep it active, so any calls
        # into dynamo apis can rely on finding it
        with tracing(self.output.tracing_context), self.set_current_tx():
            self.one_graph: bool = one_graph
            self.export = export
            if self.export:
                assert self.one_graph, (
                    "Export without one graph - something has gone wrong."
                )

            self.symbolic_locals = {}
            # Populate `symbolic_locals` with non-cell variables.
            cell_and_freevars: set[str] = set(self.cell_and_freevars())

            dynamism = code_context.get_context(f_code).get("dynamism", None)
            for name, value in f_locals.items():
                if name not in cell_and_freevars:
                    local_dynamism = None
                    if dynamism:
                        local_dynamism = frozenset(dynamism.get(name, {}).items())
                    var = LazyVariableTracker.create(
                        value,
                        LocalSource(
                            name,
                            is_input=True,
                            dynamism=local_dynamism,
                        ),
                    )
                    self.symbolic_locals[name] = var

            # Populate `symbolic_locals` with cells created by this frame,
            # effectively implementing the `MAKE_CELL` instructions.
            side_effects = self.output.side_effects
            for name in self.cellvars():
                if name in f_locals:
                    # This models cells that are also function inputs.
                    value = f_locals[name]
                    # NOTE: root frame inputs that are captured by a nested
                    # function become special cell objects -- they exist in
                    # `f_locals` as contents of the cells, rather than the cells
                    # objects themselves.
                    #
                    # In Dynamo, we choose to represent such input cell objects
                    # as newly created (rather than pre-existing) cell objects,
                    # because
                    #
                    # 1. The reason for representing a pre-existing cell object
                    # is to emit guard or codegen mutations. However, local
                    # cells should never be used for guards. Moreover, at this
                    # point these input cell objects should've never been
                    # accessed by anyone else, since Dynamo intercepts the frame
                    # right after its evaluation starts, i.e., right after these
                    # cell objects are created. So they should have no external
                    # reference, meaning no mutation needs to be propagated.
                    #
                    # 2. This conveniently allows codegen to prune away
                    # mutations to these cells, unless they escape the frame.
                    contents_source = LocalSource(
                        name, is_input=True, is_derefed_cell_contents=True
                    )
                    contents_var: VariableTracker = LazyVariableTracker.create(
                        value, contents_source
                    )
                    cell_var = side_effects.track_cell_new()
                    side_effects.store_cell(cell_var, contents_var)
                else:
                    cell_var = side_effects.track_cell_new()
                cell_var.local_name = name  # type: ignore[attr-defined]
                self.symbolic_locals[name] = cell_var

            # Populate `symbolic_locals` with cells captured by this frame,
            # effectively implementing the `COPY_FREE_VARS` instruction.
            assert closure is not None
            for name, cell in zip(self.freevars(), closure):
                cell_source = LocalCellSource(name)
                contents_source = LocalSource(name, is_derefed_cell_contents=True)
                try:
                    contents_var = LazyVariableTracker.create(
                        cell.cell_contents, contents_source
                    )
                except ValueError:
                    # Cell has not yet been assigned
                    contents_var = variables.DeletedVariable()
                cell_var = side_effects.track_cell_existing(
                    cell_source, cell, contents_var
                )
                cell_var.local_name = name  # type: ignore[attr-defined]
                self.symbolic_locals[name] = cell_var

            self.symbolic_torch_function_state = SymbolicTorchFunctionState(
                torch_function_mode_stack
            )

            if export:
                # export gets confused if we never realize unused inputs
                # in export mode just eagerly realize everything
                self.symbolic_locals = variables.LazyVariableTracker.realize_all(
                    self.symbolic_locals
                )

    def _throw_if_in_functorch(self) -> None:
        # Fallback to eager in case of a graph break inside vmap
        eager = torch._dynamo.lookup_backend("eager")
        compiler_fn = inspect.getattr_static(
            self.output.compiler_fn, "compiler_fn", self.output.compiler_fn
        )
        ci = torch._C._functorch.peek_interpreter_stack()
        forbidden_keys = (
            torch._C._functorch.TransformType.Vmap,
            torch._C._functorch.TransformType.Grad,
            torch._C._functorch.TransformType.Jvp,
        )

        if ci is not None and ci.key() in forbidden_keys and compiler_fn is not eager:
            name = ci.key().name.lower()
            msg = (
                "If you are reaching here, it means dynamo failed for one of the following reasons:\n"
                # Calling a torch.compiled function
                f"- Calling torch.func.{name}(compiled_fn) function from eager mode is not supported. "
                f"Ensure that torch.func.{name} is also wrapped within a torch.compile function. "
                "For more information, see PyTorch issue #128711.\n"
                # if it reaches here, it means Dynamo failed to inline a functorch function
                f"- torch.func.{name}(fn) requires the function to be inlined by dynamo"
            )
            unimplemented_v2(
                gb_type="Unsupported functorch tracing attempt",
                context="",
                explanation=msg,
                hints=[],
            )

    def get_example_value(self, source: Source) -> Any:
        if isinstance(source, LocalSource):
            return self.f_locals[source.local_name]
        if isinstance(source, GlobalSource):
            return self.f_globals[source.global_name]
        raise KeyError

    def symbolic_locals_contain_module_class(self) -> bool:
        for v in self.symbolic_locals.values():
            if isinstance(v, UserDefinedClassVariable) and issubclass(
                v.as_python_constant(), torch.nn.Module
            ):
                return True
        return False

    def replace_tos_if_return_is_generator(self) -> None:
        if (
            len(self.stack)
            and (tos := self.stack[-1])
            and isinstance(tos, LocalGeneratorObjectVariable)
        ):
            self.stack[-1] = ListIteratorVariable(
                tos.force_unpack_var_sequence(self),
                mutation_type=ValueMutationNew(),
            )

    def _return(self, inst: Instruction) -> None:
        self.replace_tos_if_return_is_generator()
        assert self.instruction_pointer is not None
        assert self.start_point is not None
        get_metrics_context().increment(
            "ir_count", self.instruction_pointer - self.start_point
        )

        if (
            not config.allow_empty_graphs
            and self.output.count_calls() == 0
            and not self.inconsistent_side_effects
            and not self.symbolic_locals_contain_module_class()
            and not self.export
            and not self.one_graph
            and not self.error_on_graph_break
            and not self.is_tracing_resume_prologue
        ):
            raise exc.SkipFrame("because no content in function call")

        self.instruction_pointer = None
        _step_logger()(
            logging.INFO,
            f"torchdynamo done tracing {self.f_code.co_name} ({inst.opname})",
        )
        log.debug("%s triggered compile", inst.opname)
        all_stack_locals_metadata = self.output.compile_subgraph(
            self,
            reason=GraphCompileReason(
                "return_value", [self.frame_summary()], graph_break=False
            ),
            # the value to be returned
            stack_pops=1 if inst.opname == "RETURN_VALUE" else 0,
        )
        # check that our stack/locals meta are correct:
        # we should only be tracing 1 frame, and there should not be any NULLs on the stack
        assert len(all_stack_locals_metadata) == 1
        assert not all_stack_locals_metadata[0].stack_null_idxes
        return_inst = (
            create_instruction("RETURN_VALUE")
            if inst.opname == "RETURN_VALUE"
            else create_instruction("RETURN_CONST", argval=inst.argval)
        )
        # NOTE: does the stack need to be empty after the return?
        self.output.add_output_instructions([return_inst])
        raise ReturnValueOp

    def RETURN_VALUE(self, inst: Instruction) -> None:
        self._return(inst)

    def RETURN_CONST(self, inst: Instruction) -> None:
        self._return(inst)


if sys.version_info >= (3, 11):
    _binary_op_lookup = [
        getattr(
            InstructionTranslator,
            opname[3:] if "INPLACE" in opname else f"BINARY_{opname[3:]}",
        )
        for opname, _ in dis._nb_ops  # type: ignore[attr-defined]
    ]


class InliningInstructionTranslator(InstructionTranslatorBase):
    """Trace and inline a called method"""

    symbolic_result: Optional[VariableTracker]
    parent: InstructionTranslatorBase

    @classmethod
    def inline_call(cls, parent: Any, func: Any, args: Any, kwargs: Any) -> Any:
        with patch.dict(counters, {"unimplemented": counters["inline_call"]}):
            tracer = cls.build_inline_tracer(parent, func, args, kwargs)
            return tracer.inline_call_()

    @staticmethod
    def check_inlineable(func: Any) -> trace_rules.SkipResult:
        if func.has_self():
            unimplemented_v2(
                gb_type="Inline attempt with __self__",
                context=str(func),
                explanation="Attempted to inline a function with the `__self__` attribute. "
                "Dynamo is expected to decompose method calls into function calls with a `self` argument.",
                hints=[],
            )

        if isinstance(func, UserFunctionVariable) and inspect.getattr_static(
            func.get_function(), "_torchdynamo_disable", False
        ):
            msg = inspect.getattr_static(
                func.get_function(), "_torchdynamo_disable_msg", None
            )
            unimplemented_v2(
                gb_type="Skip inlining `torch.compiler.disable()`d function",
                context=str(func.get_function()),
                explanation=f"Skip inlining function {func.get_function()} since it was wrapped "
                f"with `torch.compiler.disable` (reason: {msg})",
                hints=[
                    "Remove the `torch.compiler.disable` call",
                ],
            )

        result = trace_rules.check_verbose(func, is_inlined_call=True)
        if result.skipped:
            from torch._dynamo.variables.misc import produce_trampoline_autograd_apply

            # _origin marks this as coming from an internal dynamo known function that is safe to
            # trace through.
            if hasattr(getattr(func, "fn", None), "_origin") and func.fn._origin in [
                produce_trampoline_autograd_apply,
            ]:
                # Known sound
                return trace_rules.SkipResult(
                    False, "allowlist in dynamo known function"
                )
            fn_qualname = func.fn.__qualname__ if hasattr(func, "fn") else ""
            hints = [
                f"Avoid calling the function `{fn_qualname}`.",
            ]
            if "_dynamo" not in func.get_filename():
                hints += [
                    f"Apply `@torch._dynamo.dont_skip_tracing` to the function `{fn_qualname}` "
                    "to force tracing into the function. "
                    "More graph breaks may occur as a result of attempting to trace into the function.",
                    "Please file an issue to PyTorch.",
                ]
            unimplemented_v2(
                gb_type="Attempted to inline function marked as skipped",
                context=f"qualname: {fn_qualname}, name: {func.get_name()}, "
                f"filename: `{func.get_filename()}`, skip reason: {result.reason}",
                explanation=f"Dynamo developers have intentionally marked that the function `{fn_qualname}` "
                "should not be traced.",
                hints=hints,
            )

        return result

    @staticmethod
    def build_inline_tracer(
        parent: Any,
        func: VariableTracker,
        args: list[VariableTracker],
        kwargs: Any,
    ) -> InliningInstructionTranslator:
        assert isinstance(
            func,
            (
                UserFunctionVariable,
                NestedUserFunctionVariable,
                LocalGeneratorFunctionVariable,
                LocalGeneratorObjectVariable,
            ),
        )
        code: types.CodeType = func.get_code()
        result = None
        tracing_ctx = parent.output.tracing_context

        # Check if we have already identified this function to be inline-able.
        # The exception is dont_skip_tracing flag which affects the inline
        # behavior. If the flag is True, don't rely on previous results.
        if not config.dont_skip_tracing and tracing_ctx:
            if previous_result := tracing_ctx.previously_inlined_functions.get(
                code, None
            ):
                result = previous_result

        if result is None:
            if isinstance(func, SkipFunctionVariable):
                unimplemented_v2(
                    gb_type="Attempted to inline function marked as skipped (SkipFunctionVariable)",
                    context=f"Attempted to inline a SkipFunctionVariable {func}",
                    explanation=(
                        "Attempted to inline a function that was previously determined to be marked as intentionally skipped."
                    ),
                    hints=[],
                )
            result = InliningInstructionTranslator.check_inlineable(func)
            assert result.skipped is False

            if not config.dont_skip_tracing and tracing_ctx:
                tracing_ctx.previously_inlined_functions[code] = result

        try:
            sub_locals = func.bind_args(parent, args, kwargs)
        except TypeError as e:
            # Wrap the general TypeError during bind_args() to the internal ArgsMismatchError with detailed info
            raise ArgsMismatchError(  # noqa: B904
                "{reason}.\n  func = {func}, args = {args}, kwargs = {kwargs}".format(
                    reason=str(e),
                    func=f"'{func.get_name()}' {func.get_filename()}:{func.get_code().co_firstlineno}",
                    args=[arg.python_type() for arg in args],
                    kwargs=kwargs,
                ),
            )

        for v in itertools.chain(sub_locals.values()):
            if not isinstance(v, VariableTracker):
                unimplemented_v2(
                    gb_type="Encountered unconverted argument when attempting to inline",
                    context=f"func: {func}, arg: {v}",
                    explanation="An argument to an inlined function was not successfully converted to a VariableTracker.",
                    hints=[*graph_break_hints.DYNAMO_BUG],
                )

        if code.co_name in ("__setitem__", "__setattr__") and not (
            args and isinstance(args[0], variables.UserDefinedObjectVariable)
        ):
            unimplemented_v2(
                gb_type="Unsupported __setitem__/__setattr__ inline attempt",
                context=f"code name: {code.co_name}, args: {args}",
                explanation=f"Attempted to inline {code.co_name} where first argument (self) is not a user-defined object.",
                hints=[],
            )

        suffix = ""
        # TODO: mlazos, add support for enabling multiple artifact logs
        # with a single alias
        if torch._logging._internal.log_state.is_artifact_enabled("bytecode"):
            suffix = f"\n{dis.Bytecode(code).dis()}"
        if sys.version_info >= (3, 11):
            cur_inst = parent.current_instruction
            parent_code = parent.f_code

            def get_trace_call_log_str() -> str:
                header = parent.get_line_of_code_header(
                    lineno=cur_inst.positions.lineno
                )
                line = get_instruction_source_311(parent_code, cur_inst).rstrip()
                return f"TRACE inlined call {code.co_name} from {header}\n{line}"

            trace_call_log.debug("%s", LazyString(get_trace_call_log_str))
        log.debug("INLINING %s%s, %s", code, suffix, result.reason)

        # Detect inline GraphModule calls in order to propagate node metadata,
        # by checking if the first argument (self) is a variable tracking a GraphModule.
        if args and isinstance(args[0], NNModuleVariable):
            module = parent.output.get_submodule(args[0].module_key)
            if isinstance(module, torch.fx.GraphModule):
                # The inline call might not actually be a call to `forward`,
                # but it is enough to add a context for `forward` in case it is called.
                code_context.get_context(module.forward.__code__)[
                    "orig_graphmodule"
                ] = weakref.ref(module)

        tracer: InliningInstructionTranslator
        if is_generator(code):
            tracer = InliningGeneratorInstructionTranslator(
                parent,
                code,
                sub_locals,
                parent.symbolic_globals,
                parent.symbolic_torch_function_state,
                func,
            )
        else:
            # need the line below to make MyPy happy
            assert not isinstance(func, LocalGeneratorObjectVariable)
            tracer = InliningInstructionTranslator(
                parent,
                code,
                sub_locals,
                parent.symbolic_globals,
                parent.symbolic_torch_function_state,
                func,
            )
        return tracer

    def inline_call_(self) -> VariableTracker:
        parent = self.parent
        code = self.f_code

        strict_ctx: Any = contextlib.nullcontext()
        if parent.strict_checks_fn:
            strict_ctx = self.strict_translation_mode(parent.strict_checks_fn)
        try:
            with strict_ctx:
                self.run()
        except exc.ObservedException as e:
            msg = f"Observed exception DURING INLING {code} : {e}"
            log.debug(msg)
            # bubble up the exception to the parent frame.
            raise
        except exc.SkipFrame as e:
            msg = f"SKIPPED INLINING {code}: {e}"
            log.debug(msg)
            raise Unsupported(msg) from e
        except Exception:
            log.debug("FAILED INLINING %s", code)
            raise
        finally:
            parent.error_on_graph_break = self.error_on_graph_break

        if self.output.should_exit:
            # graph break
            return ConstantVariable.create(None)  # return dummy variable

        assert self.symbolic_result is not None

        if self.f_globals is parent.f_globals:
            # Merge symbolic_globals back if parent and child are in the same namespace
            parent.symbolic_globals.update(self.symbolic_globals)

        parent.inconsistent_side_effects |= self.inconsistent_side_effects

        log.debug("DONE INLINING %s", code)
        self.output.tracing_context.traced_code.append(code)

        if config.enable_faithful_generator_behavior or (
            isinstance(self, InliningGeneratorInstructionTranslator)
            and self.is_generator_from_ctx_manager
        ):
            if (
                is_generator(code)
                and isinstance(self, InliningGeneratorInstructionTranslator)
                and self.generator_exhausted
            ):
                assert isinstance(self, InliningGeneratorInstructionTranslator)
                # When the generator returns None, we raise StopIteration
                args = []
                if not (
                    isinstance(self.symbolic_result, ConstantVariable)
                    and self.symbolic_result.value is None
                ):
                    args = [self.symbolic_result]
                exc.raise_observed_exception(StopIteration, self, args=args)
            else:
                return self.symbolic_result
        else:
            if is_generator(code):
                assert isinstance(self, InliningGeneratorInstructionTranslator)
                assert self.symbolic_result.as_python_constant() is None
                return ListIteratorVariable(
                    self.generated_items,
                    mutation_type=ValueMutationNew(),
                )
            else:
                return self.symbolic_result

    def __init__(
        self,
        parent: InstructionTranslatorBase,
        code: types.CodeType,
        symbolic_locals: dict[str, VariableTracker],
        symbolic_globals: dict[str, VariableTracker],
        symbolic_torch_function_state: SymbolicTorchFunctionState,
        funcvar: BaseUserFunctionVariable,
    ) -> None:
        f_globals = funcvar.get_globals()  # type: ignore[attr-defined]
        f_builtins = f_globals["__builtins__"]
        if not isinstance(f_builtins, dict):
            f_builtins = f_builtins.__dict__

        # Get the cached instructions. These instructions are safe to cache
        # because we dont mutate them in transform_code_object (those
        # instructions are for the top most Instruction translator).  Also, we
        # have to be careful about not using _cached_cleaned_instructions here
        # because that function is global, while we want the the cache to be
        # alive only during a compmilation.
        tracing_ctx = parent.output.tracing_context
        instructions = None
        if tracing_ctx:
            if tracing_ctx.previously_cleaned_instructions.get(code):
                instructions = tracing_ctx.previously_cleaned_instructions[code]

        if instructions is None:
            instructions = cleaned_instructions(code)
            propagate_line_nums(instructions)
            if tracing_ctx:
                tracing_ctx.previously_cleaned_instructions[code] = instructions

        super().__init__(
            output=parent.output,
            f_locals={},
            f_globals=f_globals,
            f_builtins=f_builtins,
            symbolic_locals=symbolic_locals,
            symbolic_globals=symbolic_globals,
            symbolic_torch_function_state=symbolic_torch_function_state,
            instructions=instructions,
            code_options={k: getattr(code, k) for k in get_code_keys()},
            f_code=code,
            export=parent.export,
            inline_depth=parent.inline_depth + 1,
            speculation_log=parent.speculation_log,
            exn_vt_stack=parent.exn_vt_stack,
            distributed_state=parent.distributed_state,
            package=parent.package,
        )
        self.funcvar = funcvar
        self.parent = parent
        self.num_calls = parent.num_calls
        self.symbolic_result = None
        self.nn_module_stack = parent.nn_module_stack.copy()
        self.one_graph = parent.one_graph

    @property
    def fake_mode(self) -> Optional[FakeTensorMode]:
        return self.parent.fake_mode

    def run_ctx_mgr(self) -> Any:
        return TracingContext.current_frame(self.parent.frame_summary())

    def should_compile_partial_graph(self) -> bool:
        if config.nested_graph_breaks:
            if not self.parent.should_compile_partial_graph():
                return False
            return super().should_compile_partial_graph()
        return False  # inlining functions is all-or-nothing

    def create_call_resume_at(
        self, inst: Instruction, push: int, all_stack_locals_metadata: Any
    ) -> list[Instruction]:
        if config.nested_graph_breaks:
            return super().create_call_resume_at(inst, push, all_stack_locals_metadata)
        unimplemented_v2(
            gb_type="Graph break in inlined function",
            context="",
            explanation="Graph breaks in an inlined call are not supported.",
            hints=[],
        )

    def RETURN_VALUE(self, inst: Instruction) -> None:
        self.symbolic_result = self.pop()  # type: ignore[assignment]
        self.instruction_pointer = None
        raise ReturnValueOp

    def RETURN_CONST(self, inst: Instruction) -> None:
        self.symbolic_result = self._load_const(inst)
        self.instruction_pointer = None
        raise ReturnValueOp

    def get_globals_source_and_value(
        self, name: str
    ) -> tuple[Any, VariableTracker, Source]:
        # NamedTuple's `__new__` has a fake global scope that's not an actual
        # module. TODO generalize the check for other non-importable cases.
        # https://github.com/python/cpython/blob/8421b03b16a4852a527256cb7cdce2ab2d318548/Lib/collections/__init__.py#L441-L447
        if "__name__" in self.f_globals and not self.f_globals["__name__"].startswith(
            "namedtuple_"
        ):
            module_name = self.f_globals["__name__"]
            module_source = self.import_source(module_name)
            if "torch_package" in module_name:
                fglobals_value = (
                    torch.package.package_importer._package_imported_modules[
                        module_name
                    ]
                )  # type: ignore[assignment]
            else:
                fglobals_value = _import_module(module_name)
            # Dont use lazy vt because we will do a setattr afterwards
            fglobals_vt = VariableBuilder(self, module_source)(fglobals_value)
            global_source = AttrSource(module_source, name)
        else:
            globals_name = self.output.install_global_by_id(
                "___unnamed_scope", self.f_globals
            )
            globals_source = GlobalSource(globals_name)
            fglobals_value = self.f_globals  # type: ignore[assignment]
            # Dont use lazy vt because we will do a setattr afterwards
            fglobals_vt = VariableBuilder(self, globals_source)(fglobals_value)
            global_source = DictGetItemSource(globals_source, name)  # type: ignore[assignment]

        if is_stdlib(fglobals_value):
            # Users don't inplace mutate a stdlib attribute (like inspect,
            # collections), skip guards that originate from the stdlib modules.
            global_source = SkipGuardSource(global_source)  # type: ignore[assignment]

        return fglobals_value, fglobals_vt, global_source

    def _load_global(self, inst: Instruction) -> None:
        name = inst.argval
        if name not in self.f_globals:
            return self.load_builtin(inst)

        if self.output.global_scope is self.f_globals:
            # If the global scope matches that of the root frame, use handler in
            # root frame instruction translator, to enforce consistency.
            super()._load_global(inst)
        else:
            _, fglobals_vt, global_source = self.get_globals_source_and_value(name)
            if self.output.side_effects.has_pending_mutation_of_attr(fglobals_vt, name):
                self.push(self.output.side_effects.load_attr(fglobals_vt, name))
            else:
                value = self.f_globals[name]
                self.push(VariableTracker.build(self, value, global_source))

    def STORE_GLOBAL(self, inst: Instruction) -> None:
        if self.output.global_scope is self.f_globals:
            # If the global scope matches that of the root frame, use handler in
            # root frame instruction translator, to enforce consistency.
            super().STORE_GLOBAL(inst)
        else:
            value = self.pop()
            if isinstance(value, RemovableHandleVariable):
                unimplemented_v2(
                    gb_type="Storing Tensor hook handle in globals (inline call)",
                    context=inst.argval,
                    explanation="This is not supported.",
                    hints=[],
                )
            name = inst.argval
            _fglobals_value, fglobals_vt, _ = self.get_globals_source_and_value(name)
            self.output.side_effects.store_attr(fglobals_vt, name, value)


class InliningGeneratorInstructionTranslator(InliningInstructionTranslator):
    generated_items: list[VariableTracker]
    # Flag whether or not the InlineGenerator should consume the entire iterator

    def __init__(self, *args: Any, **kwargs: Any) -> None:
        super().__init__(*args, **kwargs)
        self.generated_items = []
        self.generator_exhausted = False
        self.is_generator_from_ctx_manager = False

    def YIELD_VALUE(self, inst: Instruction) -> None:
        top = self.pop()
        self.generated_items.append(top)
        if len(self.generated_items) > MAX_ITERATOR_LIMIT:
            raise exc.InfiniteGeneratorError(
                "Too many yield values in generator. Maybe you are inlining an infinite generator. "
                f"If not, please report a bug at {PT2_ISSUE_TRACKER_URL}",
            )
        self.push(ConstantVariable.create(None))
        if (
            config.enable_faithful_generator_behavior
            or self.is_generator_from_ctx_manager
        ):
            self.symbolic_result = top
            # Stop tracing
            raise YieldValueOp

    def GET_YIELD_FROM_ITER(self, inst: Instruction) -> None:
        tos = self.stack[-1]
        if not isinstance(tos, ListIteratorVariable):
            self.pop()
            res = BuiltinVariable(iter).call_function(self, [tos], {})  # type: ignore[arg-type]
            self.push(res)

    def RETURN_VALUE(self, inst: Instruction) -> None:
        self.generator_exhausted = True
        return super().RETURN_VALUE(inst)

    def RETURN_CONST(self, inst: Instruction) -> None:
        self.generator_exhausted = True
        return super().RETURN_CONST(inst)

    def YIELD_FROM(self, inst: Instruction) -> None:
        assert len(self.stack) >= 2
        val = self.pop()
        tos = self.stack[-1]
        if not (isinstance(val, ConstantVariable) and val.value is None):
            # invoke send
            # Unreachable code - if you hit this, you are implementing generator support and have
            # lifted the `unimplemented("generator")` in frame conversion. This codepath handles
            # subgenerator and lines up with this line in Python 3.10
            # https://github.com/python/cpython/blob/3.10/Python/ceval.c#L2599
            unimplemented_v2(
                gb_type="Unreachable sub-generator code",
                context="",
                explanation="Should only be encountered while implementing generator support.",
                hints=[],
            )

        try:
            val = tos.next_variable(self)
        except (StopIteration, exc.ObservedUserStopIteration) as ex:
            if isinstance(ex, exc.ObservedUserStopIteration):
                exc.handle_observed_exception(self)

            # The iterator is exhausted. Stop the loop and return.
            self.pop()
            self.push(ConstantVariable.create(ex.value))
        else:
            # Repeat the YIELD_FROM instruction in the next eval loop
            assert (
                isinstance(self.instruction_pointer, int)
                and self.instruction_pointer > 0
            )
            self.instruction_pointer -= 1

            self.push(val)
            # Add the value to yield into generated_items and replace the top of the stack with None
            self.YIELD_VALUE(inst)

    def SEND(self, inst: Instruction) -> None:
        assert len(self.stack) >= 2
        val = self.pop()
        tos = self.stack[-1]
        if isinstance(tos, (IteratorVariable, LocalGeneratorObjectVariable)) or (
            isinstance(tos, UserDefinedObjectVariable)
            and isinstance(tos.value, collections.abc.Iterator)
        ):
            if isinstance(val, ConstantVariable) and val.value is None:
                try:
                    val = tos.next_variable(self)
                except (StopIteration, exc.ObservedUserStopIteration) as ex:
                    # To implement SEND, we have to look at the implementation
                    # when the iterator returns StopIteration. This translates to this code
                    # 3.11: https://github.com/python/cpython/blob/3.11/Python/ceval.c#L2613-L2619
                    # 3.12: https://github.com/python/cpython/blob/3.12/Python/bytecodes.c#L863-L866
                    # The implementation is different in 3.11 and 3.12. In 3.12, we rely
                    # on END_SEND to clean up. In 3.11, SEND does the cleanup as well.
                    if sys.version_info < (3, 12):
                        self.pop()  # Python 3.12 uses new opcode END_SEND
                    self.push(ConstantVariable.create(ex.value))
                    self.jump(inst)
                else:
                    self.push(val)
            else:
                # invoke send
                # Unreachable code - if you hit this, you are implementing generator support and have
                # lifted the `unimplemented("generator")` in frame conversion. This codepath handles
                # subgenerator and lines up with this line in Python 3.11
                # https://github.com/python/cpython/blob/3.11/Python/ceval.c#L2597
                unimplemented_v2(
                    gb_type="Unreachable sub-generator code",
                    context="",
                    explanation="Should only be encountered while implementing generator support.",
                    hints=[],
                )
        else:
            unimplemented_v2(
                gb_type="SEND with bad type",
                context=f"TOS type: {typestr(tos)}",
                explanation=f"Attempted to SEND with unsupported type {typestr(tos)}.",
                hints=[],
            )<|MERGE_RESOLUTION|>--- conflicted
+++ resolved
@@ -1223,17 +1223,13 @@
             self._cell_and_freevars = self.cellvars() + self.freevars()
         return self._cell_and_freevars
 
-<<<<<<< HEAD
-    def prune_dead_locals(self):
+    def prune_dead_locals(self) -> None:
         # keep cell and freevar references alive
         self.post_prune_cell_and_freevars = {
             k: v
             for k, v in self.symbolic_locals.items()
             if k in self.cell_and_freevars()
         }
-=======
-    def prune_dead_locals(self) -> None:
->>>>>>> 85218c76
         # Only keep the locals that must remain on the stack.
         reads = livevars_analysis(self.instructions, self.current_instruction)
         self.symbolic_locals = {
@@ -3664,14 +3660,10 @@
         self.symbolic_locals = symbolic_locals
         self.symbolic_globals = symbolic_globals
         self.symbolic_torch_function_state = symbolic_torch_function_state
-<<<<<<< HEAD
         # used to keep cell/freevars alive after pruning symbolic_locals (prune_dead_locals)
         # in order to generate any nested closures
         self.post_prune_cell_and_freevars = None
-        self.stack = []
-=======
         self.stack: list[VariableTracker] = []
->>>>>>> 85218c76
         self.instruction_pointer = 0
         self.start_point = None
         self.current_instruction = create_instruction("NOP")
