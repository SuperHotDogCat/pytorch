--- conflicted
+++ resolved
@@ -1267,12 +1267,8 @@
         """
         A call to some user defined function by inlining it.
         """
-<<<<<<< HEAD
         self.is_leaf_tracer = False
-        if config.enable_faithful_generator_behavior and is_generator(fn.get_code()):
-=======
         if config.enable_faithful_generator_behavior and is_generator(fn.get_code()):  # type: ignore[attr-defined]
->>>>>>> 13b7a68c
             return self.inline_generator_function(fn, args, kwargs)
         else:
             return InliningInstructionTranslator.inline_call(self, fn, args, kwargs)
@@ -2932,9 +2928,8 @@
                 hints=[*graph_break_hints.USER_ERROR],
             )
 
-<<<<<<< HEAD
     @break_graph_if_unsupported(push=0)
-    def graph_break_on_leaf_function(self, inst):
+    def graph_break_on_leaf_function(self, inst: Instruction) -> None:
         if self.is_leaf_tracer:
             unimplemented_v2(
                 gb_type="Forced graph break on leaf function",
@@ -2945,14 +2940,10 @@
                 ],
             )
 
-    def NOP(self, inst):
+    def NOP(self, inst: Instruction) -> None:
         # Dynamo-specific testing behavior
         if inst.argval == "GRAPH_BREAK_IF_LEAF":
             self.graph_break_on_leaf_function(inst)
-=======
-    def NOP(self, inst: Instruction) -> None:
-        pass
->>>>>>> 13b7a68c
 
     def POP_TOP(self, inst: Instruction) -> None:
         self.pop()
