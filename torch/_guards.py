--- conflicted
+++ resolved
@@ -41,6 +41,7 @@
 
     import sympy
 
+    from torch._dynamo.backends.distributed import DDPOptimizerCtx
     from torch._dynamo.codegen import PyCodegen
     from torch._functorch._aot_autograd.schemas import ViewAndMutationMeta
     from torch._subclasses.fake_tensor import FakeTensorMode
@@ -859,13 +860,9 @@
         # progress)
         self.loc_in_frame: Optional[tuple[str, int, str]] = None
         # this is only set after aot_autograd
-<<<<<<< HEAD
-        self.fw_metadata = None
+        self.fw_metadata: Optional[ViewAndMutationMeta] = None
         # this is only set when the DDPOptimizer is used
-        self.ddp_optimizer_ctx = None
-=======
-        self.fw_metadata: Optional[ViewAndMutationMeta] = None
->>>>>>> 17a7e1e0
+        self.ddp_optimizer_ctx: Optional[DDPOptimizerCtx] = None
         # this is only set after aot_autograd
         self.aot_graph_name: Optional[list[str]] = None
         self.params_flat: Optional[list[Any]] = None
