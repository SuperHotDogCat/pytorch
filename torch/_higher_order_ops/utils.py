--- conflicted
+++ resolved
@@ -960,7 +960,36 @@
         return self.ctx.functionalize(self.subgraph)(*args, **kwargs)
 
 
-<<<<<<< HEAD
+# A wrapper over HigherOrderOperator that also carries its schema
+class HopInstance:
+    def __init__(self, op: HigherOrderOperator, schema: torch.FunctionSchema):
+        assert isinstance(op, HigherOrderOperator), op
+        self._op = op
+        # Using "_" to be consistent with how we access _schema of OpOverload
+        self._schema = schema
+
+    def __call__(self, *args, **kwargs):
+        return self._op(*args, **kwargs)
+
+
+def call_op(op: Union[OpOverload, HopInstance], args, kwargs):
+    if isinstance(op, OpOverload):
+        return op(*args, **kwargs)
+
+    assert isinstance(op, HopInstance), op
+    schema = op._schema
+    bound_args = list(args)
+    bound_kwargs = {}
+    for arg in schema.arguments[len(bound_args) :]:
+        assert arg.name in kwargs, (arg.name, kwargs)
+        val = kwargs[arg.name]
+        if not arg.kwarg_only:
+            bound_args.append(val)
+        else:
+            bound_kwargs[arg.name] = val
+    return op(*bound_args, **bound_kwargs)
+
+
 def create_bw_fn(fn: Callable, args: tuple[Any]) -> Callable:
     """
     For a fn that accepts flat inputs and returns flat outputs:
@@ -1009,47 +1038,11 @@
         return pytree.tree_map(_maybe_clone, out)
 
     return flat_fn
-=======
-# A wrapper over HigherOrderOperator that also carries its schema
-class HopInstance:
-    def __init__(self, op: HigherOrderOperator, schema: torch.FunctionSchema):
-        assert isinstance(op, HigherOrderOperator), op
-        self._op = op
-        # Using "_" to be consistent with how we access _schema of OpOverload
-        self._schema = schema
-
-    def __call__(self, *args, **kwargs):
-        return self._op(*args, **kwargs)
-
-
-def call_op(op: Union[OpOverload, HopInstance], args, kwargs):
-    if isinstance(op, OpOverload):
-        return op(*args, **kwargs)
-
-    assert isinstance(op, HopInstance), op
-    schema = op._schema
-    bound_args = list(args)
-    bound_kwargs = {}
-    for arg in schema.arguments[len(bound_args) :]:
-        assert arg.name in kwargs, (arg.name, kwargs)
-        val = kwargs[arg.name]
-        if not arg.kwarg_only:
-            bound_args.append(val)
-        else:
-            bound_kwargs[arg.name] = val
-    return op(*bound_args, **bound_kwargs)
->>>>>>> 2e6f5316
 
 
 def materialize_as_graph(
     fn: Callable,
     args: tuple[Any],
-<<<<<<< HEAD
-    include_key_set: torch._C.DispatchKeySet,
-    exclude_key_set: torch._C.DispatchKeySet,
-    force_enable_grad=True,
-) -> torch.fx.GraphModule:
-=======
     include_key_set: Optional[torch._C.DispatchKeySet] = None,
     exclude_key_set: Optional[torch._C.DispatchKeySet] = None,
     force_enable_grad=False,
@@ -1059,25 +1052,11 @@
     if exclude_key_set is None:
         exclude_key_set = torch._C._dispatch_tls_local_exclude_set()
 
->>>>>>> 2e6f5316
     @torch._dynamo.disable(recursive=True, reason=None)
     def _materialize_as_graph_inner():
         with suspend_functionalization(), disable_functional_mode():
             with disable_proxy_modes_tracing():
                 unfunc_t = [_from_fun(arg) for arg in args]
-<<<<<<< HEAD
-        with contextlib.ExitStack() as stack:
-            stack.enter_context(
-                torch._C._ForceDispatchKeyGuard(include_key_set, exclude_key_set),
-            )
-            if force_enable_grad:
-                stack.enter_context(torch.enable_grad())
-            return _maybe_reenter_make_fx(fn)(*unfunc_t)
-
-    gm = _materialize_as_graph_inner()
-    assert gm is not None
-    return gm
-=======
             with contextlib.ExitStack() as stack:
                 stack.enter_context(
                     torch._C._ForceDispatchKeyGuard(include_key_set, exclude_key_set),
@@ -1121,5 +1100,4 @@
         else:
             materialized_args.append(flat_args[i])
 
-    return pytree.tree_unflatten(materialized_args, flat_spec)
->>>>>>> 2e6f5316
+    return pytree.tree_unflatten(materialized_args, flat_spec)