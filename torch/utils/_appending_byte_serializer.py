<<<<<<< HEAD
=======
import base64
import zlib
>>>>>>> 119f64d0
from collections.abc import Iterable
from typing import Callable, Generic, TypeVar


T = TypeVar("T")

_ENCODING_VERSION: int = 1

__all__ = ["AppendingByteSerializer"]


#######################################
# Helper classes
#######################################

CHECKSUM_DIGEST_SIZE = 4


class BytesWriter:
    def __init__(self) -> None:
        # Reserve CHECKSUM_DIGEST_SIZE bytes for checksum
        self._data = bytearray(CHECKSUM_DIGEST_SIZE)

    def write_uint64(self, i: int) -> None:
        self._data.extend(i.to_bytes(8, byteorder="big", signed=False))

    def write_str(self, s: str) -> None:
        payload = s.encode("utf-8")
        self.write_bytes(payload)

    def write_bytes(self, b: bytes) -> None:
        self.write_uint64(len(b))
        self._data.extend(b)

    def to_bytes(self) -> bytes:
        digest = zlib.crc32(self._data[CHECKSUM_DIGEST_SIZE:]).to_bytes(
            4, byteorder="big", signed=False
        )
        assert len(digest) == CHECKSUM_DIGEST_SIZE
        self._data[0:CHECKSUM_DIGEST_SIZE] = digest
        return bytes(self._data)


class BytesReader:
    def __init__(self, data: bytes) -> None:
        # Check for data corruption
        assert len(data) >= CHECKSUM_DIGEST_SIZE
        digest = zlib.crc32(data[CHECKSUM_DIGEST_SIZE:]).to_bytes(
            4, byteorder="big", signed=False
        )
        assert len(digest) == CHECKSUM_DIGEST_SIZE
        if data[0:CHECKSUM_DIGEST_SIZE] != digest:
            raise RuntimeError(
                "Bytes object is corrupted, checksum does not match. "
                f"Expected: {data[0:CHECKSUM_DIGEST_SIZE]!r}, Got: {digest!r}"
            )

        self._data = data
        self._i = CHECKSUM_DIGEST_SIZE

    def is_finished(self) -> bool:
        return len(self._data) == self._i

    def read_uint64(self) -> int:
        result = int.from_bytes(
            self._data[self._i : self._i + 8], byteorder="big", signed=False
        )
        self._i += 8
        return result

    def read_str(self) -> str:
        return self.read_bytes().decode("utf-8")

    def read_bytes(self) -> bytes:
        size = self.read_uint64()
        result = self._data[self._i : self._i + size]
        self._i += size
        return result


#######################################
# AppendingByteSerializer
#######################################


class AppendingByteSerializer(Generic[T]):
    """
    Provides efficient serialization and deserialization of list of bytes
    Note that this does not provide any guarantees around byte order
    """

    _serialize_fn: Callable[[BytesWriter, T], None]
    _writer: BytesWriter

    def __init__(
        self,
        *,
        serialize_fn: Callable[[BytesWriter, T], None],
    ) -> None:
        self._serialize_fn = serialize_fn
        self.clear()

    def clear(self) -> None:
        self._writer = BytesWriter()
        # First 8-bytes are for version
        self._writer.write_uint64(_ENCODING_VERSION)

    def append(self, data: T) -> None:
        self._serialize_fn(self._writer, data)

    def extend(self, elems: Iterable[T]) -> None:
        for elem in elems:
            self.append(elem)

    def to_bytes(self) -> bytes:
        return self._writer.to_bytes()

    @staticmethod
    def to_list(data: bytes, *, deserialize_fn: Callable[[BytesReader], T]) -> list[T]:
        reader = BytesReader(data)
        assert reader.read_uint64() == _ENCODING_VERSION

        result: list[T] = []
        while not reader.is_finished():
            result.append(deserialize_fn(reader))
        return result<|MERGE_RESOLUTION|>--- conflicted
+++ resolved
@@ -1,8 +1,5 @@
-<<<<<<< HEAD
-=======
 import base64
 import zlib
->>>>>>> 119f64d0
 from collections.abc import Iterable
 from typing import Callable, Generic, TypeVar
 
@@ -30,7 +27,7 @@
         self._data.extend(i.to_bytes(8, byteorder="big", signed=False))
 
     def write_str(self, s: str) -> None:
-        payload = s.encode("utf-8")
+        payload = base64.b64encode(s.encode("utf-8"))
         self.write_bytes(payload)
 
     def write_bytes(self, b: bytes) -> None:
@@ -74,7 +71,7 @@
         return result
 
     def read_str(self) -> str:
-        return self.read_bytes().decode("utf-8")
+        return base64.b64decode(self.read_bytes()).decode("utf-8")
 
     def read_bytes(self) -> bytes:
         size = self.read_uint64()
