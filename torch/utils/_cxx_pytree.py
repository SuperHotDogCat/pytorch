--- conflicted
+++ resolved
@@ -20,12 +20,6 @@
 from typing_extensions import deprecated, Self, TypeIs
 
 import optree
-<<<<<<< HEAD
-from optree import (  # noqa: F401  # direct import for type annotations
-    PyTreeSpec as PyTreeSpec,
-    PyTreeSpec as TreeSpec,
-)
-=======
 
 from torch._vendor.packaging.version import Version
 
@@ -40,8 +34,10 @@
 del Version
 
 
-from optree import PyTreeSpec as TreeSpec  # direct import for type annotations
->>>>>>> 668b227e
+from optree import (  # noqa: F401  # direct import for type annotations
+    PyTreeSpec as PyTreeSpec,
+    PyTreeSpec as TreeSpec,
+)
 
 import torch.utils._pytree as python_pytree
 from torch.utils._pytree import (
