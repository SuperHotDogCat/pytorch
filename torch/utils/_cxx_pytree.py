# Owner(s): ["module: pytree"]

"""
Contains utility functions for working with nested python data structures.

A *pytree* is Python nested data structure. It is a tree in the sense that
nodes are Python collections (e.g., list, tuple, dict) and the leaves are
Python values. Furthermore, a pytree should not contain reference cycles.

pytrees are useful for working with nested collections of Tensors. For example,
one can use `tree_map` to map a function over all Tensors inside some nested
collection of Tensors and `tree_leaves` to get a flat list of all Tensors
inside some nested collection. pytrees are helpful for implementing nested
collection support for PyTorch APIs.
"""

import functools
import sys
import types
from collections.abc import Iterable
from typing import Any, Callable, Optional, overload, TypeVar, Union
from typing_extensions import deprecated, Self, TypeAlias, TypeIs

<<<<<<< HEAD
import optree
from optree import (  # noqa: F401  # direct import for type annotations
    PyTreeSpec as PyTreeSpec,
    PyTreeSpec as TreeSpec,
)

=======
>>>>>>> 8077299b
import torch.utils._pytree as python_pytree
from torch.torch_version import TorchVersion
from torch.utils._pytree import (
    Context as Context,
    DumpableContext as DumpableContext,
    FlattenFunc as FlattenFunc,
    FlattenWithKeysFunc as FlattenWithKeysFunc,
    FromDumpableContextFunc as FromDumpableContextFunc,
    is_namedtuple as is_namedtuple,
    is_namedtuple_class as is_namedtuple_class,
    is_namedtuple_instance as is_namedtuple_instance,
    is_structseq as is_structseq,
    is_structseq_class as is_structseq_class,
    is_structseq_instance as is_structseq_instance,
    KeyPath as KeyPath,
    PyTree as PyTree,
    ToDumpableContextFunc as ToDumpableContextFunc,
    UnflattenFunc as UnflattenFunc,
)


OPTREE_VERSION = TorchVersion(python_pytree._optree_version)
OPTREE_REQUIRED_VERSION = "0.13.0"
if OPTREE_VERSION < OPTREE_REQUIRED_VERSION:  # type: ignore[attr-defined]
    raise ImportError(
        f"torch.utils._cxx_pytree depends on `optree>={OPTREE_REQUIRED_VERSION}`, "
        "which is an optional dependency of PyTorch. "
        "To use it, please upgrade your optree package via "
        "`python3 -m pip install --ugprade optree`"
    )

del TorchVersion

import optree
from optree import PyTreeSpec as TreeSpec  # direct import for type annotations


__all__ = [
    "PyTree",
    "Context",
    "FlattenFunc",
    "UnflattenFunc",
    "DumpableContext",
    "ToDumpableContextFunc",
    "FromDumpableContextFunc",
    "PyTreeSpec",
    "TreeSpec",
    "LeafSpec",
    "keystr",
    "key_get",
    "register_pytree_node",
    "tree_is_leaf",
    "tree_flatten",
    "tree_flatten_with_path",
    "tree_unflatten",
    "tree_iter",
    "tree_leaves",
    "tree_leaves_with_path",
    "tree_structure",
    "tree_map",
    "tree_map_with_path",
    "tree_map_",
    "tree_map_only",
    "tree_map_only_",
    "tree_all",
    "tree_any",
    "tree_all_only",
    "tree_any_only",
    "treespec_dumps",
    "treespec_loads",
    "treespec_pprint",
    "is_namedtuple",
    "is_namedtuple_class",
    "is_namedtuple_instance",
    "is_structseq",
    "is_structseq_class",
    "is_structseq_instance",
]


__TORCH_DICT_SESSION = optree.dict_insertion_ordered(True, namespace="torch")
__TORCH_DICT_SESSION.__enter__()  # enable globally and permanently


T = TypeVar("T")
S = TypeVar("S")
U = TypeVar("U")
R = TypeVar("R")


OpTreeUnflattenFunc: TypeAlias = Callable[[Context, Iterable[Any]], PyTree]


def _reverse_args(func: UnflattenFunc) -> OpTreeUnflattenFunc:
    @functools.wraps(func)
    def wrapped(*args: Any, **kwargs: Any) -> Any:
        return func(*reversed(args), **kwargs)

    return wrapped


def register_pytree_node(
    cls: type[Any],
    flatten_fn: FlattenFunc,
    unflatten_fn: UnflattenFunc,
    *,
    serialized_type_name: Optional[str] = None,
    to_dumpable_context: Optional[ToDumpableContextFunc] = None,
    from_dumpable_context: Optional[FromDumpableContextFunc] = None,
    flatten_with_keys_fn: Optional[FlattenWithKeysFunc] = None,
) -> None:
    """Register a container-like type as pytree node.

    Args:
        cls (type): A Python type to treat as an internal pytree node.
        flatten_fn (callable): A function to be used during flattening, taking an instance of
            ``cls`` and returning a pair, with (1) an iterable for the children to be flattened
            recursively, and (2) some hashable auxiliary data to be stored in the treespec and to be
            passed to the ``unflatten_fn``.
        unflatten_fn (callable): A function taking two arguments: the auxiliary data that was
            returned by ``flatten_fn`` and stored in the treespec, and the unflattened children.
            The function should return an instance of ``cls``.
        serialized_type_name (str, optional): A keyword argument used to specify the fully
            qualified name used when serializing the tree spec.
        to_dumpable_context (callable, optional): An optional keyword argument to custom specify how
            to convert the context of the pytree to a custom json dumpable representation. This is
            used for json serialization, which is being used in :mod:`torch.export` right now.
        from_dumpable_context (callable, optional): An optional keyword argument to custom specify
            how to convert the custom json dumpable representation of the context back to the
            original context. This is used for json deserialization, which is being used in
            :mod:`torch.export` right now.

    Example::

        >>> # xdoctest: +SKIP
        >>> # Registry a Python type with lambda functions
        >>> register_pytree_node(
        ...     set,
        ...     lambda s: (sorted(s), None, None),
        ...     lambda children, _: set(children),
        ... )
    """
    if flatten_with_keys_fn is not None:
        raise NotImplementedError("KeyPaths are not yet supported in cxx_pytree.")

    _private_register_pytree_node(
        cls,
        flatten_fn,
        unflatten_fn,
        serialized_type_name=serialized_type_name,
        to_dumpable_context=to_dumpable_context,
        from_dumpable_context=from_dumpable_context,
    )

    python_pytree._private_register_pytree_node(
        cls,
        flatten_fn,
        unflatten_fn,
        serialized_type_name=serialized_type_name,
        to_dumpable_context=to_dumpable_context,
        from_dumpable_context=from_dumpable_context,
    )


@deprecated(
    "`torch.utils._cxx_pytree._register_pytree_node` is deprecated. "
    "Please use `torch.utils._cxx_pytree.register_pytree_node` instead.",
    category=FutureWarning,
)
def _register_pytree_node(
    cls: type[Any],
    flatten_fn: FlattenFunc,
    unflatten_fn: UnflattenFunc,
    *,
    serialized_type_name: Optional[str] = None,
    to_dumpable_context: Optional[ToDumpableContextFunc] = None,
    from_dumpable_context: Optional[FromDumpableContextFunc] = None,
) -> None:
    """Register a container-like type as pytree node for the C++ pytree only.

    The ``namespace`` argument is used to avoid collisions that occur when different libraries
    register the same Python type with different behaviors. It is recommended to add a unique prefix
    to the namespace to avoid conflicts with other libraries. Namespaces can also be used to specify
    the same class in different namespaces for different use cases.

    .. warning::
        For safety reasons, a ``namespace`` must be specified while registering a custom type. It is
        used to isolate the behavior of flattening and unflattening a pytree node type. This is to
        prevent accidental collisions between different libraries that may register the same type.

    Args:
        cls (type): A Python type to treat as an internal pytree node.
        flatten_fn (callable): A function to be used during flattening, taking an instance of
            ``cls`` and returning a pair, with (1) an iterable for the children to be flattened
            recursively, and (2) some hashable auxiliary data to be stored in the treespec and to be
            passed to the ``unflatten_fn``.
        unflatten_fn (callable): A function taking two arguments: the auxiliary data that was
            returned by ``flatten_fn`` and stored in the treespec, and the unflattened children.
            The function should return an instance of ``cls``.
        serialized_type_name (str, optional): A keyword argument used to specify the fully
            qualified name used when serializing the tree spec.
        to_dumpable_context (callable, optional): An optional keyword argument to custom specify how
            to convert the context of the pytree to a custom json dumpable representation. This is
            used for json serialization, which is being used in :mod:`torch.export` right now.
        from_dumpable_context (callable, optional): An optional keyword argument to custom specify
            how to convert the custom json dumpable representation of the context back to the
            original context. This is used for json deserialization, which is being used in
            :mod:`torch.export` right now.
    """

    _private_register_pytree_node(
        cls,
        flatten_fn,
        unflatten_fn,
        serialized_type_name=serialized_type_name,
        to_dumpable_context=to_dumpable_context,
        from_dumpable_context=from_dumpable_context,
    )


def _private_register_pytree_node(
    cls: type[Any],
    flatten_fn: FlattenFunc,
    unflatten_fn: UnflattenFunc,
    *,
    serialized_type_name: Optional[str] = None,
    to_dumpable_context: Optional[ToDumpableContextFunc] = None,
    from_dumpable_context: Optional[FromDumpableContextFunc] = None,
) -> None:
    """This is an internal function that is used to register a pytree node type
    for the C++ pytree only. End-users should use :func:`register_pytree_node`
    instead.
    """
    # TODO(XuehaiPan): remove this condition when we make Python pytree out-of-box support
    # PyStructSequence types
    if not optree.is_structseq_class(cls):
        optree.register_pytree_node(
            cls,
            flatten_fn,
            _reverse_args(unflatten_fn),
            namespace="torch",
        )


def _is_pytreespec_instance(obj: Any, /) -> TypeIs[TreeSpec]:
    return isinstance(obj, TreeSpec)


def tree_is_leaf(
    tree: PyTree,
    is_leaf: Optional[Callable[[PyTree], bool]] = None,
) -> bool:
    """Check if a pytree is a leaf.

    >>> tree_is_leaf(1)
    True
    >>> tree_is_leaf(None)
    True
    >>> tree_is_leaf([1, 2, 3])
    False
    >>> tree_is_leaf((1, 2, 3), is_leaf=lambda x: isinstance(x, tuple))
    True
    >>> tree_is_leaf({'a': 1, 'b': 2, 'c': 3})
    False
    >>> tree_is_leaf({'a': 1, 'b': 2, 'c': None})
    False

    Args:
        tree (pytree): A pytree to check if it is a leaf node.
        is_leaf (callable, optional): An extra leaf predicate function that will be called at each
            flattening step. The function should have a single argument with signature
            ``is_leaf(node) -> bool``. If it returns :data:`True`, the whole subtree being treated
            as a leaf. Otherwise, the default pytree registry will be used to determine a node is a
            leaf or not. If the function is not specified, the default pytree registry will be used.

    Returns:
        A boolean indicating if the pytree is a leaf node.
    """
    return optree.tree_is_leaf(
        tree,
        is_leaf=is_leaf,
        none_is_leaf=True,
        namespace="torch",
    )


def tree_flatten(
    tree: PyTree,
    is_leaf: Optional[Callable[[PyTree], bool]] = None,
) -> tuple[list[Any], TreeSpec]:
    """Flatten a pytree.

    See also :func:`tree_unflatten`.

    The flattening order (i.e., the order of elements in the output list) is deterministic,
    corresponding to a left-to-right depth-first tree traversal.

    >>> tree = {"b": (2, [3, 4]), "a": 1, "c": None, "d": 5}
    >>> tree_flatten(tree)
    ([2, 3, 4, 1, None, 5], PyTreeSpec({'b': (*, [*, *]), 'a': *, 'c': *, 'd': *}, NoneIsLeaf, namespace='torch'))
    >>> tree_flatten(1)
    ([1], PyTreeSpec(*, NoneIsLeaf, namespace='torch'))
    >>> tree_flatten(None)
    ([None], PyTreeSpec(*, NoneIsLeaf, namespace='torch'))
    >>> from collections import OrderedDict
    >>> tree = OrderedDict([("b", (2, [3, 4])), ("a", 1), ("c", None), ("d", 5)])
    >>> tree_flatten(tree)
    ([2, 3, 4, 1, None, 5], PyTreeSpec(OrderedDict({'b': (*, [*, *]), 'a': *, 'c': *, 'd': *}), NoneIsLeaf, namespace='torch'))

    Args:
        tree (pytree): A pytree to flatten.
        is_leaf (callable, optional): An extra leaf predicate function that will be called at each
            flattening step. The function should have a single argument with signature
            ``is_leaf(node) -> bool``. If it returns :data:`True`, the whole subtree being treated
            as a leaf. Otherwise, the default pytree registry will be used to determine a node is a
            leaf or not. If the function is not specified, the default pytree registry will be used.

    Returns:
        A pair ``(leaves, treespec)`` where the first element is a list of leaf values and the
        second element is a treespec representing the structure of the pytree.
    """
    return optree.tree_flatten(  # type: ignore[return-value]
        tree,
        is_leaf=is_leaf,
        none_is_leaf=True,
        namespace="torch",
    )


def tree_unflatten(leaves: Iterable[Any], treespec: TreeSpec) -> PyTree:
    """Reconstruct a pytree from the treespec and the leaves.

    The inverse of :func:`tree_flatten`.

    >>> tree = {"b": (2, [3, 4]), "a": 1, "c": None, "d": 5}
    >>> leaves, treespec = tree_flatten(tree)
    >>> tree == tree_unflatten(leaves, treespec)
    True

    Args:
        leaves (iterable): The list of leaves to use for reconstruction. The list must match the
            number of leaves of the treespec.
        treespec (TreeSpec): The treespec to reconstruct.

    Returns:
        The reconstructed pytree, containing the ``leaves`` placed in the structure described by
        ``treespec``.
    """
    if not _is_pytreespec_instance(treespec):
        raise TypeError(
            f"tree_unflatten(leaves, treespec): Expected `treespec` to be instance of "
            f"PyTreeSpec but got item of type {type(treespec)}."
        )
    return optree.tree_unflatten(treespec, leaves)  # type: ignore[arg-type]


def tree_iter(
    tree: PyTree,
    is_leaf: Optional[Callable[[PyTree], bool]] = None,
) -> Iterable[Any]:
    """Get an iterator over the leaves of a pytree.

    See also :func:`tree_flatten`.

    >>> tree = {"b": (2, [3, 4]), "a": 1, "c": None, "d": 5}
    >>> list(tree_iter(tree))
    [2, 3, 4, 1, None, 5]
    >>> list(tree_iter(1))
    [1]
    >>> list(tree_iter(None))
    [None]

    Args:
        tree (pytree): A pytree to flatten.
        is_leaf (callable, optional): An extra leaf predicate function that will be called at each
            flattening step. The function should have a single argument with signature
            ``is_leaf(node) -> bool``. If it returns :data:`True`, the whole subtree being treated
            as a leaf. Otherwise, the default pytree registry will be used to determine a node is a
            leaf or not. If the function is not specified, the default pytree registry will be used.

    Returns:
        An iterator over the leaf values.
    """
    return optree.tree_iter(
        tree,
        is_leaf=is_leaf,
        none_is_leaf=True,
        namespace="torch",
    )


def tree_leaves(
    tree: PyTree,
    is_leaf: Optional[Callable[[PyTree], bool]] = None,
) -> list[Any]:
    """Get the leaves of a pytree.

    See also :func:`tree_flatten`.

    >>> tree = {"b": (2, [3, 4]), "a": 1, "c": None, "d": 5}
    >>> tree_leaves(tree)
    [2, 3, 4, 1, None, 5]
    >>> tree_leaves(1)
    [1]
    >>> tree_leaves(None)
    [None]

    Args:
        tree (pytree): A pytree to flatten.
        is_leaf (callable, optional): An extra leaf predicate function that will be called at each
            flattening step. The function should have a single argument with signature
            ``is_leaf(node) -> bool``. If it returns :data:`True`, the whole subtree being treated
            as a leaf. Otherwise, the default pytree registry will be used to determine a node is a
            leaf or not. If the function is not specified, the default pytree registry will be used.

    Returns:
        A list of leaf values.
    """
    return optree.tree_leaves(
        tree,
        is_leaf=is_leaf,
        none_is_leaf=True,
        namespace="torch",
    )


def tree_structure(
    tree: PyTree,
    is_leaf: Optional[Callable[[PyTree], bool]] = None,
) -> TreeSpec:
    """Get the treespec for a pytree.

    See also :func:`tree_flatten`.

    >>> tree = {"b": (2, [3, 4]), "a": 1, "c": None, "d": 5}
    >>> tree_structure(tree)
    PyTreeSpec({'b': (*, [*, *]), 'a': *, 'c': *, 'd': *}, NoneIsLeaf, namespace='torch')
    >>> tree_structure(1)
    PyTreeSpec(*, NoneIsLeaf, namespace='torch')
    >>> tree_structure(None)
    PyTreeSpec(*, NoneIsLeaf, namespace='torch')

    Args:
        tree (pytree): A pytree to flatten.
        is_leaf (callable, optional): An extra leaf predicate function that will be called at each
            flattening step. The function should have a single argument with signature
            ``is_leaf(node) -> bool``. If it returns :data:`True`, the whole subtree being treated
            as a leaf. Otherwise, the default pytree registry will be used to determine a node is a
            leaf or not. If the function is not specified, the default pytree registry will be used.

    Returns:
        A treespec object representing the structure of the pytree.
    """
    return optree.tree_structure(  # type: ignore[return-value]
        tree,
        is_leaf=is_leaf,
        none_is_leaf=True,
        namespace="torch",
    )


def tree_map(
    func: Callable[..., Any],
    tree: PyTree,
    *rests: PyTree,
    is_leaf: Optional[Callable[[PyTree], bool]] = None,
) -> PyTree:
    """Map a multi-input function over pytree args to produce a new pytree.

    See also :func:`tree_map_`.

    >>> tree_map(lambda x: x + 1, {"x": 7, "y": (42, 64)})
    {'x': 8, 'y': (43, 65)}
    >>> tree_map(lambda x: x is None, {"x": 7, "y": (42, 64), "z": None})
    {'x': False, 'y': (False, False), 'z': True}

    If multiple inputs are given, the structure of the tree is taken from the first input;
    subsequent inputs need only have ``tree`` as a prefix:

    >>> tree_map(lambda x, y: [x] + y, [5, 6], [[7, 9], [1, 2]])
    [[5, 7, 9], [6, 1, 2]]

    Args:
        func (callable): A function that takes ``1 + len(rests)`` arguments, to be applied at the
            corresponding leaves of the pytrees.
        tree (pytree): A pytree to be mapped over, with each leaf providing the first positional
            argument to function ``func``.
        rests (tuple of pytree): A tuple of pytrees, each of which has the same structure as
            ``tree`` or has ``tree`` as a prefix.
        is_leaf (callable, optional): An extra leaf predicate function that will be called at each
            flattening step. The function should have a single argument with signature
            ``is_leaf(node) -> bool``. If it returns :data:`True`, the whole subtree being treated
            as a leaf. Otherwise, the default pytree registry will be used to determine a node is a
            leaf or not. If the function is not specified, the default pytree registry will be used.

    Returns:
        A new pytree with the same structure as ``tree`` but with the value at each leaf given by
        ``func(x, *xs)`` where ``x`` is the value at the corresponding leaf in ``tree`` and ``xs``
        is the tuple of values at corresponding nodes in ``rests``.
    """
    return optree.tree_map(
        func,
        tree,
        *rests,
        is_leaf=is_leaf,
        none_is_leaf=True,
        namespace="torch",
    )


def tree_map_(
    func: Callable[..., Any],
    tree: PyTree,
    *rests: PyTree,
    is_leaf: Optional[Callable[[PyTree], bool]] = None,
) -> PyTree:
    """Like :func:`tree_map`, but do an inplace call on each leaf and return the original tree.

    See also :func:`tree_map`.

    Args:
        func (callable): A function that takes ``1 + len(rests)`` arguments, to be applied at the
            corresponding leaves of the pytrees.
        tree (pytree): A pytree to be mapped over, with each leaf providing the first positional
            argument to function ``func``.
        rests (tuple of pytree): A tuple of pytrees, each of which has the same structure as
            ``tree`` or has ``tree`` as a prefix.
        is_leaf (callable, optional): An extra leaf predicate function that will be called at each
            flattening step. The function should have a single argument with signature
            ``is_leaf(node) -> bool``. If it returns :data:`True`, the whole subtree being treated
            as a leaf. Otherwise, the default pytree registry will be used to determine a node is a
            leaf or not. If the function is not specified, the default pytree registry will be used.

    Returns:
        The original ``tree`` with the value at each leaf is given by the side-effect of function
        ``func(x, *xs)`` (not the return value) where ``x`` is the value at the corresponding leaf
        in ``tree`` and ``xs`` is the tuple of values at values at corresponding nodes in ``rests``.
    """
    return optree.tree_map_(
        func,
        tree,
        *rests,
        is_leaf=is_leaf,
        none_is_leaf=True,
        namespace="torch",
    )


Type2 = tuple[type[T], type[S]]
Type3 = tuple[type[T], type[S], type[U]]
if sys.version_info >= (3, 10):
    TypeAny = Union[type[Any], tuple[type[Any], ...], types.UnionType]
else:
    TypeAny = Union[type[Any], tuple[type[Any], ...]]

Fn2 = Callable[[Union[T, S]], R]
Fn3 = Callable[[Union[T, S, U]], R]
Fn = Callable[[T], R]
FnAny = Callable[[Any], R]

MapOnlyFn = Callable[[T], Callable[[Any], Any]]


# These specializations help with type inference on the lambda passed to this
# function
@overload
def map_only(type_or_types_or_pred: type[T], /) -> MapOnlyFn[Fn[T, Any]]:
    ...


@overload
def map_only(type_or_types_or_pred: Type2[T, S], /) -> MapOnlyFn[Fn2[T, S, Any]]:
    ...


@overload
def map_only(type_or_types_or_pred: Type3[T, S, U], /) -> MapOnlyFn[Fn3[T, S, U, Any]]:
    ...


# This specialization is needed for the implementations below that call
@overload
def map_only(type_or_types_or_pred: TypeAny, /) -> MapOnlyFn[FnAny[Any]]:
    ...


@overload
def map_only(type_or_types_or_pred: Callable[[Any], bool], /) -> MapOnlyFn[FnAny[Any]]:
    ...


def map_only(
    type_or_types_or_pred: Union[TypeAny, Callable[[Any], bool]], /
) -> MapOnlyFn[FnAny[Any]]:
    """
    Suppose you are writing a tree_map over tensors, leaving everything
    else unchanged.  Ordinarily you would have to write:

        def go(t):
            if isinstance(t, Tensor):
                return ...
            else:
                return t

    With this function, you only need to write:

        @map_only(Tensor)
        def go(t):
            return ...

    You can also directly use 'tree_map_only'
    """
    if isinstance(type_or_types_or_pred, (type, tuple)) or (
        sys.version_info >= (3, 10)
        and isinstance(type_or_types_or_pred, types.UnionType)
    ):

        def pred(x: Any) -> bool:
            return isinstance(x, type_or_types_or_pred)  # type: ignore[arg-type]

    elif callable(type_or_types_or_pred):
        pred = type_or_types_or_pred  # type: ignore[assignment]
    else:
        raise TypeError("Argument must be a type, a tuple of types, or a callable.")

    def wrapper(func: Callable[[T], Any]) -> Callable[[Any], Any]:
        @functools.wraps(func)
        def wrapped(x: T) -> Any:
            if pred(x):
                return func(x)
            return x

        return wrapped

    return wrapper


@overload
def tree_map_only(
    type_or_types_or_pred: type[T],
    /,
    func: Fn[T, Any],
    tree: PyTree,
    is_leaf: Optional[Callable[[PyTree], bool]] = None,
) -> PyTree:
    ...


@overload
def tree_map_only(
    type_or_types_or_pred: Type2[T, S],
    /,
    func: Fn2[T, S, Any],
    tree: PyTree,
    is_leaf: Optional[Callable[[PyTree], bool]] = None,
) -> PyTree:
    ...


@overload
def tree_map_only(
    type_or_types_or_pred: Type3[T, S, U],
    /,
    func: Fn3[T, S, U, Any],
    tree: PyTree,
    is_leaf: Optional[Callable[[PyTree], bool]] = None,
) -> PyTree:
    ...


@overload
def tree_map_only(
    type_or_types_or_pred: TypeAny,
    /,
    func: FnAny[Any],
    tree: PyTree,
    is_leaf: Optional[Callable[[PyTree], bool]] = None,
) -> PyTree:
    ...


@overload
def tree_map_only(
    type_or_types_or_pred: Callable[[Any], bool],
    /,
    func: FnAny[Any],
    tree: PyTree,
    is_leaf: Optional[Callable[[PyTree], bool]] = None,
) -> PyTree:
    ...


def tree_map_only(
    type_or_types_or_pred: Union[TypeAny, Callable[[Any], bool]],
    /,
    func: FnAny[Any],
    tree: PyTree,
    is_leaf: Optional[Callable[[PyTree], bool]] = None,
) -> PyTree:
    return tree_map(map_only(type_or_types_or_pred)(func), tree, is_leaf=is_leaf)


@overload
def tree_map_only_(
    type_or_types_or_pred: type[T],
    /,
    func: Fn[T, Any],
    tree: PyTree,
    is_leaf: Optional[Callable[[PyTree], bool]] = None,
) -> PyTree:
    ...


@overload
def tree_map_only_(
    type_or_types_or_pred: Type2[T, S],
    /,
    func: Fn2[T, S, Any],
    tree: PyTree,
    is_leaf: Optional[Callable[[PyTree], bool]] = None,
) -> PyTree:
    ...


@overload
def tree_map_only_(
    type_or_types_or_pred: Type3[T, S, U],
    /,
    func: Fn3[T, S, U, Any],
    tree: PyTree,
    is_leaf: Optional[Callable[[PyTree], bool]] = None,
) -> PyTree:
    ...


@overload
def tree_map_only_(
    type_or_types_or_pred: TypeAny,
    /,
    func: FnAny[Any],
    tree: PyTree,
    is_leaf: Optional[Callable[[PyTree], bool]] = None,
) -> PyTree:
    ...


@overload
def tree_map_only_(
    type_or_types_or_pred: Callable[[Any], bool],
    /,
    func: FnAny[Any],
    tree: PyTree,
    is_leaf: Optional[Callable[[PyTree], bool]] = None,
) -> PyTree:
    ...


def tree_map_only_(
    type_or_types_or_pred: Union[TypeAny, Callable[[Any], bool]],
    /,
    func: FnAny[Any],
    tree: PyTree,
    is_leaf: Optional[Callable[[PyTree], bool]] = None,
) -> PyTree:
    return tree_map_(map_only(type_or_types_or_pred)(func), tree, is_leaf=is_leaf)


def tree_all(
    pred: Callable[[Any], bool],
    tree: PyTree,
    is_leaf: Optional[Callable[[PyTree], bool]] = None,
) -> bool:
    flat_args = tree_iter(tree, is_leaf=is_leaf)
    return all(map(pred, flat_args))


def tree_any(
    pred: Callable[[Any], bool],
    tree: PyTree,
    is_leaf: Optional[Callable[[PyTree], bool]] = None,
) -> bool:
    flat_args = tree_iter(tree, is_leaf=is_leaf)
    return any(map(pred, flat_args))


@overload
def tree_all_only(
    type_or_types: type[T],
    /,
    pred: Fn[T, bool],
    tree: PyTree,
    is_leaf: Optional[Callable[[PyTree], bool]] = None,
) -> bool:
    ...


@overload
def tree_all_only(
    type_or_types: Type2[T, S],
    /,
    pred: Fn2[T, S, bool],
    tree: PyTree,
    is_leaf: Optional[Callable[[PyTree], bool]] = None,
) -> bool:
    ...


@overload
def tree_all_only(
    type_or_types: Type3[T, S, U],
    /,
    pred: Fn3[T, S, U, bool],
    tree: PyTree,
    is_leaf: Optional[Callable[[PyTree], bool]] = None,
) -> bool:
    ...


def tree_all_only(
    type_or_types: TypeAny,
    /,
    pred: FnAny[bool],
    tree: PyTree,
    is_leaf: Optional[Callable[[PyTree], bool]] = None,
) -> bool:
    flat_args = tree_iter(tree, is_leaf=is_leaf)
    return all(pred(x) for x in flat_args if isinstance(x, type_or_types))


@overload
def tree_any_only(
    type_or_types: type[T],
    /,
    pred: Fn[T, bool],
    tree: PyTree,
    is_leaf: Optional[Callable[[PyTree], bool]] = None,
) -> bool:
    ...


@overload
def tree_any_only(
    type_or_types: Type2[T, S],
    /,
    pred: Fn2[T, S, bool],
    tree: PyTree,
    is_leaf: Optional[Callable[[PyTree], bool]] = None,
) -> bool:
    ...


@overload
def tree_any_only(
    type_or_types: Type3[T, S, U],
    /,
    pred: Fn3[T, S, U, bool],
    tree: PyTree,
    is_leaf: Optional[Callable[[PyTree], bool]] = None,
) -> bool:
    ...


def tree_any_only(
    type_or_types: TypeAny,
    /,
    pred: FnAny[bool],
    tree: PyTree,
    is_leaf: Optional[Callable[[PyTree], bool]] = None,
) -> bool:
    flat_args = tree_iter(tree, is_leaf=is_leaf)
    return any(pred(x) for x in flat_args if isinstance(x, type_or_types))


def broadcast_prefix(
    prefix_tree: PyTree,
    full_tree: PyTree,
    is_leaf: Optional[Callable[[PyTree], bool]] = None,
) -> list[Any]:
    """Return a list of broadcasted leaves in ``prefix_tree`` to match the number of leaves in ``full_tree``.

    If a ``prefix_tree`` is a prefix of a ``full_tree``, this means the ``full_tree`` can be
    constructed by replacing the leaves of ``prefix_tree`` with appropriate **subtrees**.

    This function returns a list of leaves with the same size as ``full_tree``. The leaves are
    replicated from ``prefix_tree``. The number of replicas is determined by the corresponding
    subtree in ``full_tree``.

    >>> broadcast_prefix(1, [1, 2, 3])
    [1, 1, 1]
    >>> broadcast_prefix([1, 2, 3], [1, 2, 3])
    [1, 2, 3]
    >>> broadcast_prefix([1, 2, 3], [1, 2, 3, 4])
    Traceback (most recent call last):
        ...
    ValueError: list arity mismatch; expected: 3, got: 4; list: [1, 2, 3, 4].
    >>> broadcast_prefix([1, 2, 3], [1, 2, (3, 4)])
    [1, 2, 3, 3]
    >>> broadcast_prefix([1, 2, 3], [1, 2, {"a": 3, "b": 4, "c": (None, 5)}])
    [1, 2, 3, 3, 3, 3]

    Args:
        prefix_tree (pytree): A pytree with the same structure as a prefix of ``full_tree``.
        full_tree (pytree): A pytree with the same structure as a suffix of ``prefix_tree``.
        is_leaf (callable, optional): An extra leaf predicate function that will be called at each
            flattening step. The function should have a single argument with signature
            ``is_leaf(node) -> bool``. If it returns :data:`True`, the whole subtree being treated
            as a leaf. Otherwise, the default pytree registry will be used to determine a node is a
            leaf or not. If the function is not specified, the default pytree registry will be used.

    Returns:
        A list of leaves in ``prefix_tree`` broadcasted to match the number of leaves in ``full_tree``.
    """
    result: list[Any] = []

    def add_leaves(x: Any, subtree: PyTree) -> None:
        subtreespec = tree_structure(subtree, is_leaf=is_leaf)
        result.extend([x] * subtreespec.num_leaves)

    tree_map_(
        add_leaves,
        prefix_tree,
        full_tree,
        is_leaf=is_leaf,
    )
    return result


# Broadcasts a pytree to the provided TreeSpec and returns the flattened
# values. If this is not possible, then this function returns None.
#
# For example, given pytree=0 and spec=TreeSpec(list, None, [LeafSpec(), LeafSpec()]),
# would return [0, 0]. This is useful for part of the vmap implementation:
# a user can pass in vmap(fn, in_dims)(*inputs). `in_dims` should be
# broadcastable to the tree structure of `inputs` and we use
# _broadcast_to_and_flatten to check this.
def _broadcast_to_and_flatten(
    tree: PyTree,
    treespec: TreeSpec,
    is_leaf: Optional[Callable[[PyTree], bool]] = None,
) -> Optional[list[Any]]:
    assert _is_pytreespec_instance(treespec)
    full_tree = tree_unflatten([0] * treespec.num_leaves, treespec)
    try:
        return broadcast_prefix(tree, full_tree, is_leaf=is_leaf)
    except ValueError:
        return None


def treespec_dumps(treespec: TreeSpec, protocol: Optional[int] = None) -> str:
    """Serialize a treespec to a JSON string."""
    if not _is_pytreespec_instance(treespec):
        raise TypeError(
            f"treespec_dumps(treespec): Expected `treespec` to be instance of "
            f"PyTreeSpec but got item of type {type(treespec)}."
        )

    dummy_tree = tree_unflatten([0] * treespec.num_leaves, treespec)
    orig_treespec = python_pytree.tree_structure(dummy_tree)
    return python_pytree.treespec_dumps(orig_treespec, protocol=protocol)


@functools.lru_cache
def treespec_loads(serialized: str) -> TreeSpec:
    """Deserialize a treespec from a JSON string."""
    orig_treespec = python_pytree.treespec_loads(serialized)
    dummy_tree = python_pytree.tree_unflatten(
        [0] * orig_treespec.num_leaves,
        orig_treespec,
    )
    treespec = tree_structure(dummy_tree)
    return treespec


class _Asterisk(str):
    __slots__ = ()

    def __new__(cls) -> Self:
        return super().__new__(cls, "*")

    def __repr__(self) -> str:
        return "*"  # no quotes


_asterisk = _Asterisk()
del _Asterisk


def treespec_pprint(treespec: TreeSpec) -> str:
    dummy_tree = tree_unflatten([_asterisk] * treespec.num_leaves, treespec)
    return repr(dummy_tree)


class LeafSpecMeta(type(TreeSpec)):  # type: ignore[misc]
    def __instancecheck__(self, instance: object) -> bool:
        return _is_pytreespec_instance(instance) and instance.is_leaf()


class LeafSpec(TreeSpec, metaclass=LeafSpecMeta):
    def __new__(cls) -> "LeafSpec":
        return optree.treespec_leaf(none_is_leaf=True)  # type: ignore[return-value]


def tree_flatten_with_path(
    tree: PyTree,
    is_leaf: Optional[Callable[[PyTree], bool]] = None,
) -> tuple[list[tuple[KeyPath, Any]], TreeSpec]:
    """Flattens a pytree like :func:`tree_flatten`, but also returns each leaf's key path.

    Args:
        tree: a pytree to flatten. If it contains a custom type, that type must be
            registered with an appropriate `tree_flatten_with_path_fn` when registered
            with :func:`register_pytree_node`.
        is_leaf: An extra leaf predicate function that will be called at each
            flattening step. The function should have a single argument with signature
            ``is_leaf(node) -> bool``. If it returns :data:`True`, the whole subtree being treated
            as a leaf. Otherwise, the default pytree registry will be used to determine a node is a
            leaf or not. If the function is not specified, the default pytree registry will be used.
    Returns:
        A tuple where the first element is a list of (key path, leaf) pairs, and the
        second element is a :class:`TreeSpec` representing the structure of the flattened
        tree.
    """
    raise NotImplementedError("KeyPaths are not yet supported in cxx_pytree.")


def tree_leaves_with_path(
    tree: PyTree,
    is_leaf: Optional[Callable[[PyTree], bool]] = None,
) -> list[tuple[KeyPath, Any]]:
    """Gets the leaves of a pytree like ``tree_leaves`` and returns each leaf's key path.

    Args:
        tree: a pytree. If it contains a custom type, that type must be
            registered with an appropriate `tree_flatten_with_path_fn` when registered
            with :func:`register_pytree_node`.
        is_leaf: An extra leaf predicate function that will be called at each
            flattening step. The function should have a single argument with signature
            ``is_leaf(node) -> bool``. If it returns :data:`True`, the whole subtree being treated
            as a leaf. Otherwise, the default pytree registry will be used to determine a node is a
            leaf or not. If the function is not specified, the default pytree registry will be used.
    Returns:
        A list of (key path, leaf) pairs.
    """
    raise NotImplementedError("KeyPaths are not yet supported in cxx_pytree.")


def tree_map_with_path(
    func: Callable[..., Any],
    tree: PyTree,
    *rests: PyTree,
    is_leaf: Optional[Callable[[PyTree], bool]] = None,
) -> PyTree:
    """Like :func:`tree_map`, but the provided callable takes an additional key path argument.

    Args:
        func: A function that takes ``2 + len(rests)`` arguments, to be applied at the
            corresponding leaves of the pytrees. The first positional argument
            to ``func`` is the key path of the leaf in question. The second
            positional argument is the value of the leaf.
        tree: A pytree to be mapped over, with each leaf providing the first positional
            argument to function ``func``.
        rests: A tuple of pytrees, each of which has the same structure as
            ``tree`` or has ``tree`` as a prefix.
        is_leaf: An extra leaf predicate function that will be called at each
            flattening step. The function should have a single argument with signature
            ``is_leaf(node) -> bool``. If it returns :data:`True`, the whole subtree being treated
            as a leaf. Otherwise, the default pytree registry will be used to determine a node is a
            leaf or not. If the function is not specified, the default pytree registry will be used.

    Returns
        A new pytree with the same structure as ``tree`` but with the value at each leaf given by
        ``func(keypath, x, *xs)`` where ``keypath`` is the key path at the
        corresponding leaf in ``tree``, ``x`` is the value at that leaf, and
        ``xs`` is the tuple of values at corresponding nodes in ``rests``.
    """
    raise NotImplementedError("KeyPaths are not yet supported in cxx_pytree.")


def keystr(kp: KeyPath) -> str:
    """Given a key path, return a pretty-printed representation."""
    raise NotImplementedError("KeyPaths are not yet supported in cxx_pytree.")


def key_get(obj: Any, kp: KeyPath) -> Any:
    """Given an object and a key path, return the value at the key path."""
    raise NotImplementedError("KeyPaths are not yet supported in cxx_pytree.")


with python_pytree._NODE_REGISTRY_LOCK:
    python_pytree._cxx_pytree_imported = True
    args, kwargs = (), {}  # type: ignore[var-annotated]
    for args, kwargs in python_pytree._cxx_pytree_pending_imports:
        _private_register_pytree_node(*args, **kwargs)
    python_pytree._cxx_pytree_pending_imports.clear()
    del args, kwargs<|MERGE_RESOLUTION|>--- conflicted
+++ resolved
@@ -21,15 +21,6 @@
 from typing import Any, Callable, Optional, overload, TypeVar, Union
 from typing_extensions import deprecated, Self, TypeAlias, TypeIs
 
-<<<<<<< HEAD
-import optree
-from optree import (  # noqa: F401  # direct import for type annotations
-    PyTreeSpec as PyTreeSpec,
-    PyTreeSpec as TreeSpec,
-)
-
-=======
->>>>>>> 8077299b
 import torch.utils._pytree as python_pytree
 from torch.torch_version import TorchVersion
 from torch.utils._pytree import (
@@ -64,7 +55,10 @@
 del TorchVersion
 
 import optree
-from optree import PyTreeSpec as TreeSpec  # direct import for type annotations
+from optree import (  # noqa: F401  # direct import for type annotations
+    PyTreeSpec as PyTreeSpec,
+    PyTreeSpec as TreeSpec,
+)
 
 
 __all__ = [
