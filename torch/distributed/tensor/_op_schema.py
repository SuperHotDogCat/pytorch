# mypy: allow-untyped-defs
"""
DTensor operator schema definitions and utilities.

This module defines the core data structures and utilities for describing and managing
distributed tensor operations in PyTorch's DTensor system. It provides the foundational
schema types used for sharding propagation, operator strategy selection, and distributed
execution planning.

Key components:
- OpSpec: Describes acceptable sharding placements for operations
- OpStrategy: Represents the possible sharding strategies for an operator
- TupleStrategy: Container for multiple strategies when ops have tuple/list of tensors input
- OpSchema: Describes operator input/output schemas with DTensorSpecs
- OutputSharding: Manages output sharding specifications and redistribution
- RuntimeSchemaInfo: Runtime execution metadata for operators
- OpInfo: Complete runtime operator execution information

These schema definitions enable the DTensor system to:
1. Propagate tensor sharding information to the operator outputs
2. Greedily select sharding strategies for distributed operations
3. Plan and execute tensor redistributions when needed
4. Cache sharding decisions for performance optimization
"""

from collections.abc import Sequence
from dataclasses import dataclass
from functools import cached_property
from typing import Any, Optional, Union
from typing_extensions import deprecated

import torch
<<<<<<< HEAD

from torch._C import (
    _DTensor_OpSchema_post_init,
    _DTensor_OpSchema_recompute_comparison_key,
)
=======
>>>>>>> 2111a9cf
from torch._ops import OpOverload
from torch.distributed.device_mesh import DeviceMesh
from torch.distributed.tensor._dtensor_spec import DTensorSpec
from torch.distributed.tensor.placement_types import Placement


try:
    from torch.utils._cxx_pytree import (
        register_pytree_node,
        tree_leaves,
        tree_map_only,
        TreeSpec,
    )
except ImportError:
    from torch.utils._pytree import (  # type: ignore[no-redef, assignment]
        register_pytree_node,
        tree_leaves,
        tree_map_only,
        TreeSpec,
    )


# Common type aliases
ArgsType = tuple[object, ...]
KwargsType = dict[str, object]

PlacementList = list[Optional[Placement]]

# ATen op schemas could have Tensor, Tuple[Tensor] and List[Tensor], so output type should
# be the same set of possibilities.
OutputSpecType = Optional[Union[DTensorSpec, Sequence[Optional[DTensorSpec]]]]


def _rebuild_tensor_from_dtensor_meta(arg) -> object:
    """
    This is used to propagate tensor metadata, must be under fake mode
    """
    assert arg.tensor_meta is not None, "DTensorSpec does not contain tensor_meta."
    return torch.empty_strided(
        arg.tensor_meta.shape,
        arg.tensor_meta.stride,
        dtype=arg.tensor_meta.dtype,
    )


def _pretty_print_spec(spec: object) -> str:
    if spec is None:
        return "None"
    elif isinstance(spec, DTensorSpec):
        return "".join([str(p) for p in spec.placements])
    elif isinstance(spec, Sequence):
        return "(" + ", ".join([_pretty_print_spec(s) for s in spec]) + ")"
    else:
        raise RuntimeError(f"Unknown spec type to print: spec={spec}")


@dataclass
class OpSpec:
    """
    An OpSpec describes an acceptable sharding placements of an operation, with the
    specified DTensorSpecs for both the output and the inputs.

    note: when the op return value is a single DTensor object, output_specs is
    DTensorSpec; when the return value is a tuple of Optional[DTensor],
    output_specs is a tuple of Optional[DTensorSpec].

    note: we MUST produce an DTensorSpec for every output that is a Tensor.  None
    entries only occur for non-Tensor outputs (e.g., operators that return Optional[Tensor],
    or non-Tensor outputs.)

    invariant: the DeviceMesh on all DTensorSpec must be the same
    """

    # output_specs and input_specs are related: for this op, given these input_specs,
    # this is the way the output would look
    output_specs: Union[DTensorSpec, tuple[Optional[DTensorSpec], ...]]
    input_specs: Optional[Sequence[DTensorSpec]] = None

    """
    redistribute_cost tells how expensive it is to redistribute a given input into the
    placement specified in this OpSpec.

    outer list: one entry (list) per (tensor) input in the op's arg schema
    inner list: one entry (cost value) per possible sharding spec for that input

    Example:
    -------
    another_op() -> tensor_a   # another_op produces the output that becomes our first input
    my_op(tensor_a)

    Let's assume this OpSpec's input_specs are [Replicate()],
    but another_op() supports 2 strategies (OpSpecs) which produce outputs of
       Replicate()
       Shard(0)

    In this example, redistribute_costs would look like this
    [
        # one row representing "my_op's first input" (tensor_a)
        [
            # two entries, one for each strategies supported by another_op
            0.0,  # cost of redistributing tensor_a from 'Replicate()'
            K,    # cost of redistributing tensor_a from 'Shard(0)'
        ],
    """
    redistribute_cost: Optional[list[list[float]]] = None

    @cached_property
    def output_spec(self) -> DTensorSpec:
        """
        This function requires that the strategy have exactly one DTensorSpec as the
        output spec. If the output_specs is a tuple, we throw an exception.
        """
        if isinstance(self.output_specs, DTensorSpec):
            return self.output_specs
        else:
            raise ValueError(
                f"function output_spec expects a single DTensorSpec but got: {self.output_specs}"
            )

    @cached_property
    def mesh(self):
        if isinstance(self.output_specs, DTensorSpec):
            return self.output_specs.mesh
        elif isinstance(self.output_specs, tuple):
            out_spec = self.output_specs[0]
            assert isinstance(out_spec, DTensorSpec)
            return out_spec.mesh
        else:
            raise ValueError(
                f"function output_spec expects a single DTensorSpec or a tuple of DTensorSpec but got: {self.output_specs}"
            )

    def input_spec(self, index: int = 0) -> DTensorSpec:
        assert self.input_specs is not None, "input_specs of OpSpec is None!"
        assert len(self.input_specs) > index, (
            f"Invalid index {index} for input_specs of length "
            f"{len(self.input_specs)}: {self.input_specs}"
        )
        return self.input_specs[index]

    def __str__(self) -> str:
        if self.input_specs is not None:
            input_specs_str = f"{_pretty_print_spec(self.input_specs)} -> "
        else:
            input_specs_str = ""
        output_spec_str = _pretty_print_spec(self.output_specs)
        return f"{input_specs_str}{output_spec_str}"


class StrategyType:
    """
    Base class type for op strategy, We have two StrategyType:
        OpStrategy and TupleStrategy
    """


class OpStrategy(StrategyType):
    """
    OpStrategy that consists of a list of sharding strategies associated with the op,
    where each strategy is an OpSpec that describes the acceptable input/output sharding.

    invariant: the DeviceMesh on all OpSpec must be the same
    """

    def __init__(self, strategies: list[OpSpec]) -> None:
        super().__init__()
        self.strategies: list[OpSpec] = strategies

    def __str__(self) -> str:
        strategy_list_str = ", ".join([str(strategy) for strategy in self.strategies])
        mesh_shape = self.mesh_shape
        return f"[{strategy_list_str}] @ mesh: {mesh_shape}"

    def max_num_shards(self) -> int:
        """
        Returns the max number of shards across all OpSpecs
        """
        return max(strategy.output_spec.num_shards for strategy in self.strategies)

    @property
    def mesh(self):
        return self.strategies[0].mesh

    @property
    def mesh_shape(self):
        return self.strategies[0].mesh.shape

    @property
    def ndim(self):
        return self.strategies[0].output_spec.ndim

    @property
    def shape(self):
        return self.strategies[0].output_spec.shape


class TupleStrategy(StrategyType):
    """
    TupleStrategy is a special case for operators that are fundamentally compound or batched such that some subset
    of the inputs and outputs are completely unrelated to some other subset.

    Generally, foreach_* ops are the most common use-case for TupleStrategy, because they accept lists of inputs,
    but operate independently on each input or tuple of zipped inputs.

    For example, [out_a, out_b] = torch.foreach_add([a,  b], scalar): input a's sharding only affects out_a's sharding,
    independent of b and out_b.

    An example of an operator that should NOT use TupleStrategy is torch.split.  It produces a List[Tensor]
    as its output, but the sharding decision of one output is bound together with the decision
    of each other output and the common input.
    """

    def __init__(
        self,
        children: Sequence[StrategyType],
    ) -> None:
        super().__init__()
        self.children: Sequence[StrategyType] = children

    @property
    @deprecated(
        "TupleStrategy.childs is deprecated, use TupleStrategy.children instead.",  # codespell:ignore childs
        category=FutureWarning,
    )
    def childs(self) -> Sequence[StrategyType]:  # codespell:ignore childs
        """
        Alias for children, to maintain backward compatibility.
        """
        return self.children

    def child_mesh(self, index: int) -> DeviceMesh:
        op_strategy = self.children[index]
        assert isinstance(op_strategy, OpStrategy)
        return op_strategy.mesh

    def __str__(self) -> str:
        child_strategies_str = ", ".join(
            [f"{str(strat)}" for idx, strat in enumerate(self.children)]
        )
        return f"TupleStrategy({child_strategies_str})"


try:
    register_pytree_node(
        TupleStrategy,
        lambda node: (node.children, None),
        lambda children, _: TupleStrategy(tuple(children)),
    )
except ValueError:
    # already registered TupleStrategy, skip
    pass


@dataclass
class RuntimeSchemaInfo:
    """
    RuntimeSchemaInfo stores the operator schema related information for runtime (eager)
    execution. This is mainly used for two ways: 1. to generate hash for args to determine
    whether to re-run sharding prop or not 2. to determine if we need pytree
    """

    # This static_argnum records static arg "starting index" for ops that have non-tensor
    # args/kwargs which would affect sharding propagation results. All args starting from
    # this index would be hashed to our sharding cache.
    # Note that only a few ops need this information, e.g. view, transpose, var.dim, etc.
    static_argnum: int = 100
    # This static_kwargkey records static kwarg names which would affect sharding prop
    static_kwargkey: Optional[list[str]] = None
    # each op can decide if it wants to use pytree flatten/unflatten during operator
    # eager execution, by default we don't need to do flatten/unflatten, only if the
    # op indicate it needs to, this is to accelerate eager performance.
    needs_pytree: bool = False


@dataclass
class OpSchema:
    """
    OpSchema is a data class that describes an operator input schemas, it includes
    DTensorSpecs/OpStrategies (instead of DTensor) and non-tensor args/kwargs (positional
    order preserved). It is mainly used by the DTensor's dispatching logic to perform various
    actions (i.e. sharding propagation, caching sharding decisions, redistribute, etc.)

    NOTE: this must be used as a read only data class
    TODO: make this a frozen dataclass

    Args:
        op: the operator overload we are intercepting
        args_schema: contains args except that the DTensor args have been replaced
            with its DTensorSpec or OpStrategy
        kwargs_schema: contains kwargs except that the DTensor kwargs have been replaced
            with its DTensorSpec or OpStrategy
    """

    op: OpOverload
    args_schema: ArgsType
    kwargs_schema: KwargsType

    schema_info: Optional[RuntimeSchemaInfo] = None

    _comparison_key: Optional[tuple[object, ...]] = None

    @property
    def args_spec(self) -> tuple[DTensorSpec, ...]:
        """
        args_spec: Tuple[DTensorSpec, ...]: contains a clean list of args spec list
            with NO non-DTensor positional arguments (i.e. int/float/tuple, etc)
            mainly used by sharding propagation to propagate the output spec
        """
        args = (
            tree_leaves(self.args_schema)
            if self.schema_info is not None and self.schema_info.needs_pytree
            else self.args_schema
        )
        return tuple(item for item in args if isinstance(item, DTensorSpec))

    @property
    def args_strategy(self) -> tuple[OpStrategy, ...]:
        # filter out non-relevant values from args schema to get a clean OpStrategy list
        # separate with args_spec for the ease of type annotation
        # TODO: see if we should merge this with args_spec
        args = (
            tree_leaves(self.args_schema)
            if self.schema_info is not None and self.schema_info.needs_pytree
            else self.args_schema
        )
        return tuple(item for item in args if isinstance(item, OpStrategy))

    def __repr__(self) -> str:
        args_schema = ", ".join([str(arg_schema) for arg_schema in self.args_schema])
        return (
            f"OpSchema(op={self.op},"
            f" args_schema=({args_schema}),"
            f" kwargs_schema={self.kwargs_schema})"
        )

    def __str__(self) -> str:
        args_schema: list[str] = []
        mesh_shape = None
        for arg in self.args_schema:
            if isinstance(arg, DTensorSpec):
                args_schema.append(str(arg))
                mesh_shape = arg.mesh.shape
            elif isinstance(arg, OpStrategy):
                assert len(arg.strategies) == 1
                args_schema.append(_pretty_print_spec(arg.strategies[0].output_specs))
                mesh_shape = arg.mesh_shape
            elif isinstance(arg, TupleStrategy):
                first_op_strategy = arg.children[0]
                assert isinstance(first_op_strategy, OpStrategy)
                mesh_shape = first_op_strategy.mesh_shape
                args_schema.append(str(arg))
            else:
                args_schema.append(str(arg))
        return f"Op(op={self.op}, args_schema={', '.join(args_schema)} @ mesh: {mesh_shape})"

    def __post_init__(self) -> None:
        self.has_symints = _DTensor_OpSchema_post_init(self)

    def arg_type_tensor_or_tensor_list_like(self, arg: object) -> bool:
        is_tensor = isinstance(arg, DTensorSpec)
        if is_tensor:
            return True

        if not isinstance(arg, list):
            return False

        return all(isinstance(e, DTensorSpec) or e is None for e in arg)

    def return_type_tuple_tensor_like(self) -> bool:
        # all dispatch ops could only return Tuple[Tensor] or have None/ints/floats
        # in the tuple, but the first element must be a Tensor, so this check is enough
        return_types = self.op._schema.returns
        return len(return_types) > 1 and isinstance(
            return_types[0].type, torch.TensorType
        )

    def return_type_list_tensor_like(self) -> bool:
        # returns True if the return type is a List
        return_types = self.op._schema.returns
        return len(return_types) == 1 and isinstance(
            return_types[0].type, torch.ListType
        )

    def return_type_tensor(self) -> bool:
        return_types = self.op._schema.returns
        # all dispatch ops only return Tensor or Tuple[Tensor] for tensor like
        # return types, so this check is enough for tensor like types
        return isinstance(return_types[0].type, torch.TensorType)

    def get_mesh_from_args(self, validate: bool = True) -> DeviceMesh:
        """
        This util can be used to get a mesh from the OpSchema that contains multiple
        DTensors as arguments. When `validate` is True, it will try to validate that all the
        arguments have the same mesh to avoid unexpected cross mesh errors.

        NOTE: this util currently does not handle TupleStrategy when `validate=True`,
        this is because for TupleStrategy there could be different types of checks, i.e.:
            - for stack and cat like op, we need to check within a TupleStrategy is every
              input is on the same mesh
            - for foreach like ops we need to check "zipped" inputs are on the same mesh
              for each index.
        """
        first_arg = self.args_schema[0]
        if isinstance(first_arg, (DTensorSpec, OpStrategy)):
            mesh = first_arg.mesh
        elif isinstance(first_arg, (list, tuple, TupleStrategy)):
            first_elem = (
                first_arg.children[0]
                if isinstance(first_arg, TupleStrategy)
                else first_arg[0]
            )
            assert isinstance(first_elem, (DTensorSpec, OpStrategy))
            mesh = first_elem.mesh
        else:
            raise ValueError(f"Cannot find device mesh from args for op : {self.op}.")

        if validate:
            for arg in self.args_schema[1:]:
                if isinstance(arg, (DTensorSpec, OpStrategy)) and arg.mesh != mesh:
                    raise RuntimeError(
                        f"DTensor does not support cross-mesh operation on {self.op}! "
                        f"Got meshes: {mesh} {arg.mesh}. "
                        f"Please make sure all the arguments have the same DeviceMesh."
                    )

        return mesh

    def is_inplace_op(self) -> bool:
        # simple analysis of function schema to determine
        # if this is an inplace variant, it might not
        # be entirely correct, but it's good enough for now.
        return self.op._schema.name[-1] == "_"

    def is_out_variant_op(self) -> bool:
        # simple analysis of function schema to determine
        # if this is an out variant, it might not
        # be entirely correct, but it's good enough for now.
        return "out" in self.op._schema.overload_name

    def is_view_op(self) -> bool:
        return self.op._schema._is_view_op()

    def _recompute_comparison_key(self):
        _DTensor_OpSchema_recompute_comparison_key(self)

    def __hash__(self) -> int:
        return hash(self._comparison_key)

    def __eq__(self, other: object) -> bool:
        # early return checks
        if not isinstance(other, OpSchema):
            return False

        if self.op != other.op:
            return False

        if len(self.args_schema) != len(other.args_schema):
            return False

        return self._comparison_key == other._comparison_key

    def gen_fake_args(self) -> ArgsType:
        """
        gen_fake_args: generate fake args for the operator, this is mainly used
            by sharding propagation rules to generate fake args for the operator
            to run the local tensor operator and get the output spec.
        """
        return tree_map_only(
            DTensorSpec,
            _rebuild_tensor_from_dtensor_meta,
            self.args_schema,
            is_leaf=lambda x: isinstance(x, DTensorSpec),
        )

    def gen_fake_kwargs(self) -> KwargsType:
        """
        gen_fake_kwargs: generate fake kwargs for the operator, this is mainly used
            by sharding propagation rules to generate fake kwargs for the operator
            to run the local tensor operator and get the output spec.
        """
        return tree_map_only(
            DTensorSpec,
            _rebuild_tensor_from_dtensor_meta,
            self.kwargs_schema,
            is_leaf=lambda x: isinstance(x, DTensorSpec),
        )

    def _inplace_rewrap_schema_suggestion(self, origin_schema: "OpSchema") -> None:
        suggestion_args_spec = self.args_spec
        new_arg_schema: list[object] = []
        idx_of_args_spec = 0
        if (
            origin_schema.schema_info is not None
            and origin_schema.schema_info.needs_pytree
        ):
            args_schema: Sequence[Any] = tree_leaves(origin_schema.args_schema)
        else:
            args_schema = origin_schema.args_schema
        for arg in args_schema:
            if isinstance(arg, DTensorSpec):
                new_arg_schema.append(suggestion_args_spec[idx_of_args_spec])
                idx_of_args_spec += 1
            else:
                new_arg_schema.append(arg)
        self.args_schema = tuple(new_arg_schema)
        self.kwargs_schema = origin_schema.kwargs_schema
        self._recompute_comparison_key()


@dataclass
class OutputSharding:
    """
    OutputSharding is a data class that is used by the sharding propagation,
    it could set the output_spec upon successful propagation. If needs_redistribute
    is set to True, a redistribute_schema would be returned together to indicate
    the input arguments needs to be redistributed before the op execution.

    NOTE: the redistribute_schema generated by sharding propagation should be
    exactly the same as the operator OpSchema, except the DTensorSpecs
    """

    # specifies the output sharding pattern
    output_spec: OutputSpecType
    # schema for redistribution if needed
    redistribute_schema: Optional[OpSchema] = None
    # flag indicating if inputs need redistribution
    needs_redistribute: bool = False
    # flag to use values from `redistribute_schema`
    use_val_from_redistribute_schema: bool = False

    @cached_property
    def mesh(self):
        if isinstance(self.output_spec, DTensorSpec):
            return self.output_spec.mesh
        elif isinstance(self.output_spec, tuple):
            out_spec = self.output_spec[0]
            if isinstance(out_spec, DTensorSpec):
                return out_spec.mesh
            else:
                raise ValueError(f"Unknown output spec type: {type(out_spec)}")
        else:
            raise ValueError(f"Unknown output spec type: {type(self.output_spec)}")


@dataclass
class OpInfo:
    """
    All Runtime Op execution info are packed here
    """

    # The first compute device mesh recorded from args
    # NOTE: one op could have multiple meshes from its args. We just record the first
    # mesh here to check if current rank should participate in computation or not.
    compute_mesh: DeviceMesh

    # compete runtime operator infos
    schema: OpSchema
    flat_args_schema: list[object]
    local_args: Sequence[object]
    local_kwargs: dict[str, object]
    args_tree_spec: Optional[TreeSpec] = None

    # the output sharding info
    output_sharding: Optional[OutputSharding] = None<|MERGE_RESOLUTION|>--- conflicted
+++ resolved
@@ -30,14 +30,10 @@
 from typing_extensions import deprecated
 
 import torch
-<<<<<<< HEAD
-
 from torch._C import (
     _DTensor_OpSchema_post_init,
     _DTensor_OpSchema_recompute_comparison_key,
 )
-=======
->>>>>>> 2111a9cf
 from torch._ops import OpOverload
 from torch.distributed.device_mesh import DeviceMesh
 from torch.distributed.tensor._dtensor_spec import DTensorSpec
