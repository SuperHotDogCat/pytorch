"""
The torch package contains data structures for multi-dimensional
tensors and defines mathematical operations over these tensors.
Additionally, it provides many utilities for efficient serialization of
Tensors and arbitrary types, and other useful utilities.

It has a CUDA counterpart, that enables you to run your tensor computations
on an NVIDIA GPU with compute capability >= 3.0.
"""

# mypy: allow-untyped-defs

import builtins
import ctypes
import functools
import glob
import importlib
import inspect
import math
import os
import platform
import sys
import textwrap
import threading
from typing import (
    Any as _Any,
    Callable as _Callable,
    get_origin as _get_origin,
    Optional as _Optional,
    overload as _overload,
    TYPE_CHECKING,
    TypeVar as _TypeVar,
    Union as _Union,
)
from typing_extensions import ParamSpec as _ParamSpec, TypeIs as _TypeIs


if TYPE_CHECKING:
    from .types import Device, IntLikeType


# As a bunch of torch.packages internally still have this check
# we need to keep this. @todo: Remove tests that rely on this check as
# they are likely stale.
def _running_with_deploy() -> builtins.bool:
    return False


from torch._utils import (
    _functionalize_sync as _sync,
    _import_dotted_name,
    classproperty,
)
from torch._utils_internal import (
    get_file_path,
    prepare_multiprocessing_environment,
    profiler_allow_cudagraph_cupti_lazy_reinit_cuda12,
    USE_GLOBAL_DEPS,
    USE_RTLD_GLOBAL_WITH_LIBTORCH,
)
from torch.torch_version import __version__ as __version__


__all__ = [
    "BoolStorage",
    "BoolTensor",
    "ByteStorage",
    "ByteTensor",
    "CharStorage",
    "CharTensor",
    "DoubleStorage",
    "DoubleTensor",
    "FloatStorage",
    "FloatTensor",
    "GradScaler",
    "IntStorage",
    "IntTensor",
    "LongStorage",
    "LongTensor",
    "ShortStorage",
    "ShortTensor",
    "SymBool",
    "SymFloat",
    "SymInt",
    "Tensor",
    "TypedStorage",
    "UntypedStorage",
    "are_deterministic_algorithms_enabled",
    "autocast",
    "chunk",
    "compile",
    "cond",
    "enable_grad",
    "export",
    "get_default_device",
    "get_deterministic_debug_mode",
    "get_device_module",
    "get_float32_matmul_precision",
    "get_rng_state",
    "inference_mode",
    "initial_seed",
    "is_deterministic_algorithms_warn_only_enabled",
    "is_storage",
    "is_tensor",
    "is_warn_always_enabled",
    "load",
    "lobpcg",
    "manual_seed",
    "matmul",
    "no_grad",
    "rand",
    "randn",
    "save",
    "seed",
    "set_default_device",
    "set_default_tensor_type",
    "set_deterministic_debug_mode",
    "set_float32_matmul_precision",
    "set_printoptions",
    "set_rng_state",
    "set_warn_always",
    "split",
    "stack",
    "sym_float",
    "sym_fresh_size",
    "sym_int",
    "sym_ite",
    "sym_max",
    "sym_min",
    "sym_not",
    "sym_sum",
    "typename",
    "unravel_index",
    "use_deterministic_algorithms",
    "vmap",
]

# Please keep this list sorted
assert __all__ == sorted(__all__)

################################################################################
# Load the extension module
################################################################################

# If PyTorch was built against the ROCm runtime wheels, then there will be
# a _rocm_init module and it will define an initialize() function which can
# prepare ROCm for use. See general documentation on ROCm runtime wheels:
# https://github.com/ROCm/TheRock/blob/main/docs/packaging/python_packaging.md
# Since this module is only ever added to the wheel if built for such a
# deployment, it is always safe to attempt.
try:
    from . import _rocm_init  # type: ignore[attr-defined]
except ImportError:
    pass
else:
    _rocm_init.initialize()
    del _rocm_init


if sys.platform == "win32":

    def _load_dll_libraries() -> None:
        import sysconfig

        from torch.version import cuda as cuda_version

        pfiles_path = os.getenv("ProgramFiles", r"C:\Program Files")
        py_dll_path = os.path.join(sys.exec_prefix, "Library", "bin")
        th_dll_path = os.path.join(os.path.dirname(__file__), "lib")
        usebase_path = os.path.join(
            sysconfig.get_config_var("userbase"), "Library", "bin"
        )
        py_root_bin_path = os.path.join(sys.exec_prefix, "bin")

        # When users create a virtualenv that inherits the base environment,
        # we will need to add the corresponding library directory into
        # DLL search directories. Otherwise, it will rely on `PATH` which
        # is dependent on user settings.
        if sys.exec_prefix != sys.base_exec_prefix:
            base_py_dll_path = os.path.join(sys.base_exec_prefix, "Library", "bin")
        else:
            base_py_dll_path = ""

        dll_paths = [
            p
            for p in (
                th_dll_path,
                py_dll_path,
                base_py_dll_path,
                usebase_path,
                py_root_bin_path,
            )
            if os.path.exists(p)
        ]

        if not builtins.any(
            os.path.exists(os.path.join(p, "nvToolsExt64_1.dll")) for p in dll_paths
        ):
            nvtoolsext_dll_path = os.path.join(
                os.getenv(
                    "NVTOOLSEXT_PATH",
                    os.path.join(pfiles_path, "NVIDIA Corporation", "NvToolsExt"),
                ),
                "bin",
                "x64",
            )
        else:
            nvtoolsext_dll_path = ""

        if cuda_version and builtins.all(
            not glob.glob(os.path.join(p, "cudart64*.dll")) for p in dll_paths
        ):
            cuda_version_1 = cuda_version.replace(".", "_")
            cuda_path_var = "CUDA_PATH_V" + cuda_version_1
            default_path = os.path.join(
                pfiles_path, "NVIDIA GPU Computing Toolkit", "CUDA", f"v{cuda_version}"
            )
            cuda_path = os.path.join(os.getenv(cuda_path_var, default_path), "bin")
        else:
            cuda_path = ""

        dll_paths.extend(
            p for p in (nvtoolsext_dll_path, cuda_path) if os.path.exists(p)
        )

        kernel32 = ctypes.WinDLL("kernel32.dll", use_last_error=True)
        with_load_library_flags = hasattr(kernel32, "AddDllDirectory")
        prev_error_mode = kernel32.SetErrorMode(0x0001)

        kernel32.LoadLibraryW.restype = ctypes.c_void_p
        if with_load_library_flags:
            kernel32.LoadLibraryExW.restype = ctypes.c_void_p

        for dll_path in dll_paths:
            os.add_dll_directory(dll_path)

        try:
            ctypes.CDLL("vcruntime140.dll")
            ctypes.CDLL("msvcp140.dll")
            if platform.machine() != "ARM64":
                ctypes.CDLL("vcruntime140_1.dll")
        except OSError:
            print(
                textwrap.dedent(
                    """
                    Microsoft Visual C++ Redistributable is not installed, this may lead to the DLL load failure.
                    It can be downloaded at https://aka.ms/vs/16/release/vc_redist.x64.exe
                    """
                ).strip()
            )

        dlls = glob.glob(os.path.join(th_dll_path, "*.dll"))
        path_patched = False
        for dll in dlls:
            is_loaded = False
            if with_load_library_flags:
                res = kernel32.LoadLibraryExW(dll, None, 0x00001100)
                last_error = ctypes.get_last_error()
                if res is None and last_error != 126:
                    err = ctypes.WinError(last_error)
                    err.strerror += (
                        f' Error loading "{dll}" or one of its dependencies.'
                    )
                    raise err
                elif res is not None:
                    is_loaded = True
            if not is_loaded:
                if not path_patched:
                    os.environ["PATH"] = ";".join(dll_paths + [os.environ["PATH"]])
                    path_patched = True
                res = kernel32.LoadLibraryW(dll)
                if res is None:
                    err = ctypes.WinError(ctypes.get_last_error())
                    err.strerror += (
                        f' Error loading "{dll}" or one of its dependencies.'
                    )
                    raise err

        kernel32.SetErrorMode(prev_error_mode)

    _load_dll_libraries()
    del _load_dll_libraries


def _get_cuda_dep_paths(path: str, lib_folder: str, lib_name: str) -> list[str]:
    # Libraries can either be in path/nvidia/lib_folder/lib or path/lib_folder/lib
    nvidia_lib_paths = glob.glob(
        os.path.join(path, "nvidia", lib_folder, "lib", lib_name)
    )
    lib_paths = glob.glob(os.path.join(path, lib_folder, "lib", lib_name))

    return nvidia_lib_paths + lib_paths


def _preload_cuda_deps(lib_folder: str, lib_name: str) -> None:
    """Preloads cuda deps if they could not be found otherwise."""
    # Should only be called on Linux if default path resolution have failed
    assert platform.system() == "Linux", "Should only be called on Linux"

    lib_path = None
    for path in sys.path:
        candidate_lib_paths = _get_cuda_dep_paths(path, lib_folder, lib_name)
        if candidate_lib_paths:
            lib_path = candidate_lib_paths[0]
            break
    if not lib_path:
        raise ValueError(f"{lib_name} not found in the system path {sys.path}")
    ctypes.CDLL(lib_path)


# See Note [Global dependencies]
def _load_global_deps() -> None:
    if platform.system() == "Windows":
        return

    # Determine the file extension based on the platform
    lib_ext = ".dylib" if platform.system() == "Darwin" else ".so"
    lib_name = f"libtorch_global_deps{lib_ext}"
    here = os.path.abspath(__file__)
    global_deps_lib_path = os.path.join(os.path.dirname(here), "lib", lib_name)

    try:
        ctypes.CDLL(global_deps_lib_path, mode=ctypes.RTLD_GLOBAL)
        # Workaround slim-wheel CUDA dependency bugs in cusparse and cudnn by preloading nvjitlink
        # and nvrtc. In CUDA-12.4+ cusparse depends on nvjitlink, but does not have rpath when
        # shipped as wheel, which results in OS picking wrong/older version of nvjitlink library
        # if `LD_LIBRARY_PATH` is defined, see https://github.com/pytorch/pytorch/issues/138460
        # Similar issue exist in cudnn that dynamically loads nvrtc, unaware of its relative path.
        # See https://github.com/pytorch/pytorch/issues/145580
        try:
            with open("/proc/self/maps") as f:
                _maps = f.read()
            # libtorch_global_deps.so always depends in cudart, check if its installed via wheel
            if "nvidia/cuda_runtime/lib/libcudart.so" not in _maps:
                return
            # If all above-mentioned conditions are met, preload nvrtc and nvjitlink
            # Please note that order are important for CUDA-11.8 , as nvjitlink does not exist there
            _preload_cuda_deps("cuda_nvrtc", "libnvrtc.so.*[0-9]")
            _preload_cuda_deps("nvjitlink", "libnvJitLink.so.*[0-9]")
        except Exception:
            pass

    except OSError as err:
        # Can only happen for wheel with cuda libs as PYPI deps
        # As PyTorch is not purelib, but nvidia-*-cu12 is
        from torch.version import cuda as cuda_version

        cuda_libs: dict[str, str] = {
            "cublas": "libcublas.so.*[0-9]",
            "cudnn": "libcudnn.so.*[0-9]",
            "cuda_nvrtc": "libnvrtc.so.*[0-9]",
            "cuda_runtime": "libcudart.so.*[0-9]",
            "cuda_cupti": "libcupti.so.*[0-9]",
            "cufft": "libcufft.so.*[0-9]",
            "curand": "libcurand.so.*[0-9]",
            "nvjitlink": "libnvJitLink.so.*[0-9]",
            "cusparse": "libcusparse.so.*[0-9]",
            "cusparselt": "libcusparseLt.so.*[0-9]",
            "cusolver": "libcusolver.so.*[0-9]",
            "nccl": "libnccl.so.*[0-9]",
            "nvtx": "libnvToolsExt.so.*[0-9]",
            "nvshmem": "libnvshmem_host.so.*[0-9]",
            "cufile": "libcufile.so.*[0-9]",
        }

        is_cuda_lib_err = [
            lib for lib in cuda_libs.values() if lib.split(".")[0] in err.args[0]
        ]
        if not is_cuda_lib_err:
            raise err
        for lib_folder, lib_name in cuda_libs.items():
            _preload_cuda_deps(lib_folder, lib_name)
        ctypes.CDLL(global_deps_lib_path, mode=ctypes.RTLD_GLOBAL)


if (USE_RTLD_GLOBAL_WITH_LIBTORCH or os.getenv("TORCH_USE_RTLD_GLOBAL")) and (
    platform.system() != "Windows"
):
    # Do it the hard way.  You might want to load libtorch with RTLD_GLOBAL in a
    # few circumstances:
    #
    #   1. You're in a build environment (e.g., fbcode) where
    #      libtorch_global_deps is not available, but you still need
    #      to get mkl to link in with RTLD_GLOBAL or it will just
    #      not work.
    #
    #   2. You're trying to run PyTorch under UBSAN and you need
    #      to ensure that only one copy of libtorch is loaded, so
    #      vptr checks work properly
    #
    # If you're using this setting, you must verify that all the libraries
    # you load consistently use the same libstdc++, or you may have
    # mysterious segfaults.
    #
    old_flags = sys.getdlopenflags()
    sys.setdlopenflags(os.RTLD_GLOBAL | os.RTLD_LAZY)

    from torch._C import *  # noqa: F403

    sys.setdlopenflags(old_flags)
    del old_flags

else:
    # Easy way.  You want this most of the time, because it will prevent
    # C++ symbols from libtorch clobbering C++ symbols from other
    # libraries, leading to mysterious segfaults.
    #
    # If building in an environment where libtorch_global_deps isn't available
    # like parts of fbsource, but where RTLD_GLOBAL causes segfaults, you will
    # want USE_RTLD_GLOBAL_WITH_LIBTORCH = False and USE_GLOBAL_DEPS = False
    #
    # See Note [Global dependencies]
    if USE_GLOBAL_DEPS:
        _load_global_deps()
    from torch._C import *  # noqa: F403


class SymInt:
    """
    Like an int (including magic methods), but redirects all operations on the
    wrapped node. This is used in particular to symbolically record operations
    in the symbolic shape workflow.
    """

    def __init__(self, node):
        # This field MUST be named node; C++ binding code assumes that this
        # class has a field named node that stores SymNode
        self.node = node

    def __bool__(self):
        return builtins.bool(self != 0)

    def __int__(self):
        return self.node.int_()

    def __index__(self):
        return self.node.int_()

    # Magic methods installed by torch.fx.experimental.sym_node

    def __round__(self, ndigits=None):
        return self

    def __truediv__(self, other):
        if isinstance(other, (builtins.float, SymFloat)):
            return sym_float(self).__float_truediv__(other)
        if not isinstance(other, (builtins.int, SymInt)):
            return NotImplemented
        return self.__int_truediv__(other)

    def __rtruediv__(self, other):
        if isinstance(other, (builtins.float, SymFloat)):
            return sym_float(self).__rfloat_truediv__(other)
        if not isinstance(other, (builtins.int, SymInt)):
            return NotImplemented
        return self.__rint_truediv__(other)

    def __floordiv__(self, other):
        if isinstance(other, (builtins.float, SymFloat)):
            return sym_float(math.floor(sym_float(self) / other))
        if not isinstance(other, (builtins.int, SymInt)):
            return NotImplemented
        return self.__int_floordiv__(other)

    def __rfloordiv__(self, other):
        if isinstance(other, (builtins.float, SymFloat)):
            return sym_float(math.floor(other / sym_float(self)))
        if not isinstance(other, (builtins.int, SymInt)):
            return NotImplemented
        return self.__rint_floordiv__(other)

    # nb: complex is impossible to handle correctly lol, with
    # negative base and integral float need to diverge semantics and
    # just always return complex.  Neener neener pretend this problem
    # doesn't exist
    def __pow__(self, other):
        if isinstance(other, (builtins.float, SymFloat)):
            return sym_float(self).__pow__(other)
        if not isinstance(other, (builtins.int, SymInt)):
            return NotImplemented
        # Guards!  This guard is necessary because we need to know it to
        # determine the output type of this operation
        if other >= 0:
            return self.__pow_by_natural__(other)
        else:
            # Mercifully, when the exponent is negative, Python just promotes
            # to doubles and does a float pow:
            #
            #   if (Py_SIZE(b) < 0 && c == NULL) {
            #       /* if exponent is negative and there's no modulus:
            #              return a float.  This works because we know
            #              that this calls float_pow() which converts its
            #              arguments to double. */
            #       Py_DECREF(a);
            #       Py_DECREF(b);
            #       return PyFloat_Type.tp_as_number->nb_power(v, w, x);
            #   }
            return sym_float(self).__pow__(sym_float(other))

    def __rpow__(self, other):
        if isinstance(other, (builtins.float, SymFloat)):
            return sym_float(self).__rpow__(other)
        if not isinstance(other, (builtins.int, SymInt)):
            return NotImplemented
        if self >= 0:  # self is exponent
            return self.__rpow_by_natural__(other)
        else:
            return sym_float(self).__rpow__(sym_float(other))

    def __eq__(self, other: object) -> builtins.bool:
        raise TypeError("type stub not overridden")

    def __lt__(self, other) -> builtins.bool:
        raise TypeError("type stub not overridden")

    def __gt__(self, other) -> builtins.bool:
        raise TypeError("type stub not overridden")

    def __le__(self, other) -> builtins.bool:
        raise TypeError("type stub not overridden")

    def __ge__(self, other) -> builtins.bool:
        raise TypeError("type stub not overridden")

    def __add__(self, other) -> "SymInt":
        raise TypeError("type stub not overridden")

    def __radd__(self, other) -> "SymInt":
        raise TypeError("type stub not overridden")

    def __rmul__(self, other) -> "SymInt":
        raise TypeError("type stub not overridden")

    def __mod__(self, other: "IntLikeType") -> "SymInt":
        raise TypeError("type stub not overridden")

    def __mul__(self, other) -> "SymInt":
        raise TypeError("type stub not overridden")

    def __pow_by_natural__(self, other) -> "SymInt":
        raise TypeError("type stub not overridden")

    def __rpow_by_natural__(self, other) -> "SymInt":
        raise TypeError("type stub not overridden")

    def __int_truediv__(self, other) -> "SymFloat":
        raise TypeError("type stub not overridden")

    def __rint_truediv__(self, other) -> "SymFloat":
        raise TypeError("type stub not overridden")

    def __int_floordiv__(self, other) -> "SymFloat":
        raise TypeError("type stub not overridden")

    def __rint_floordiv__(self, other) -> "SymFloat":
        raise TypeError("type stub not overridden")

    def __sym_max__(self, other):
        raise TypeError("type stub not overridden")

    def __sym_min__(self, other):
        raise TypeError("type stub not overridden")

    def __sym_float__(self):
        raise TypeError("type stub not overridden")

    def __neg__(self):
        raise TypeError("type stub not overridden")

    def __sub__(self, other: "IntLikeType") -> "SymInt":
        raise TypeError("type stub not overridden")

    def __rsub__(self, other: "IntLikeType") -> "SymInt":
        raise TypeError("type stub not overridden")

    def __and__(self, other) -> "SymInt":
        raise TypeError("type stub not overridden")

    def __or__(self, other) -> "SymInt":
        raise TypeError("type stub not overridden")

    def __repr__(self):
        return self.node._graph_repr()

    def _sympy_(self):
        return self.node.expr

    def __hash__(self) -> builtins.int:
        if self.node.is_nested_int():
            return hash(self.node.nested_int())
        else:
            # We could support constant SymInts as well, but not doing it for now
            raise TypeError("unhashable type: non-nested SymInt")
            # TODO: Force specialization
            # This can't be done because the TypeError here is load bearing
            # for einops
            # https://github.com/arogozhnikov/einops/blob/6181e1e95dc58c00a3143c1726da1c6ee0463164/einops/einops.py#L237
            # return hash(builtins.int(self))

    def as_integer_ratio(self) -> tuple["SymInt", builtins.int]:
        """Represent this int as an exact integer ratio"""
        return self, 1

    def bit_length(self) -> builtins.int:
        # TODO: A more relaxed guard is possible here, where you guard to
        # allow all integer quantities which would result in the same bit
        # length.  We can also just make a dedicated Sympy function for
        # computing this quantity and represent it symbolically.
        return builtins.int(self).bit_length()

    def conjugate(self) -> "SymInt":
        return self


class SymFloat:
    """
    Like a float (including magic methods), but redirects all operations on the
    wrapped node. This is used in particular to symbolically record operations
    in the symbolic shape workflow.
    """

    def __init__(self, node):
        # This field MUST be named node; C++ binding code assumes that this
        # class has a field named node that stores SymNode
        self.node = node

    def __truediv__(self, other):
        if not isinstance(other, (builtins.int, builtins.float, SymInt, SymFloat)):
            return NotImplemented
        return self.__float_truediv__(sym_float(other))

    def __rtruediv__(self, other):
        if not isinstance(other, (builtins.int, builtins.float, SymInt, SymFloat)):
            return NotImplemented
        return self.__rfloat_truediv__(sym_float(other))

    def __floordiv__(self, other):
        if not isinstance(other, (builtins.int, builtins.float, SymInt, SymFloat)):
            return NotImplemented
        return sym_float(math.floor(self / sym_float(other)))

    def __rfloordiv__(self, other):
        if not isinstance(other, (builtins.int, builtins.float, SymInt, SymFloat)):
            return NotImplemented
        return sym_float(math.floor(sym_float(other) / self))

    def __bool__(self):
        return self.node.bool_()

    def __float__(self):
        return self.node.guard_float("", 0)

    # Symbolic power does NOT work with negative base, this is to avoid
    # potential complex outputs
    def __pow__(self, other):
        if not isinstance(other, (builtins.int, builtins.float, SymInt, SymFloat)):
            return NotImplemented
        torch._check(self >= 0)
        return self.__float_pow__(other)

    def __rpow__(self, other):
        if not isinstance(other, (builtins.int, builtins.float, SymInt, SymFloat)):
            return NotImplemented
        torch._check(other >= 0)
        return self.__rfloat_pow__(other)

    # Magic methods installed by torch.fx.experimental.sym_node

    def __eq__(self, other: object) -> builtins.bool:
        raise TypeError("type stub not overridden")

    def __lt__(self, other) -> builtins.bool:
        raise TypeError("type stub not overridden")

    def __gt__(self, other) -> builtins.bool:
        raise TypeError("type stub not overridden")

    def __le__(self, other) -> builtins.bool:
        raise TypeError("type stub not overridden")

    def __ge__(self, other) -> builtins.bool:
        raise TypeError("type stub not overridden")

    def __float_pow__(self, other) -> "SymFloat":
        raise TypeError("type stub not overridden")

    def __rfloat_pow__(self, other) -> "SymFloat":
        raise TypeError("type stub not overridden")

    def __float_truediv__(self, other) -> "SymFloat":
        raise TypeError("type stub not overridden")

    def __rfloat_truediv__(self, other) -> "SymFloat":
        raise TypeError("type stub not overridden")

    def __trunc__(self):
        raise TypeError("type stub not overridden")

    def __sym_max__(self, other):
        raise TypeError("type stub not overridden")

    def __sym_min__(self, other):
        raise TypeError("type stub not overridden")

    def __sym_int__(self):
        raise TypeError("type stub not overridden")

    def is_integer(self):
        """Return True if the float is an integer."""
        raise TypeError("type stub not overridden")

    def as_integer_ratio(self) -> tuple[builtins.int, builtins.int]:
        """Represent this float as an exact integer ratio"""
        return builtins.float(self).as_integer_ratio()

    def __repr__(self):
        return self.node._graph_repr()

    def _sympy_(self):
        return self.node.expr

    def __hash__(self):
        return hash(builtins.float(self))

    def conjugate(self) -> "SymFloat":
        """Returns the complex conjugate of the float."""
        return self

    def hex(self) -> str:
        """Returns the hexadecimal representation of the float."""
        return self.node.guard_float("", 0).hex()


class SymBool:
    """
    Like a bool (including magic methods), but redirects all operations on the
    wrapped node. This is used in particular to symbolically record operations
    in the symbolic shape workflow.

    Unlike regular bools, regular boolean operators will force extra guards instead
    of symbolically evaluate.  Use the bitwise operators instead to handle this.
    """

    def __init__(self, node):
        # This field MUST be named node; C++ binding code assumes that this
        # class has a field named node that stores SymNode
        self.node = node

    def __bool__(self):
        return self.node.bool_()

    def __int__(self):
        return builtins.int(self.node.bool_())

    # Magic methods installed by torch.fx.experimental.sym_node
    def __and__(self, other) -> "SymBool":
        raise TypeError("type stub not overridden")

    def __or__(self, other) -> "SymBool":
        raise TypeError("type stub not overridden")

    # We very carefully define __sym_not__, and not a number of other
    # plausible alternatives:
    #
    #   - We do not override __not__ because this is not a real magic
    #     method; you cannot override the meaning of the not builtin in
    #     Python.  We use the name 'sym_not' to clarify that in user code you
    #     cannot use the builtin not or operator.not_ or operator.__not__ and
    #     hit this magic method; you must use our custom sym_not operator.
    #
    #   - We do not override the __invert__ method because SymBool is
    #     meant to be usable in situations where bool is expected.  However,
    #     bitwise negation ~a does the wrong thing with booleans (because
    #     bool is a subclass of int, so ~1 = -2 which is not falseish.)
    #     This would be a giant footgun, so we get around it by defining
    #     our own operator.  Note that bitwise and/or do the right thing,
    #     so we reuse the conventional operators there for readability.
    #
    def __sym_not__(self) -> "SymBool":
        raise TypeError("type stub not overridden")

    def __sym_ite__(self, then_val, else_val):
        raise TypeError("type stub not overridden")

    def __eq__(self, other) -> builtins.bool:
        raise TypeError("type stub not overridden")

    def __repr__(self):
        return self.node._graph_repr()

    def _sympy_(self):
        return self.node.expr

    def __hash__(self):
        if self.node.is_constant():
            return hash(self.node.bool_())
        else:
            # Force specialization
            return hash(builtins.bool(self))


def sym_not(a):
    r"""SymInt-aware utility for logical negation.

    Args:
        a (SymBool or bool): Object to negate
    """
    import sympy

    if overrides.has_torch_function_unary(a):
        return overrides.handle_torch_function(sym_not, (a,), a)
    if hasattr(a, "__sym_not__"):
        return a.__sym_not__()
    if isinstance(a, sympy.Basic):
        return ~a  # type: ignore[operator]
    return not a


def sym_float(a):
    r"""SymInt-aware utility for float casting.

    Args:
        a (SymInt, SymFloat, or object): Object to cast
    """
    if overrides.has_torch_function_unary(a):
        return overrides.handle_torch_function(sym_float, (a,), a)
    if isinstance(a, SymFloat):
        return a
    elif hasattr(a, "__sym_float__"):
        return a.__sym_float__()
    return builtins.float(a)  # type: ignore[operator]


def sym_int(a):
    r"""SymInt-aware utility for int casting.

    Args:
        a (SymInt, SymFloat, or object): Object to cast
    """
    if overrides.has_torch_function_unary(a):
        return overrides.handle_torch_function(sym_int, (a,), a)
    if isinstance(a, SymInt):
        return a
    elif isinstance(a, SymFloat):
        return math.trunc(a)
    return builtins.int(a)  # type: ignore[operator]


def sym_max(a, b):
    """
    SymInt-aware utility for max which avoids branching on a < b.
    Unlike builtins.max(), this only works for int/float, and it always
    promotes to float if any argument is float (unlike builtins.max, which
    will faithfully preserve the type of the input argument).
    """
    if overrides.has_torch_function((a, b)):
        return overrides.handle_torch_function(sym_max, (a, b), a, b)
    if isinstance(a, (SymInt, SymFloat)):
        return a.__sym_max__(b)
    elif isinstance(b, (SymInt, SymFloat)):
        # Due to promotion semantics, this is operator is commutative:
        # max(1, 1.0) === max(1.0, 1) === 1.0
        return b.__sym_max__(a)
    # TODO: Probably can make bool work too, just lazy

    all_types, float_types = __all_and_float_types()

    assert isinstance(a, all_types), type(a)
    assert isinstance(b, all_types), type(b)
    if isinstance(a, float_types) or isinstance(b, float_types):
        return builtins.float(builtins.max(a, b))  # type: ignore[call-overload]
    else:
        return builtins.max(a, b)  # type: ignore[call-overload]


def __all_and_float_types() -> tuple[tuple[type, ...], tuple[type, ...]]:
    try:
        import numpy as np

        all_types: tuple[type, ...] = (
            np.integer,
            np.floating,
            builtins.int,
            builtins.float,
        )
        float_types: tuple[type, ...] = (np.floating, builtins.float)
    except ModuleNotFoundError:
        all_types = (builtins.int, builtins.float)
        float_types = (builtins.float,)

    return all_types, float_types


def sym_min(a, b):
    """SymInt-aware utility for min()."""
    if overrides.has_torch_function((a, b)):
        return overrides.handle_torch_function(sym_min, (a, b), a, b)
    if isinstance(a, (SymInt, SymFloat)):
        return a.__sym_min__(b)
    elif isinstance(b, (SymInt, SymFloat)):
        return b.__sym_min__(a)

    all_types, float_types = __all_and_float_types()

    assert isinstance(a, all_types), type(a)
    assert isinstance(b, all_types), type(b)
    if isinstance(a, float_types) or isinstance(b, float_types):
        return builtins.float(builtins.min(a, b))  # type: ignore[call-overload]
    else:
        return builtins.min(a, b)  # type: ignore[call-overload]


def sym_sum(args):
    """
    N-ary add which is faster to compute for long lists than iterated binary
    addition.  Only does something special for integers.
    """
    if overrides.has_torch_function(args):
        return overrides.handle_torch_function(sym_sum, args, args)

    found = None
    for a in args:
        if not isinstance(a, (SymInt, builtins.int)):
            return builtins.sum(args)
        if isinstance(a, SymInt):
            found = a.node
    if found is None:
        return builtins.sum(args)

    from torch.fx.experimental.sym_node import to_node, wrap_node

    return wrap_node(found.sym_sum(tuple(to_node(found, a) for a in args)))


# Drop in replacement for math.sqrt, math.sin, math.cos etc
def _get_sym_math_fn(name):
    def fn(a):
        if overrides.has_torch_function_unary(a):
            return overrides.handle_torch_function(fn, (a,), a)
        if isinstance(a, SymInt):
            a = torch.sym_float(a)
        if hasattr(a, f"__sym_{name}__"):
            return getattr(a, f"__sym_{name}__")()
        return getattr(math, name)(a)

    return fn


__fn, __name, __sym_name = None, "", ""
for __name in (
    "sqrt",
    "cos",
    "cosh",
    "sin",
    "sinh",
    "tan",
    "tanh",
    "asin",
    "acos",
    "atan",
    "log2",
):
    __sym_name = f"_sym_{__name}"
    __fn = _get_sym_math_fn(__name)
    __fn.__qualname__ = __fn.__name__ = __sym_name
    globals()[__sym_name] = __fn


del __fn, __name, __sym_name, _get_sym_math_fn

# Adding temporary shortcut
sym_sqrt = globals()["_sym_sqrt"]
__all__.append("sym_sqrt")


def sym_ite(b, t, f):
    """SymInt-aware utility for ternary operator (``t if b else f``.)"""
    if overrides.has_torch_function((b, t, f)):
        return overrides.handle_torch_function(sym_ite, (b, t, f), b, t, f)
    assert isinstance(b, (SymBool, builtins.bool)) and type(t) == type(f)
    if isinstance(b, SymBool):
        return b.__sym_ite__(t, f)
    return t if b else f


# Create a fresh unbacked int, from an (possibly unbacked int) expression.
def sym_fresh_size(expr):
    return torch.tensor(expr).item()


# Check to see if we can load C extensions, and if not provide some guidance
# on what the problem might be.
try:
    # _initExtension is chosen (arbitrarily) as a sentinel.
    from torch._C import _initExtension
except ImportError:
    import torch._C as _C_for_compiled_check

    # The __file__ check only works for Python 3.7 and above.
    if _C_for_compiled_check.__file__ is None:
        raise ImportError(
            textwrap.dedent(
                """
                Failed to load PyTorch C extensions:
                    It appears that PyTorch has loaded the `torch/_C` folder
                    of the PyTorch repository rather than the C extensions which
                    are expected in the `torch._C` namespace. This can occur when
                    using the `install` workflow. e.g.
<<<<<<< HEAD
                        $ python -m pip install . -v --no-build-isolation && python -c "import torch"

                    This error can generally be solved using the `develop` workflow
                        $ python -m pip install -e . -v --no-build-isolation && python -c "import torch"  # This should succeed
=======
                        $ python -m pip install --no-build-isolation -v . && python -c "import torch"

                    This error can generally be solved using the `develop` workflow
                        $ python -m pip install --no-build-isolation -v -e . && python -c "import torch"  # This should succeed
>>>>>>> ff0d56d0
                    or by running Python from a different directory.
                """
            ).strip()
        ) from None
    raise  # If __file__ is not None the cause is unknown, so just re-raise.

# The torch._C submodule is already loaded via `from torch._C import *` above
# Make an explicit reference to the _C submodule to appease linters
from torch import _C as _C


__name, __obj = "", None
for __name in dir(_C):
    if __name[0] != "_" and not __name.endswith("Base"):
        __all__.append(__name)
        __obj = getattr(_C, __name)
        if callable(__obj) or inspect.isclass(__obj):
            if __obj.__module__ != __name__:  # "torch"
                # TODO: fix their module from C++ side
                if __name not in {
                    "DisableTorchFunctionSubclass",
                    "DisableTorchFunction",
                    "Generator",
                }:
                    __obj.__module__ = __name__  # "torch"
    elif __name == "TensorBase":
        # issue 109438 / pr 109940. Prevent TensorBase from being copied into torch.
        delattr(sys.modules[__name__], __name)

del __name, __obj

if not TYPE_CHECKING:
    # issue 38137 and python issue 43367. Submodules of a C extension are
    # non-standard, and attributes of those submodules cannot be pickled since
    # pickle expect to be able to import them as "from _C.sub import attr"
    # which fails with "_C is not a package
    def _import_extension_to_sys_modules(module, memo=None):
        if memo is None:
            memo = set()
        if module in memo:
            return
        memo.add(module)
        module_name = module.__name__
        for name in dir(module):
            member = getattr(module, name)
            member_name = getattr(member, "__name__", "")
            if inspect.ismodule(member) and member_name.startswith(module_name):
                sys.modules.setdefault(member_name, member)
                # Recurse for submodules (e.g., `_C._dynamo.eval_frame`)
                _import_extension_to_sys_modules(member, memo)

    _import_extension_to_sys_modules(_C)
    del _import_extension_to_sys_modules

################################################################################
# Define basic utilities
################################################################################


def typename(obj: _Any, /) -> str:
    """
    String representation of the type of an object.

    This function returns a fully qualified string representation of an object's type.
    Args:
        obj (object): The object whose type to represent
    Returns:
        str: the type of the object `o`
    Example:
        >>> x = torch.tensor([1, 2, 3])
        >>> torch.typename(x)
        'torch.LongTensor'
        >>> torch.typename(torch.nn.Parameter)
        'torch.nn.parameter.Parameter'
    """
    if isinstance(obj, torch.Tensor):
        return obj.type()

    module = getattr(obj, "__module__", "") or ""
    qualname = ""

    if hasattr(obj, "__qualname__"):
        qualname = obj.__qualname__
    elif hasattr(obj, "__name__"):
        qualname = obj.__name__
    else:
        module = obj.__class__.__module__ or ""
        qualname = obj.__class__.__qualname__

    if module in {"", "builtins"}:
        return qualname
    return f"{module}.{qualname}"


def is_tensor(obj: _Any, /) -> _TypeIs["torch.Tensor"]:
    r"""Returns True if `obj` is a PyTorch tensor.

    Note that this function is simply doing ``isinstance(obj, Tensor)``.
    Using that ``isinstance`` check is better for typechecking with mypy,
    and more explicit - so it's recommended to use that instead of
    ``is_tensor``.

    Args:
        obj (object): Object to test
    Example::

        >>> x = torch.tensor([1, 2, 3])
        >>> torch.is_tensor(x)
        True

    """
    return isinstance(obj, torch.Tensor)


def is_storage(obj: _Any, /) -> _TypeIs[_Union["TypedStorage", "UntypedStorage"]]:
    r"""Returns True if `obj` is a PyTorch storage object.

    Args:
        obj (Object): Object to test
    """
    return type(obj) in _storage_classes


_GLOBAL_DEVICE_CONTEXT = threading.local()


def get_default_device() -> "torch.device":
    r"""Gets the default ``torch.Tensor`` to be allocated on ``device``"""
    global _GLOBAL_DEVICE_CONTEXT

    from torch.overrides import _get_current_function_mode_stack
    from torch.utils._device import DeviceContext

    def _get_device_with_index(device):
        if device.index is not None:
            return device
        else:
            # TODO: Call like get_device_index() method corresponding to
            # each device type
            return torch.tensor([]).device

    # Get device from any active DeviceContext.
    device_mode = next(
        filter(
            lambda mode: isinstance(mode, DeviceContext),
            reversed(_get_current_function_mode_stack()),
        ),
        None,
    )
    if device_mode:
        device = device_mode.device
        return _get_device_with_index(device)

    if hasattr(_GLOBAL_DEVICE_CONTEXT, "device_context"):
        device = _GLOBAL_DEVICE_CONTEXT.device_context.device
        return _get_device_with_index(device)
    else:
        return torch.device("cpu")


def set_default_device(device: "Device") -> None:
    """Sets the default ``torch.Tensor`` to be allocated on ``device``.  This
    does not affect factory function calls which are called with an explicit
    ``device`` argument.  Factory calls will be performed as if they
    were passed ``device`` as an argument.

    To only temporarily change the default device instead of setting it
    globally, use ``with torch.device(device):`` instead.

    The default device is initially ``cpu``.  If you set the default tensor
    device to another device (e.g., ``cuda``) without a device index, tensors
    will be allocated on whatever the current device for the device type,
    even after :func:`torch.cuda.set_device` is called.

    .. warning::

        This function imposes a slight performance cost on every Python
        call to the torch API (not just factory functions).  If this
        is causing problems for you, please comment on
        https://github.com/pytorch/pytorch/issues/92701

    .. note::

        This doesn't affect functions that create tensors that share the same memory as the input, like:
        :func:`torch.from_numpy` and :func:`torch.frombuffer`

    Args:
        device (device or string): the device to set as default

    Example::

        >>> # xdoctest: +SKIP("requires cuda, changes global state")
        >>> torch.get_default_device()
        device(type='cpu')
        >>> torch.set_default_device('cuda')  # current device is 0
        >>> torch.get_default_device()
        device(type='cuda', index=0)
        >>> torch.set_default_device('cuda')
        >>> torch.cuda.set_device('cuda:1')  # current device is 1
        >>> torch.get_default_device()
        device(type='cuda', index=1)
        >>> torch.set_default_device('cuda:1')
        >>> torch.get_default_device()
        device(type='cuda', index=1)

    """
    global _GLOBAL_DEVICE_CONTEXT
    if hasattr(_GLOBAL_DEVICE_CONTEXT, "device_context"):
        device_context = _GLOBAL_DEVICE_CONTEXT.device_context
        if device_context is not None:
            device_context.__exit__(None, None, None)

    if device is None:
        device_context = None
    else:
        from torch.utils._device import DeviceContext

        device_context = DeviceContext(device)
        device_context.__enter__()
    _GLOBAL_DEVICE_CONTEXT.device_context = device_context


def set_default_tensor_type(t: _Union[type["torch.Tensor"], str], /) -> None:
    r"""
    .. warning::

        This function is deprecated as of PyTorch 2.1, please use :func:`torch.set_default_dtype()` and
        :func:`torch.set_default_device()` as alternatives.

    Sets the default ``torch.Tensor`` type to floating point tensor type
    ``t``. This type will also be used as default floating point type for
    type inference in :func:`torch.tensor`.

    The default floating point tensor type is initially ``torch.FloatTensor``.

    Args:
        t (type or string): the floating point tensor type or its name

    Example::

        >>> # xdoctest: +SKIP("Other tests may have changed the default type. Can we reset it?")
        >>> torch.tensor([1.2, 3]).dtype    # initial default for floating point is torch.float32
        torch.float32
        >>> torch.set_default_tensor_type(torch.DoubleTensor)
        >>> torch.tensor([1.2, 3]).dtype    # a new floating point tensor
        torch.float64

    """
    if isinstance(t, str):
        t = _import_dotted_name(t)
    _C._set_default_tensor_type(t)


def set_default_dtype(d: "torch.dtype", /) -> None:
    r"""

    Sets the default floating point dtype to :attr:`d`. Supports floating point dtype
    as inputs. Other dtypes will cause torch to raise an exception.

    When PyTorch is initialized its default floating point dtype is torch.float32,
    and the intent of set_default_dtype(torch.float64) is to facilitate NumPy-like
    type inference. The default floating point dtype is used to:

    1. Implicitly determine the default complex dtype. When the default floating type is float16,
       the default complex dtype is complex32. For float32, the default complex dtype is complex64.
       For float64, it is complex128. For bfloat16, an exception will be raised because
       there is no corresponding complex type for bfloat16.
    2. Infer the dtype for tensors constructed using Python floats or complex Python
       numbers. See examples below.
    3. Determine the result of type promotion between bool and integer tensors and
       Python floats and complex Python numbers.

    Args:
        d (:class:`torch.dtype`): the floating point dtype to make the default.

    Example:
        >>> # xdoctest: +SKIP("Other tests may have changed the default type. Can we reset it?")
        >>> # initial default for floating point is torch.float32
        >>> # Python floats are interpreted as float32
        >>> torch.tensor([1.2, 3]).dtype
        torch.float32
        >>> # initial default for floating point is torch.complex64
        >>> # Complex Python numbers are interpreted as complex64
        >>> torch.tensor([1.2, 3j]).dtype
        torch.complex64

        >>> torch.set_default_dtype(torch.float64)
        >>> # Python floats are now interpreted as float64
        >>> torch.tensor([1.2, 3]).dtype  # a new floating point tensor
        torch.float64
        >>> # Complex Python numbers are now interpreted as complex128
        >>> torch.tensor([1.2, 3j]).dtype  # a new complex tensor
        torch.complex128

        >>> torch.set_default_dtype(torch.float16)
        >>> # Python floats are now interpreted as float16
        >>> torch.tensor([1.2, 3]).dtype  # a new floating point tensor
        torch.float16
        >>> # Complex Python numbers are now interpreted as complex128
        >>> torch.tensor([1.2, 3j]).dtype  # a new complex tensor
        torch.complex32

    """
    _C._set_default_dtype(d)


def use_deterministic_algorithms(
    mode: builtins.bool,
    *,
    warn_only: builtins.bool = False,
) -> None:
    r"""Sets whether PyTorch operations must use "deterministic"
    algorithms. That is, algorithms which, given the same input, and when
    run on the same software and hardware, always produce the same output.
    When enabled, operations will use deterministic algorithms when available,
    and if only nondeterministic algorithms are available they will throw a
    :class:`RuntimeError` when called.

    .. note:: This setting alone is not always enough to make an application
        reproducible. Refer to :ref:`reproducibility` for more information.

    .. note:: :func:`torch.set_deterministic_debug_mode` offers an alternative
        interface for this feature.

    The following normally-nondeterministic operations will act
    deterministically when ``mode=True``:

        * :class:`torch.nn.Conv1d` when called on CUDA tensor
        * :class:`torch.nn.Conv2d` when called on CUDA tensor
        * :class:`torch.nn.Conv3d` when called on CUDA tensor
        * :class:`torch.nn.ConvTranspose1d` when called on CUDA tensor
        * :class:`torch.nn.ConvTranspose2d` when called on CUDA tensor
        * :class:`torch.nn.ConvTranspose3d` when called on CUDA tensor
        * :class:`torch.nn.ReplicationPad1d` when attempting to differentiate a CUDA tensor
        * :class:`torch.nn.ReplicationPad2d` when attempting to differentiate a CUDA tensor
        * :class:`torch.nn.ReplicationPad3d` when attempting to differentiate a CUDA tensor
        * :func:`torch.bmm` when called on sparse-dense CUDA tensors
        * :func:`torch.Tensor.__getitem__` when attempting to differentiate a CPU tensor
          and the index is a list of tensors
        * :func:`torch.Tensor.index_put` with ``accumulate=False``
        * :func:`torch.Tensor.index_put` with ``accumulate=True`` when called on a CPU
          tensor
        * :func:`torch.Tensor.put_` with ``accumulate=True`` when called on a CPU
          tensor
        * :func:`torch.Tensor.scatter_add_` when called on a CUDA tensor
        * :func:`torch.gather` when called on a CUDA tensor that requires grad
        * :func:`torch.index_add` when called on CUDA tensor
        * :func:`torch.index_select` when attempting to differentiate a CUDA tensor
        * :func:`torch.repeat_interleave` when attempting to differentiate a CUDA tensor
        * :func:`torch.Tensor.index_copy` when called on a CPU or CUDA tensor
        * :func:`torch.Tensor.scatter` when `src` type is Tensor and called on CUDA tensor
        * :func:`torch.Tensor.scatter_reduce` when ``reduce='sum'`` or ``reduce='mean'`` and called on CUDA tensor

    The following normally-nondeterministic operations will throw a
    :class:`RuntimeError` when ``mode=True``:

        * :class:`torch.nn.AvgPool3d` when attempting to differentiate a CUDA tensor
        * :class:`torch.nn.AdaptiveAvgPool2d` when attempting to differentiate a CUDA tensor
        * :class:`torch.nn.AdaptiveAvgPool3d` when attempting to differentiate a CUDA tensor
        * :class:`torch.nn.MaxPool3d` when attempting to differentiate a CUDA tensor
        * :class:`torch.nn.AdaptiveMaxPool2d` when attempting to differentiate a CUDA tensor
        * :class:`torch.nn.FractionalMaxPool2d` when attempting to differentiate a CUDA tensor
        * :class:`torch.nn.FractionalMaxPool3d` when attempting to differentiate a CUDA tensor
        * :class:`torch.nn.MaxUnpool1d`
        * :class:`torch.nn.MaxUnpool2d`
        * :class:`torch.nn.MaxUnpool3d`
        * :func:`torch.nn.functional.interpolate` when attempting to differentiate a CUDA tensor
          and one of the following modes is used:

          - ``linear``
          - ``bilinear``
          - ``bicubic``
          - ``trilinear``

        * :class:`torch.nn.ReflectionPad1d` when attempting to differentiate a CUDA tensor
        * :class:`torch.nn.ReflectionPad2d` when attempting to differentiate a CUDA tensor
        * :class:`torch.nn.ReflectionPad3d` when attempting to differentiate a CUDA tensor
        * :class:`torch.nn.NLLLoss` when called on a CUDA tensor
        * :class:`torch.nn.CTCLoss` when attempting to differentiate a CUDA tensor
        * :class:`torch.nn.EmbeddingBag` when attempting to differentiate a CUDA tensor when
          ``mode='max'``
        * :func:`torch.Tensor.put_` when ``accumulate=False``
        * :func:`torch.Tensor.put_` when ``accumulate=True`` and called on a CUDA tensor
        * :func:`torch.histc` when called on a CUDA tensor
        * :func:`torch.bincount` when called on a CUDA tensor and ``weights``
          tensor is given
        * :func:`torch.kthvalue` with called on a CUDA tensor
        * :func:`torch.median` with indices output when called on a CUDA tensor
        * :func:`torch.nn.functional.grid_sample` when attempting to differentiate a CUDA tensor
        * :func:`torch.cumsum` when called on a CUDA tensor when dtype is floating point or complex
        * :func:`torch.Tensor.scatter_reduce` when ``reduce='prod'`` and called on CUDA tensor
        * :func:`torch.Tensor.resize_` when called with a quantized tensor

    In addition, several operations fill uninitialized memory when this setting
    is turned on and when
    :attr:`torch.utils.deterministic.fill_uninitialized_memory` is turned on.
    See the documentation for that attribute for more information.

    A handful of CUDA operations are nondeterministic if the CUDA version is
    10.2 or greater, unless the environment variable ``CUBLAS_WORKSPACE_CONFIG=:4096:8``
    or ``CUBLAS_WORKSPACE_CONFIG=:16:8`` is set. See the CUDA documentation for more
    details: `<https://docs.nvidia.com/cuda/cublas/index.html#results-reproducibility>`_
    If one of these environment variable configurations is not set, a :class:`RuntimeError`
    will be raised from these operations when called with CUDA tensors:

        * :func:`torch.mm`
        * :func:`torch.mv`
        * :func:`torch.bmm`

    Note that deterministic operations tend to have worse performance than
    nondeterministic operations.

    .. note::

        This flag does not detect or prevent nondeterministic behavior caused
        by calling an inplace operation on a tensor with an internal memory
        overlap or by giving such a tensor as the :attr:`out` argument for an
        operation. In these cases, multiple writes of different data may target
        a single memory location, and the order of writes is not guaranteed.

    Args:
        mode (:class:`bool`): If True, makes potentially nondeterministic
            operations switch to a deterministic algorithm or throw a runtime
            error. If False, allows nondeterministic operations.

    Keyword args:
        warn_only (:class:`bool`, optional): If True, operations that do not
            have a deterministic implementation will throw a warning instead of
            an error. Default: ``False``

    Example::

        >>> # xdoctest: +SKIP
        >>> torch.use_deterministic_algorithms(True)

        # Forward mode nondeterministic error
        >>> torch.randn(10, device='cuda').kthvalue(1)
        ...
        RuntimeError: kthvalue CUDA does not have a deterministic implementation...

        # Backward mode nondeterministic error
        >>> torch.nn.AvgPool3d(1)(torch.randn(3, 4, 5, 6, requires_grad=True).cuda()).sum().backward()
        ...
        RuntimeError: avg_pool3d_backward_cuda does not have a deterministic implementation...
    """
    _C._set_deterministic_algorithms(mode, warn_only=warn_only)


def are_deterministic_algorithms_enabled() -> builtins.bool:
    r"""Returns True if the global deterministic flag is turned on. Refer to
    :func:`torch.use_deterministic_algorithms` documentation for more details.
    """
    return _C._get_deterministic_algorithms()


def is_deterministic_algorithms_warn_only_enabled() -> builtins.bool:
    r"""Returns True if the global deterministic flag is set to warn only.
    Refer to :func:`torch.use_deterministic_algorithms` documentation for more
    details.
    """
    return _C._get_deterministic_algorithms_warn_only()


def set_deterministic_debug_mode(debug_mode: _Union[builtins.int, str]) -> None:
    r"""Sets the debug mode for deterministic operations.

    .. note:: This is an alternative interface for
        :func:`torch.use_deterministic_algorithms`. Refer to that function's
        documentation for details about affected operations.

    Args:
        debug_mode(str or int): If "default" or 0, don't error or warn on
            nondeterministic operations. If "warn" or 1, warn on
            nondeterministic operations. If "error" or 2, error on
            nondeterministic operations.
    """

    # NOTE: builtins.int is used here because int in this scope resolves
    # to torch.int
    if not isinstance(debug_mode, (builtins.int, str)):
        raise TypeError(f"debug_mode must be str or int, but got {type(debug_mode)}")

    if isinstance(debug_mode, str):
        if debug_mode == "default":
            debug_mode = 0
        elif debug_mode == "warn":
            debug_mode = 1
        elif debug_mode == "error":
            debug_mode = 2
        else:
            raise RuntimeError(
                "invalid value of debug_mode, expected one of `default`, "
                f"`warn`, `error`, but got {debug_mode}"
            )

    if debug_mode == 0:
        _C._set_deterministic_algorithms(False)
    elif debug_mode == 1:
        _C._set_deterministic_algorithms(True, warn_only=True)
    elif debug_mode == 2:
        _C._set_deterministic_algorithms(True)
    else:
        raise RuntimeError(
            f"invalid value of debug_mode, expected 0, 1, or 2, but got {debug_mode}"
        )


def get_deterministic_debug_mode() -> builtins.int:
    r"""Returns the current value of the debug mode for deterministic
    operations. Refer to :func:`torch.set_deterministic_debug_mode`
    documentation for more details.
    """

    if _C._get_deterministic_algorithms():
        if _C._get_deterministic_algorithms_warn_only():
            return 1
        else:
            return 2
    else:
        return 0


def get_float32_matmul_precision() -> str:
    r"""Returns the current value of float32 matrix multiplication precision. Refer to
    :func:`torch.set_float32_matmul_precision` documentation for more details.
    """
    return _C._get_float32_matmul_precision()


def set_float32_matmul_precision(precision: str) -> None:
    r"""Sets the internal precision of float32 matrix multiplications.

    Running float32 matrix multiplications in lower precision may significantly increase
    performance, and in some programs the loss of precision has a negligible impact.

    Supports three settings:

        * "highest", float32 matrix multiplications use the float32 datatype (24 mantissa
          bits with 23 bits explicitly stored) for internal computations.
        * "high", float32 matrix multiplications either use the TensorFloat32 datatype (10
          mantissa bits explicitly stored) or treat each float32 number as the sum of two bfloat16 numbers
          (approximately 16 mantissa bits with 14 bits explicitly stored), if the appropriate fast matrix multiplication
          algorithms are available.  Otherwise float32 matrix multiplications are computed
          as if the precision is "highest".  See below for more information on the bfloat16
          approach.
        * "medium", float32 matrix multiplications use the bfloat16 datatype (8 mantissa
          bits with 7 bits explicitly stored) for internal computations, if a fast matrix multiplication algorithm
          using that datatype internally is available. Otherwise float32
          matrix multiplications are computed as if the precision is "high".

    When using "high" precision, float32 multiplications may use a bfloat16-based algorithm
    that is more complicated than simply truncating to some smaller number mantissa bits
    (e.g. 10 for TensorFloat32, 7 for bfloat16 explicitly stored).  Refer to [Henry2019]_ for a complete
    description of this algorithm.  To briefly explain here, the first step is to realize
    that we can perfectly encode a single float32 number as the sum of three bfloat16
    numbers (because float32 has 23 mantissa bits while bfloat16 has 7 explicitly stored, and both have the
    same number of exponent bits).  This means that the product of two float32 numbers can
    be exactly given by the sum of nine products of bfloat16 numbers.  We can then trade
    accuracy for speed by dropping some of these products.  The "high" precision algorithm
    specifically keeps only the three most significant products, which conveniently excludes
    all of the products involving the last 8 mantissa bits of either input.  This means that
    we can represent our inputs as the sum of two bfloat16 numbers rather than three.
    Because bfloat16 fused-multiply-add (FMA) instructions are typically >10x faster than
    float32 ones, it's faster to do three multiplications and 2 additions with bfloat16
    precision than it is to do a single multiplication with float32 precision.

    .. [Henry2019] http://arxiv.org/abs/1904.06376

    .. note::

        This does not change the output dtype of float32 matrix multiplications,
        it controls how the internal computation of the matrix multiplication is performed.

    .. note::

        This does not change the precision of convolution operations. Other flags,
        like `torch.backends.cudnn.allow_tf32`, may control the precision of convolution
        operations.

    .. note::

        This flag currently only affects one native device type: CUDA.
        If "high" or "medium" are set then the TensorFloat32 datatype will be used
        when computing float32 matrix multiplications, equivalent to setting
        `torch.backends.cuda.matmul.allow_tf32 = True`. When "highest" (the default)
        is set then the float32 datatype is used for internal computations, equivalent
        to setting `torch.backends.cuda.matmul.allow_tf32 = False`.

    Args:
        precision(str): can be set to "highest" (default), "high", or "medium" (see above).

    """
    _C._set_float32_matmul_precision(precision)


def set_warn_always(b: builtins.bool, /) -> None:
    r"""When this flag is False (default) then some PyTorch warnings may only
    appear once per process. This helps avoid excessive warning information.
    Setting it to True causes these warnings to always appear, which may be
    helpful when debugging.

    Args:
        b (:class:`bool`): If True, force warnings to always be emitted
                           If False, set to the default behaviour
    """
    _C._set_warnAlways(b)


def is_warn_always_enabled() -> builtins.bool:
    r"""Returns True if the global warn_always flag is turned on. Refer to
    :func:`torch.set_warn_always` documentation for more details.
    """
    return _C._get_warnAlways()


################################################################################
# Define error checking functions
################################################################################

# These error checking functions must be kept consistent with their C++
# equivalents. Their C++ equivalents are mentioned where applicable.


def _check_with(
    error_type,
    cond: _Union[builtins.bool, SymBool],
    message: _Callable[[], str],
):  # noqa: F811
    if not isinstance(cond, (builtins.bool, SymBool)):
        raise TypeError(f"cond must be a bool, but got {type(cond)}")

    from torch.fx.experimental.symbolic_shapes import expect_true

    if expect_true(cond):
        return

    # error_type must be a subclass of Exception and not subclass of Warning
    assert issubclass(error_type, Exception) and not issubclass(error_type, Warning)

    if message is None:
        message_evaluated = (
            "Expected cond to be True, but got False. (Could this error "
            "message be improved? If so, please report an enhancement request "
            "to PyTorch.)"
        )

    else:
        if not callable(message):
            raise TypeError("message must be a callable")

        message_evaluated = str(message())

    raise error_type(message_evaluated)


def _check(cond, message=None):  # noqa: F811
    r"""Throws error containing an optional message if the specified condition
    is False.

    Error type: ``RuntimeError``

    C++ equivalent: ``TORCH_CHECK``

    Args:
        cond (:class:`bool`): If False, throw error

        message (Callable, optional): Callable that returns either a string or
            an object that has a ``__str__()`` method to be used as the error
            message. Default: ``None``
    """
    _check_with(RuntimeError, cond, message)


def _check_is_size(i, message=None, *, max=None):
    """Checks that a given integer is a valid size (i.e., is non-negative).
    You should use this over ``_check(i >= 0)`` because it can prevent
    ``GuardOnDataDependentSymNode`` exceptions by opting yourself into alternate
    semantics for ``guard_size_oblivious`` tests that treat values 0 and 1
    equivalently to all other values.

    When max is not None, this specifies an upper bound equivalent to
    ``_check(i <= max)``.  This bound is also subject to alternate semantics:
    in ``guard_size_oblivious`` tests, we assume that a constant max bound is
    treated equivalently to all other values.  Symbolic max bounds are not yet
    supported.

    NB: Do NOT use this in contexts where a -1 size would be valid (indicating
    to infer the size from context, or if you should wrap-around or truncate).
    Only use this if the only valid value is an honest to goodness size.
    """
    # This is responsible for the expect_true
    _check(i >= 0, message)
    from torch.fx.experimental.symbolic_shapes import _advise_is_size

    _advise_is_size(i)

    if max is not None:
        _check(i <= max, message)

        from torch.fx.experimental.symbolic_shapes import _advise_is_bounded

        _advise_is_bounded(i, max)


def _check_index(cond, message=None):  # noqa: F811
    r"""Throws error containing an optional message if the specified condition
    is False.

    Error type: ``IndexError``

    C++ equivalent: ``TORCH_CHECK_INDEX``

    Args:
        cond (:class:`bool`): If False, throw error

        message (Callable, optional): Callable that returns either a string or
            an object that has a ``__str__()`` method to be used as the error
            message. Default: ``None``
    """
    _check_with(IndexError, cond, message)


def _check_value(cond, message=None):  # noqa: F811
    r"""Throws error containing an optional message if the specified condition
    is False.

    Error type: ``ValueError``

    C++ equivalent: ``TORCH_CHECK_VALUE``

    Args:
        cond (:class:`bool`): If False, throw error

        message (Callable, optional): Callable that returns either a string or
            an object that has a ``__str__()`` method to be used as the error
            message. Default: ``None``
    """
    _check_with(ValueError, cond, message)


def _check_type(cond, message=None):  # noqa: F811
    r"""Throws error containing an optional message if the specified condition
    is False.

    Error type: ``TypeError``

    C++ equivalent: ``TORCH_CHECK_TYPE``

    Args:
        cond (:class:`bool`): If False, throw error

        message (Callable, optional): Callable that returns either a string or
            an object that has a ``__str__()`` method to be used as the error
            message. Default: ``None``
    """
    _check_with(TypeError, cond, message)


def _check_not_implemented(cond, message=None):  # noqa: F811
    r"""Throws error containing an optional message if the specified condition
    is False.

    Error type: ``NotImplementedError``

    C++ equivalent: ``TORCH_CHECK_NOT_IMPLEMENTED``

    Args:
        cond (:class:`bool`): If False, throw error

        message (Callable, optional): Callable that returns either a string or
            an object that has a ``__str__()`` method to be used as the error
            message. Default: ``None``
    """
    _check_with(NotImplementedError, cond, message)


def _check_tensor_all_with(error_type, cond, message=None):  # noqa: F811
    if not is_tensor(cond):
        raise TypeError(f"cond must be a tensor, but got {type(cond)}")

    if not cond.dtype == torch.bool:
        raise TypeError(f"cond tensor must have dtype torch.bool, but got {cond.dtype}")

    _check_with(error_type, cond._is_all_true().item(), message)  # type: ignore[arg-type]


# C++ equivalent: `TORCH_CHECK_TENSOR_ALL`
def _check_tensor_all(cond, message=None):  # noqa: F811
    r"""Throws error containing an optional message if the specified condition
    is False.

    Error type: ``RuntimeError``

    C++ equivalent: ``TORCH_CHECK_TENSOR_ALL``

    Args:
        cond (:class:`torch.Tensor`): Tensor of dtype ``torch.bool``. If any
            element is ``False``, throw error

        message (Callable, optional): Callable that returns either a string or
            an object that has a ``__str__()`` method to be used as the error
            message. Default: ``None``
    """
    _check_tensor_all_with(RuntimeError, cond, message)


################################################################################
# Define numeric constants
################################################################################

# For Python Array API (https://data-apis.org/array-api/latest/API_specification/constants.html) and
# NumPy consistency (https://numpy.org/devdocs/reference/constants.html)
from math import e, inf, nan, pi


newaxis: None = None

__all__.extend(["e", "pi", "nan", "inf", "newaxis"])

################################################################################
# Define Storage and Tensor classes
################################################################################

from torch._tensor import Tensor  # usort: skip

# needs to be after torch.Tensor is defined to avoid circular dependencies
from torch import storage as storage  # usort: skip
from torch.storage import (
    _LegacyStorage,
    _StorageBase,
    _warn_typed_storage_removal,
    TypedStorage,
    UntypedStorage,
)


# NOTE: New <type>Storage classes should never be added. When adding a new
# dtype, use torch.storage.TypedStorage directly.
class ByteStorage(_LegacyStorage):
    @classproperty
    def dtype(self):
        _warn_typed_storage_removal(stacklevel=3)
        return self._dtype

    @classproperty
    def _dtype(self):
        return torch.uint8


class DoubleStorage(_LegacyStorage):
    @classproperty
    def dtype(self):
        _warn_typed_storage_removal(stacklevel=3)
        return self._dtype

    @classproperty
    def _dtype(self):
        return torch.double


class FloatStorage(_LegacyStorage):
    @classproperty
    def dtype(self):
        _warn_typed_storage_removal(stacklevel=3)
        return self._dtype

    @classproperty
    def _dtype(self):
        return torch.float


class HalfStorage(_LegacyStorage):
    @classproperty
    def dtype(self):
        _warn_typed_storage_removal(stacklevel=3)
        return self._dtype

    @classproperty
    def _dtype(self):
        return torch.half


class LongStorage(_LegacyStorage):
    @classproperty
    def dtype(self):
        _warn_typed_storage_removal(stacklevel=3)
        return self._dtype

    @classproperty
    def _dtype(self):
        return torch.long


class IntStorage(_LegacyStorage):
    @classproperty
    def dtype(self):
        _warn_typed_storage_removal(stacklevel=3)
        return self._dtype

    @classproperty
    def _dtype(self):
        return torch.int


class ShortStorage(_LegacyStorage):
    @classproperty
    def dtype(self):
        _warn_typed_storage_removal(stacklevel=3)
        return self._dtype

    @classproperty
    def _dtype(self):
        return torch.short


class CharStorage(_LegacyStorage):
    @classproperty
    def dtype(self):
        _warn_typed_storage_removal(stacklevel=3)
        return self._dtype

    @classproperty
    def _dtype(self):
        return torch.int8


class BoolStorage(_LegacyStorage):
    @classproperty
    def dtype(self):
        _warn_typed_storage_removal(stacklevel=3)
        return self._dtype

    @classproperty
    def _dtype(self):
        return torch.bool


class BFloat16Storage(_LegacyStorage):
    @classproperty
    def dtype(self):
        _warn_typed_storage_removal(stacklevel=3)
        return self._dtype

    @classproperty
    def _dtype(self):
        return torch.bfloat16


class ComplexDoubleStorage(_LegacyStorage):
    @classproperty
    def dtype(self):
        _warn_typed_storage_removal(stacklevel=3)
        return self._dtype

    @classproperty
    def _dtype(self):
        return torch.cdouble


class ComplexFloatStorage(_LegacyStorage):
    @classproperty
    def dtype(self):
        _warn_typed_storage_removal(stacklevel=3)
        return self._dtype

    @classproperty
    def _dtype(self):
        return torch.cfloat


class QUInt8Storage(_LegacyStorage):
    @classproperty
    def dtype(self):
        _warn_typed_storage_removal(stacklevel=3)
        return self._dtype

    @classproperty
    def _dtype(self):
        return torch.quint8


class QInt8Storage(_LegacyStorage):
    @classproperty
    def dtype(self):
        _warn_typed_storage_removal(stacklevel=3)
        return self._dtype

    @classproperty
    def _dtype(self):
        return torch.qint8


class QInt32Storage(_LegacyStorage):
    @classproperty
    def dtype(self):
        _warn_typed_storage_removal(stacklevel=3)
        return self._dtype

    @classproperty
    def _dtype(self):
        return torch.qint32


class QUInt4x2Storage(_LegacyStorage):
    @classproperty
    def dtype(self):
        _warn_typed_storage_removal(stacklevel=3)
        return self._dtype

    @classproperty
    def _dtype(self):
        return torch.quint4x2


class QUInt2x4Storage(_LegacyStorage):
    @classproperty
    def dtype(self):
        _warn_typed_storage_removal(stacklevel=3)
        return self._dtype

    @classproperty
    def _dtype(self):
        return torch.quint2x4


_storage_classes: set[type[_Union[TypedStorage, UntypedStorage]]] = {
    UntypedStorage,
    DoubleStorage,
    FloatStorage,
    LongStorage,
    IntStorage,
    ShortStorage,
    CharStorage,
    ByteStorage,
    HalfStorage,
    BoolStorage,
    QUInt8Storage,
    QInt8Storage,
    QInt32Storage,
    BFloat16Storage,
    ComplexFloatStorage,
    ComplexDoubleStorage,
    QUInt4x2Storage,
    QUInt2x4Storage,
    TypedStorage,
}

# The _tensor_classes set is initialized by the call to initialize_python_bindings.
_tensor_classes: set[type["torch.Tensor"]] = set()

# If you edit these imports, please update torch/__init__.py.in as well
from torch import amp as amp, random as random, serialization as serialization
from torch._tensor_str import set_printoptions
from torch.amp import autocast, GradScaler
from torch.random import get_rng_state, initial_seed, manual_seed, seed, set_rng_state
from torch.serialization import load, save


################################################################################
# Initialize extension
################################################################################


# Shared memory manager needs to know the exact location of manager executable
def _manager_path():
    if platform.system() == "Windows":
        return b""
    path = get_file_path("torch", "bin", "torch_shm_manager")
    prepare_multiprocessing_environment(get_file_path("torch"))
    if not os.path.exists(path):
        raise RuntimeError("Unable to find torch_shm_manager at " + path)
    return path.encode("utf-8")


_C._initExtension(_manager_path())

del _manager_path

# Appease the type checker: it can't deal with direct setting of globals().
# Note that we will see "too many" functions when reexporting this way; there
# is not a good way to fix this problem.  Perhaps, try to redesign VariableFunctions
# so that this import is good enough
if TYPE_CHECKING:
    # Some type signatures pulled in from _VariableFunctions here clash with
    # signatures already imported. For now these clashes are ignored; see
    # PR #43339 for details.
    from torch._C._VariableFunctions import *  # type: ignore[assignment, misc] # noqa: F403

    # Fixup segment_reduce visibility
    _segment_reduce = segment_reduce
    del segment_reduce  # noqa: F821

# Ops not to be exposed in `torch` namespace,
# mostly helper ops.
PRIVATE_OPS = ("unique_dim",)

__name, __obj = "", None
for __name in dir(_C._VariableFunctions):
    if __name.startswith("__") or __name in PRIVATE_OPS:
        continue
    __obj = getattr(_C._VariableFunctions, __name)
    __obj.__module__ = __name__  # "torch"
    # Hide some APIs that should not be public
    if __name == "segment_reduce":
        # TODO: Once the undocumented FC window is passed, remove the line below
        globals()[__name] = __obj
        __name = "_" + __name
    globals()[__name] = __obj
    if not __name.startswith("_"):
        __all__.append(__name)

del __name, __obj

################################################################################
# Add torch.dtype instances to the public API
################################################################################

import torch


__all__.extend(
    name for name in dir(torch) if isinstance(getattr(torch, name), torch.dtype)
)

################################################################################
# Import TorchDynamo's lazy APIs to avoid circular dependencies
################################################################################

# needs to be before from torch.functional import * to avoid circular dependencies
from torch._compile import _disable_dynamo  # usort: skip

################################################################################
# Import interface functions defined in Python
################################################################################

# needs to be after the above ATen bindings so we can overwrite from Python side
from torch import _VF as _VF, functional as functional  # usort: skip
from torch.functional import *  # usort: skip # noqa: F403

################################################################################
# Remove unnecessary members
################################################################################

del _StorageBase
del _LegacyStorage

################################################################################
# Define _assert
################################################################################


# needs to be before the submodule imports to avoid circular dependencies
def _assert(condition, message):
    r"""A wrapper around Python's assert which is symbolically traceable."""
    if type(condition) is not torch.Tensor and overrides.has_torch_function(
        (condition,)
    ):
        return overrides.handle_torch_function(
            _assert, (condition,), condition, message
        )
    assert condition, message


################################################################################
# Import most common subpackages
################################################################################

# Use the redundant form so that type checkers know that these are a part of
# the public API. The "regular" import lines are there solely for the runtime
# side effect of adding to the imported module's members for other users.

# needs to be before import torch.nn as nn to avoid circular dependencies
from torch.autograd import (  # usort: skip
    enable_grad as enable_grad,
    inference_mode as inference_mode,
    no_grad as no_grad,
    set_grad_enabled as set_grad_enabled,
)

from torch import (
    __config__ as __config__,
    __future__ as __future__,
    _awaits as _awaits,
    accelerator as accelerator,
    autograd as autograd,
    backends as backends,
    cpu as cpu,
    cuda as cuda,
    distributed as distributed,
    distributions as distributions,
    fft as fft,
    futures as futures,
    hub as hub,
    jit as jit,
    linalg as linalg,
    mps as mps,
    mtia as mtia,
    multiprocessing as multiprocessing,
    nested as nested,
    nn as nn,
    optim as optim,
    overrides as overrides,
    profiler as profiler,
    sparse as sparse,
    special as special,
    testing as testing,
    types as types,
    utils as utils,
    xpu as xpu,
)
from torch.signal import windows as windows


# Quantized, sparse, AO, etc. should be last to get imported, as nothing
# is expected to depend on them.
from torch import ao as ao  # usort: skip

# nn.quant* depends on ao -- so should be after those.
import torch.nn.intrinsic
import torch.nn.qat
import torch.nn.quantizable
import torch.nn.quantized


_C._init_names(list(_storage_classes))

# attach docstrings to torch and tensor functions
from torch import _size_docs, _storage_docs, _tensor_docs, _torch_docs


del _torch_docs, _tensor_docs, _storage_docs, _size_docs


def compiled_with_cxx11_abi() -> builtins.bool:
    r"""Returns whether PyTorch was built with _GLIBCXX_USE_CXX11_ABI=1"""
    return True


from torch import _library as _library, _ops as _ops


# Import the ops and classes "namespace"
from torch._ops import ops as ops  # usort: skip
from torch._classes import classes as classes  # usort: skip

sys.modules.setdefault(f"{__name__}.ops", ops)
sys.modules.setdefault(f"{__name__}.classes", classes)

# quantization depends on torch.fx and torch.ops
# Import quantization
from torch import quantization as quantization  # usort: skip

# Import the quasi random sampler
from torch import quasirandom as quasirandom  # usort: skip

# If you are seeing this, it means that this call site was not checked if
# the memory format could be preserved, and it was switched to old default
# behaviour of contiguous
legacy_contiguous_format = contiguous_format  # defined by _C._initExtension()

# Register fork handler to initialize OpenMP in child processes (see gh-28389)
from torch.multiprocessing._atfork import register_after_fork


register_after_fork(torch.get_num_threads)
del register_after_fork

# Import tools that require fully imported torch (for applying
# torch.jit.script as a decorator, for instance):
from torch._lobpcg import lobpcg as lobpcg


# These were previously defined in native_functions.yaml and appeared on the
# `torch` namespace, but we moved them to c10 dispatch to facilitate custom
# class usage. We add these lines here to preserve backward compatibility.
quantized_lstm = ops.aten.quantized_lstm
quantized_gru = ops.aten.quantized_gru

# Import experimental masked operations support. See
# [RFC-0016](https://github.com/pytorch/rfcs/pull/27) for more
# information.
from torch import masked as masked

# Import removed ops with error message about removal
from torch._linalg_utils import (  # type: ignore[misc]
    _symeig as symeig,
    eig,
    lstsq,
    matrix_rank,
    solve,
)
from torch.utils.dlpack import from_dlpack, to_dlpack


class _TorchCompileInductorWrapper:
    compiler_name = "inductor"

    def __init__(self, mode, options, dynamic):
        from torch._inductor.compiler_bisector import CompilerBisector

        self.config: dict[str, _Any] = {}
        self.dynamic = dynamic
        self.apply_mode(mode)
        self.apply_options(options)
        self.apply_options(CompilerBisector.get_config_change("inductor"))

        cuda_version = None
        if hasattr(torch, "version"):
            from torch.torch_version import TorchVersion

            cuda_version = TorchVersion(getattr(torch.version, "cuda", "0.0"))

        if self.config.get("triton.cudagraphs", False) and (
            (cuda_version and cuda_version < "12.6")
            or not profiler_allow_cudagraph_cupti_lazy_reinit_cuda12()
        ):
            os.environ["DISABLE_CUPTI_LAZY_REINIT"] = "1"
            # FIXME: CUDA Graph does not work well with CUPTI teardown.
            #   1) crashes on 1st lazy CUPTI re-init after teardown (CUDA 11)
            #   2) crashes on 2nd non-lazy CUPTI re-init after teardown (CUDA 12)
            # Workaround: turn off CUPTI teardown when using CUDA Graphs.
            os.environ["TEARDOWN_CUPTI"] = "0"

    def __eq__(self, other):
        return (
            isinstance(other, _TorchCompileInductorWrapper)
            and self.config == other.config
            and self.dynamic == other.dynamic
        )

    def apply_mode(self, mode: _Optional[str]):
        if mode and mode != "default":
            from torch._inductor import list_mode_options

            self.apply_options(list_mode_options(mode, self.dynamic))

    def apply_options(self, options: _Optional[dict[str, _Any]]):
        if not options:
            return

        from torch._inductor import config

        current_config: dict[str, _Any] = config.get_config_copy()

        for key, val in options.items():
            attr_name = key.replace("-", "_")
            if attr_name not in current_config:
                raise RuntimeError(
                    f"Unexpected optimization option {key}, known options are {list(current_config.keys())}"
                )
            attr_type = config.get_type(attr_name)  # type: ignore[attr-defined]
            # Subscriptable generic types don't support isinstance so skip the type
            # check. There doesn't seem to be a good way of checking membership without
            # 3rd party libraries.
            if _get_origin(attr_type) is None:
                if not isinstance(val, attr_type):
                    val_type_str = type(val).__name__
                    expected_type_str = type(current_config[attr_name]).__name__
                    raise RuntimeError(
                        f"Unexpected type of attr {key}, got {val_type_str} should be {expected_type_str}"
                    )
            self.config[attr_name] = val

    def __call__(self, model_, inputs_):
        from torch._inductor.compile_fx import compile_fx

        return compile_fx(model_, inputs_, config_patches=self.config)

    def get_compiler_config(self):
        from torch._inductor.compile_fx import get_patched_config_dict

        return get_patched_config_dict(config_patches=self.config)

    def reset(self):
        from torch._inductor import config

        if "triton.cudagraphs" in self.config or config.triton.cudagraphs:
            if self.config.get("triton.cudagraphs", True):
                from torch._inductor.cudagraph_trees import reset_cudagraph_trees

                reset_cudagraph_trees()


class _TorchCompileWrapper:
    def __init__(self, backend, mode, options, dynamic):
        from torch._dynamo.backends.registry import lookup_backend

        if isinstance(backend, str):
            self.compiler_name = backend
        elif hasattr(backend, "__name__"):
            self.compiler_name = backend.__name__
        else:
            self.compiler_name = str(backend)
        self.dynamic = dynamic
        self.compiler_fn = lookup_backend(backend)
        self.kwargs = {}
        # only pass the args if they non-empty
        if mode and mode != "default":
            self.kwargs["mode"] = mode
        if options:
            self.kwargs["options"] = options

    def __eq__(self, other):
        return (
            isinstance(other, _TorchCompileWrapper)
            and self.compiler_fn == other.compiler_fn
            and self.kwargs == other.kwargs
            and self.dynamic == other.dynamic
        )

    def __call__(self, model_, inputs_):
        return self.compiler_fn(model_, inputs_, **self.kwargs)

    def reset(self):
        if hasattr(self.compiler_fn, "reset"):
            self.compiler_fn.reset()


_InputT = _ParamSpec("_InputT")
_RetT = _TypeVar("_RetT")


@_overload
def compile(
    model: _Callable[_InputT, _RetT],
    *,
    fullgraph: builtins.bool = False,
    dynamic: _Optional[builtins.bool] = None,
    backend: _Union[str, _Callable] = "inductor",
    mode: _Union[str, None] = None,
    options: _Optional[
        dict[str, _Union[str, builtins.int, builtins.bool, _Callable]]
    ] = None,
    disable: builtins.bool = False,
) -> _Callable[_InputT, _RetT]: ...


@_overload
def compile(
    model: None = None,
    *,
    fullgraph: builtins.bool = False,
    dynamic: _Optional[builtins.bool] = None,
    backend: _Union[str, _Callable] = "inductor",
    mode: _Union[str, None] = None,
    options: _Optional[
        dict[str, _Union[str, builtins.int, builtins.bool, _Callable]]
    ] = None,
    disable: builtins.bool = False,
) -> _Callable[[_Callable[_InputT, _RetT]], _Callable[_InputT, _RetT]]: ...


def compile(
    model: _Optional[_Callable[_InputT, _RetT]] = None,
    *,
    fullgraph: builtins.bool = False,
    dynamic: _Optional[builtins.bool] = None,
    backend: _Union[str, _Callable] = "inductor",
    mode: _Union[str, None] = None,
    options: _Optional[
        dict[str, _Union[str, builtins.int, builtins.bool, _Callable]]
    ] = None,
    disable: builtins.bool = False,
) -> _Union[
    _Callable[[_Callable[_InputT, _RetT]], _Callable[_InputT, _RetT]],
    _Callable[_InputT, _RetT],
]:
    """
    Optimizes given model/function using TorchDynamo and specified backend.
    If you are compiling an :class:`torch.nn.Module`, you can also use :meth:`torch.nn.Module.compile`
    to compile the module inplace without changing its structure.

    Concretely, for every frame executed within the compiled region, we will attempt
    to compile it and cache the compiled result on the code object for future
    use.  A single frame may be compiled multiple times if previous compiled
    results are not applicable for subsequent calls (this is called a "guard
    failure), you can use TORCH_LOGS=guards to debug these situations.
    Multiple compiled results can be associated with a frame up to
    ``torch._dynamo.config.recompile_limit``, which defaults to 8; at which
    point we will fall back to eager.  Note that compile caches are per
    *code object*, not frame; if you dynamically create multiple copies of a
    function, they will all share the same code cache.

    Args:
       model (Callable or None): Module/function to optimize
       fullgraph (bool): If False (default), torch.compile attempts to discover compilable regions
        in the function that it will optimize. If True, then we require that the entire function be
        capturable into a single graph. If this is not possible (that is, if there are graph breaks),
        then this will raise an error.
       dynamic (bool or None): Use dynamic shape tracing.  When this is True, we will up-front attempt
        to generate a kernel that is as dynamic as possible to avoid recompilations when
        sizes change.  This may not always work as some operations/optimizations will
        force specialization; use TORCH_LOGS=dynamic to debug overspecialization.
        When this is False, we will NEVER generate dynamic kernels, we will always specialize.
        By default (None), we automatically detect if dynamism has occurred and compile a more
        dynamic kernel upon recompile.
       backend (str or Callable): backend to be used

        - "inductor" is the default backend, which is a good balance between performance and overhead

        - Non experimental in-tree backends can be seen with `torch._dynamo.list_backends()`

        - Experimental or debug in-tree backends can be seen with `torch._dynamo.list_backends(None)`

        - To register an out-of-tree custom backend:
          https://pytorch.org/docs/main/torch.compiler_custom_backends.html#registering-custom-backends
       mode (str): Can be either "default", "reduce-overhead", "max-autotune" or "max-autotune-no-cudagraphs"

        - "default" is the default mode, which is a good balance between performance and overhead

        - "reduce-overhead" is a mode that reduces the overhead of python with CUDA graphs,
          useful for small batches.  Reduction of overhead can come at the cost of more memory
          usage, as we will cache the workspace memory required for the invocation so that we
          do not have to reallocate it on subsequent runs.  Reduction of overhead is not guaranteed
          to work; today, we only reduce overhead for CUDA only graphs which do not mutate inputs.
          There are other circumstances where CUDA graphs are not applicable; use TORCH_LOG=perf_hints
          to debug.

        - "max-autotune" is a mode that leverages Triton or template based matrix multiplications
          on supported devices and Triton based convolutions on GPU.
          It enables CUDA graphs by default on GPU.

        - "max-autotune-no-cudagraphs" is a mode similar to "max-autotune" but without CUDA graphs

        - To see the exact configs that each mode sets you can call `torch._inductor.list_mode_options()`

       options (dict): A dictionary of options to pass to the backend. Some notable ones to try out are

        - `epilogue_fusion` which fuses pointwise ops into templates. Requires `max_autotune` to also be set

        - `max_autotune` which will profile to pick the best matmul configuration

        - `fallback_random` which is useful when debugging accuracy issues

        - `shape_padding` which pads matrix shapes to better align loads on GPUs especially for tensor cores

        - `triton.cudagraphs` which will reduce the overhead of python with CUDA graphs

        - `trace.enabled` which is the most useful debugging flag to turn on

        - `trace.graph_diagram` which will show you a picture of your graph after fusion

        - `guard_filter_fn` that controls which dynamo guards are saved with compilations.
          This is an unsafe feature and there is no backward compatibility guarantee provided
          for dynamo guards as data types.
          For stable helper functions to use, see the documentations in `torch.compiler`, for example:
          - `torch.compiler.skip_guard_on_inbuilt_nn_modules_unsafe`
          - `torch.compiler.skip_guard_on_all_nn_modules_unsafe`
          - `torch.compiler.keep_tensor_guards_unsafe`

        - For inductor you can see the full list of configs that it supports by calling `torch._inductor.list_options()`
       disable (bool): Turn torch.compile() into a no-op for testing

    Example::

        @torch.compile(options={"triton.cudagraphs": True}, fullgraph=True)
        def foo(x):
            return torch.sin(x) + torch.cos(x)

    """
    import sysconfig

    _C._log_api_usage_once("torch.compile")
    if sys.version_info >= (3, 14):
        raise RuntimeError("torch.compile is not supported on Python 3.14+")
    elif sysconfig.get_config_var("Py_GIL_DISABLED") == 1 and sys.version_info < (
        3,
        13,
        3,
    ):
        raise RuntimeError(
            "torch.compile is not supported on Python < 3.13.3 built with GIL disabled. "
            "Please use Python 3.13.3+."
        )

    # Decorator mode
    if model is None:

        def fn(model: _Callable[_InputT, _RetT]) -> _Callable[_InputT, _RetT]:
            if model is None:
                raise RuntimeError("Model can't be None")
            return compile(
                model,
                fullgraph=fullgraph,
                dynamic=dynamic,
                backend=backend,
                mode=mode,
                options=options,
                disable=disable,
            )

        return fn

    if mode is not None and options is not None:
        raise RuntimeError(
            "Either mode or options can be specified, but both can't be specified at the same time."
        )
    if mode is None and options is None:
        mode = "default"

    from torch._inductor.compiler_bisector import CompilerBisector

    if bisect_backend := CompilerBisector.get_backend():
        backend = bisect_backend

    guard_filter_fn = None
    if options and isinstance(options, dict):
        guard_filter_fn = options.pop("guard_filter_fn", None)

    if backend == "inductor":
        backend = _TorchCompileInductorWrapper(mode, options, dynamic)
    else:
        backend = _TorchCompileWrapper(backend, mode, options, dynamic)

    return torch._dynamo.optimize(
        backend=backend,
        nopython=fullgraph,
        dynamic=dynamic,
        disable=disable,
        guard_filter_fn=guard_filter_fn,
    )(model)  # type: ignore[return-value]


def _register_device_module(device_type, module):
    r"""Register an external runtime module of the specific :attr:`device_type`
    supported by torch.

    After the :attr:`module` is registered correctly, the user can refer
    the external runtime module as part of torch with attribute torch.xxx.
    """
    # Make sure the device_type represent a supported device type for torch.
    device_type = torch.device(device_type).type
    m = sys.modules[__name__]
    if hasattr(m, device_type):
        raise RuntimeError(
            f"The runtime module of '{device_type}' has already "
            f"been registered with '{getattr(m, device_type)}'"
        )
    setattr(m, device_type, module)
    torch_module_name = ".".join([__name__, device_type])
    sys.modules[torch_module_name] = module


from torch import (
    export as export,
    func as func,
    library as library,
    return_types as return_types,
)
from torch._higher_order_ops import cond as cond, while_loop as while_loop
from torch.func import vmap as vmap


if not TYPE_CHECKING:
    from torch import _meta_registrations

# Enable CUDA Sanitizer
if "TORCH_CUDA_SANITIZER" in os.environ:
    import torch.cuda._sanitizer as csan

    csan.enable_cuda_sanitizer()

# Populate magic methods on SymInt and SymFloat
import torch.fx.experimental.sym_node
from torch import fx as fx


# Register MPS specific decomps
torch.backends.mps._init()

from torch import compiler as compiler


class _TritonLibrary:
    lib = torch.library.Library("triton", "DEF")
    ops_table: dict[tuple[str, str], _Callable] = {}

    @classmethod
    def registerOp(cls, op_key, full_schema, op_impl, dispatch_key):
        if (op_key, dispatch_key) not in cls.ops_table:
            cls.lib.define(full_schema)
            cls.lib.impl("triton::" + op_key, op_impl, dispatch_key)
            cls.ops_table[(op_key, dispatch_key)] = op_impl

        return cls.ops_table[(op_key, dispatch_key)]


# Deprecated attributes
_deprecated_attrs = {
    "has_mps": torch.backends.mps.is_built,
    "has_cuda": torch.backends.cuda.is_built,
    "has_cudnn": torch.backends.cudnn.is_available,
    "has_mkldnn": torch.backends.mkldnn.is_available,
}

if TYPE_CHECKING:
    # Import the following modules during type checking to enable code intelligence features,
    # such as auto-completion in tools like pylance, even when these modules are not explicitly
    # imported in user code.
    from torch import (
        _dynamo as _dynamo,
        _inductor as _inductor,
        _subclasses as _subclasses,
        onnx as onnx,
    )

else:
    _lazy_modules = {
        "_dynamo",
        "_inductor",
        "_export",
        # ONNX must be imported after _dynamo, _ops, _subclasses, fx, func and jit
        "onnx",
    }

    def __getattr__(name):
        # Deprecated attrs
        replacement = _deprecated_attrs.get(name)
        if replacement is not None:
            import warnings

            warnings.warn(
                f"'{name}' is deprecated, please use '{replacement.__module__}.{replacement.__name__}()'",
                stacklevel=2,
            )
            return replacement()

        # Lazy modules
        if name in _lazy_modules:
            return importlib.import_module(f".{name}", __name__)

        raise AttributeError(f"module '{__name__}' has no attribute '{name}'")


@functools.cache
def get_device_module(device: _Optional[_Union[torch.device, str]] = None):
    """
    Returns the module associated with a given device(e.g., torch.device('cuda'), "mtia:0", "xpu", ...).
    If no device is given, return the module for the current accelerator or CPU if none is present.
    """
    if isinstance(device, torch.device):
        device_module_name = device.type
    elif isinstance(device, str):
        device_module_name = torch.device(device).type
    elif device is None:
        # Using default accelerator type. If no accelerator is available, it automatically returns CPU device.
        device_module_name = torch._C._get_accelerator().type
    else:
        raise RuntimeError(
            f"Invalid value of device '{device}', expect torch.device, str, or None"
        )
    device_module = getattr(torch, device_module_name, None)
    if device_module is None:
        raise RuntimeError(
            f"Device '{device_module_name}' does not have a corresponding module registered as 'torch.{device_module_name}'."
        )
    return device_module


def _constrain_as_size(
    symbol,
    min: _Optional[builtins.int] = None,
    max: _Optional[builtins.int] = None,
):
    """
    This indicates that a given int is size-like, and can be used in any context where a size is expected.
    You will typically use this when reading out integers from Tensors, e.g., max.item() or lengths.tolist()
    which then need to be used as tensor constructors. Providing these assertions to PyTorch can help resolve
      GuardOnDataDependentSymNode errors upon export, since we cannot guard on unbacked SymInts.

    This function has unusual semantics in some circumstances in framework
    code, we will treat this int as >= 2 (when we do a size-oblivious guard).
    This makes it easier to use the unbacked int in size contexts,
    as we will often attempt to guard on a size being zero/one
    (e.g., when computing the contiguity of a tensor, or testing if
    broadcasting can occur), which will not work on unbacked SymInts.
    However, if we conservatively assume that the size is not zero/one, we will
    end up with a graph that will still work even if the size is zero/one.

    For more details, see https://docs.google.com/document/d/1HSuTTVvYH1pTew89Rtpeu84Ht3nQEFTYhAX3Ypa_xJs/edit
    ```
    """
    torch.sym_constrain_range_for_size(symbol, min=min, max=max)


from torch import _logging


_logging._init_logs()


def _import_device_backends():
    """
    Leverage the Python plugin mechanism to load out-of-the-tree device extensions.
    See this RFC: https://github.com/pytorch/pytorch/issues/122468
    """
    from importlib.metadata import entry_points

    group_name = "torch.backends"
    if sys.version_info < (3, 10):
        backend_extensions = entry_points().get(group_name, ())
    else:
        backend_extensions = entry_points(group=group_name)

    for backend_extension in backend_extensions:
        try:
            # Load the extension
            entrypoint = backend_extension.load()
            # Call the entrypoint
            entrypoint()
        except Exception as err:
            raise RuntimeError(
                f"Failed to load the backend extension: {backend_extension.name}. "
                f"You can disable extension auto-loading with TORCH_DEVICE_BACKEND_AUTOLOAD=0."
            ) from err


def _is_device_backend_autoload_enabled() -> builtins.bool:
    """
    Whether autoloading out-of-the-tree device extensions is enabled.
    The switch depends on the value of the environment variable
    `TORCH_DEVICE_BACKEND_AUTOLOAD`.

    Returns:
        bool: Whether to enable autoloading the extensions. Enabled by default.

    Examples:
        >>> torch._is_device_backend_autoload_enabled()
        True
    """
    # enabled by default
    return os.getenv("TORCH_DEVICE_BACKEND_AUTOLOAD", "1") == "1"


def _as_tensor_fullprec(t):
    """
    Like torch.as_tensor, but when given Python data types it will keep
    them in full precision.  Used for calling convention for Dynamo.
    """
    ty = type(t)
    if ty is builtins.float:
        return torch.as_tensor(t, dtype=torch.float64)
    elif ty is builtins.int:
        return torch.as_tensor(t, dtype=torch.int64)
    else:
        return torch.as_tensor(t)


# `_import_device_backends` should be kept at the end to ensure
# all the other functions in this module that may be accessed by
# an autoloaded backend are defined
if _is_device_backend_autoload_enabled():
    _import_device_backends()<|MERGE_RESOLUTION|>--- conflicted
+++ resolved
@@ -1006,17 +1006,10 @@
                     of the PyTorch repository rather than the C extensions which
                     are expected in the `torch._C` namespace. This can occur when
                     using the `install` workflow. e.g.
-<<<<<<< HEAD
-                        $ python -m pip install . -v --no-build-isolation && python -c "import torch"
-
-                    This error can generally be solved using the `develop` workflow
-                        $ python -m pip install -e . -v --no-build-isolation && python -c "import torch"  # This should succeed
-=======
                         $ python -m pip install --no-build-isolation -v . && python -c "import torch"
 
                     This error can generally be solved using the `develop` workflow
                         $ python -m pip install --no-build-isolation -v -e . && python -c "import torch"  # This should succeed
->>>>>>> ff0d56d0
                     or by running Python from a different directory.
                 """
             ).strip()
