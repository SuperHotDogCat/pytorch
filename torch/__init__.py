--- conflicted
+++ resolved
@@ -1009,11 +1009,7 @@
                         $ python -m pip install --no-build-isolation -v . && python -c "import torch"
 
                     This error can generally be solved using the `develop` workflow
-<<<<<<< HEAD
-                        $ python -m pip install -e . -v --no-build-isolation && python -c "import torch"  # This should succeed
-=======
                         $ python -m pip install --no-build-isolation -v -e . && python -c "import torch"  # This should succeed
->>>>>>> ff0d56d0
                     or by running Python from a different directory.
                 """
             ).strip()
