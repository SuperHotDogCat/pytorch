--- conflicted
+++ resolved
@@ -314,12 +314,8 @@
         torch.cond,
         torch.frombuffer,
         torch.asarray,
-<<<<<<< HEAD
-        torch.zendnn_linear,
+        torch.zendnn_linear_unary,
         torch.zendnn_linear_unary_binary,
-=======
-        torch.zendnn_linear_unary,
->>>>>>> cc84562f
         torch.zendnn_weight_prepack_for_linear,
         torch._functional_sym_constrain_range,
         torch._make_dep_token,
