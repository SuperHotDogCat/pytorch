--- conflicted
+++ resolved
@@ -1054,11 +1054,7 @@
         >>> # lr = 0.59049  if epoch >= 4
         >>> scheduler1 = ConstantLR(optimizer, factor=0.1, total_iters=2)
         >>> scheduler2 = ExponentialLR(optimizer, gamma=0.9)
-<<<<<<< HEAD
-        >>> scheduler = ChainedScheduler([scheduler1, scheduler2])
-=======
         >>> scheduler = ChainedScheduler([scheduler1, scheduler2], optimizer=optimizer)
->>>>>>> f34905f6
         >>> for epoch in range(100):
         >>>     train(...)
         >>>     validate(...)
@@ -1244,16 +1240,10 @@
         self.mode_worse = None  # the worse value for the chosen mode
         self.eps = eps
         self.last_epoch = 0
-<<<<<<< HEAD
-        self._last_lr = [group['lr'] for group in self.optimizer.param_groups]
-        self._init_is_better(mode=mode, threshold=threshold,
-                             threshold_mode=threshold_mode)
-=======
         self._last_lr = [group["lr"] for group in self.optimizer.param_groups]
         self._init_is_better(
             mode=mode, threshold=threshold, threshold_mode=threshold_mode
         )
->>>>>>> f34905f6
         self._reset()
 
     def _reset(self):
@@ -1489,22 +1479,6 @@
 
         self.cycle_momentum = cycle_momentum
         if cycle_momentum:
-<<<<<<< HEAD
-            if 'momentum' not in optimizer.defaults and 'betas' not in optimizer.defaults:
-                raise ValueError('optimizer must support momentum or beta1 with `cycle_momentum` option enabled')
-
-            self.use_beta1 = 'betas' in self.optimizer.defaults
-            self.base_momentums = self._format_param('base_momentum', optimizer, base_momentum)
-            self.max_momentums = self._format_param('max_momentum', optimizer, max_momentum)
-            if last_epoch == -1:
-                for m_momentum, b_momentum, group in zip(self.max_momentums, self.base_momentums, optimizer.param_groups):
-                    if self.use_beta1:
-                        group['betas'] = (m_momentum, *group['betas'][1:])
-                    else:
-                        group['momentum'] = m_momentum
-                    group['max_momentum'] = m_momentum
-                    group['base_momentum'] = b_momentum
-=======
             if (
                 "momentum" not in optimizer.defaults
                 and "betas" not in optimizer.defaults
@@ -1530,7 +1504,6 @@
                         group["momentum"] = m_momentum
                     group["max_momentum"] = m_momentum
                     group["base_momentum"] = b_momentum
->>>>>>> f34905f6
 
         super().__init__(optimizer, last_epoch, verbose)
         self.base_lrs = base_lrs
@@ -1623,15 +1596,9 @@
                 momentums.append(momentum)
             for param_group, momentum in zip(self.optimizer.param_groups, momentums):
                 if self.use_beta1:
-<<<<<<< HEAD
-                    param_group['betas'] = (momentum, *param_group['betas'][1:])
-                else:
-                    param_group['momentum'] = momentum
-=======
                     param_group["betas"] = (momentum, *param_group["betas"][1:])
                 else:
                     param_group["momentum"] = momentum
->>>>>>> f34905f6
 
         return lrs
 
@@ -2019,13 +1986,6 @@
         # Initialize momentum variables
         self.cycle_momentum = cycle_momentum
         if self.cycle_momentum:
-<<<<<<< HEAD
-            if 'momentum' not in self.optimizer.defaults and 'betas' not in self.optimizer.defaults:
-                raise ValueError('optimizer must support momentum or beta1 with `cycle_momentum` option enabled')
-            self.use_beta1 = 'betas' in self.optimizer.defaults
-            max_momentums = self._format_param('max_momentum', optimizer, max_momentum)
-            base_momentums = self._format_param('base_momentum', optimizer, base_momentum)
-=======
             if (
                 "momentum" not in self.optimizer.defaults
                 and "betas" not in self.optimizer.defaults
@@ -2038,7 +1998,6 @@
             base_momentums = self._format_param(
                 "base_momentum", optimizer, base_momentum
             )
->>>>>>> f34905f6
             if last_epoch == -1:
                 for m_momentum, b_momentum, group in zip(
                     max_momentums, base_momentums, optimizer.param_groups
