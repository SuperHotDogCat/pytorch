--- conflicted
+++ resolved
@@ -36,6 +36,9 @@
             "as_strided",
             "as_strided_copy",
             "as_strided_scatter",
+            "asin",
+            "acos",
+            "atan",
             "broadcast_tensors",
             "broadcast_to",
             "chalf",
@@ -46,6 +49,7 @@
             "conj_physical",
             "contiguous",
             "cos",
+            "cosh",
             "diag",
             "diag_embed",
             "diagflat",
@@ -58,6 +62,7 @@
             "empty_permuted",
             "empty_strided",
             "exp",
+            "expm1",
             "exp2",
             "expand",
             "expand_as",
@@ -65,6 +70,7 @@
             "flatten",
             "fill",
             "full",
+            "full_like",
             "H",
             "hsplit",
             "imag",
@@ -109,6 +115,7 @@
             "nn.functional.unfold",
             "nonzero",
             "ones",
+            "ones_like",
             "outer",
             "permute",
             "permute_copy",
@@ -129,6 +136,7 @@
             "sigmoid",
             "sin",
             "sinc",
+            "sinh",
             "slice",
             "special.spherical_bessel_j0",
             "special.entr",
@@ -151,6 +159,8 @@
             "tensor_split",
             "transpose",
             "transpose_copy",
+            "tril",
+            "triu",
             "true_divide",
             "T",
             "unbind",
@@ -169,13 +179,10 @@
             "vsplit",
             "zero_",
             "zeros",
-        }
-
-        AFTER_MACOS_14_0_SUPPORTED_COMPLEX_OPS = {
+            "zeros_like",
             "__rdiv__",
             "__rmatmul__",
             "_chunk_cat",
-            "acos",
             "acosh",
             "all",
             "allclose",
@@ -185,8 +192,6 @@
             "addcmul",
             "addmmdecomposed",
             "addmv",
-            "asin",
-            "atan",
             "atanh",
             "bfloat16",
             "bmm",
@@ -198,7 +203,6 @@
             "combinations",
             "corrcoef",
             "constant_pad_nd",
-            "cosh",
             "cov",
             "count_nonzero",
             "diff",
@@ -208,7 +212,6 @@
             "einsum",
             "eq",
             "equal",
-            "expm1",
             "eye",
             "fft.fft",
             "fft.fft2",
@@ -270,8 +273,6 @@
             "roll",
             "rot90",
             "short",
-            "sinh",
-            "sqrt",
             "square",
             "stack",
             "stft",
@@ -281,94 +282,10 @@
             "trace",
             "trapz",
             "trapezoid",
-            "tril",
-            "triu",
             "vstack",
             "where",
             "byte",
         }
-<<<<<<< HEAD
-        # Those ops worked on MacOS12, but broken on MacOS13, see https://github.com/pytorch/pytorch/issues/85758
-        MACOS_BEFORE_13_3_XFAILLIST = {
-            # Failures due to precision issues (due to fast-math). These has been fixed in MacOS 13.3+
-            "cdist": [torch.float32],
-            # CPU Error: cpu not giving nan for x/0.0
-            "atan2": [
-                torch.bool,
-                torch.int16,
-                torch.int32,
-                torch.int64,
-                torch.uint8,
-                torch.int8,
-            ],
-            # test blow pass on macOS 12 as it falls back to cpu
-            # Argsort case using duplicate indices (undefined behaviour):
-            #  - CPU output: tensor([2546, 6917, 3181,  ..., 7128, 5133,   30], devuce='cpu')
-            #  - MPS output: tensor([2546, 6917, 3181,  ..., 7128,   30, 5133], device='mps:0')
-            # Elements from index 30 and 5133 are both equal.
-            # Since CPU is not using argsort with stable=True, these cases result in undefined behaviour.
-            "argsort": [torch.float16, torch.int8, torch.uint8, torch.bool],
-            # Same issue as `argsort` with duplicate indices. This test checks both the sorted values and the indices.
-            # The values of the sorted tensor match the CPU,
-            # but in case of the returned indices this results in undefined behaviour.
-            "sort": [torch.int8, torch.uint8, torch.bool, torch.float16],
-            # Unsupported dtypes
-            "cumsum": [torch.int64],
-            "cumprod": [torch.int64],
-            "cumulative_trapezoid": [torch.int64],
-            "masked.cumsum": [torch.int64],
-            "masked.cumprod": [torch.int64],
-            "linalg.vander": [torch.int64],
-            # Fail with `Expected 1.0 but got nan.` for empty tensors
-            # Caused by sample input at index 23: SampleInput(
-            #     input=Tensor[size=(), device="mps:0", dtype=torch.float32],
-            #     args=(0),
-            #     kwargs={'mask': 'Tensor[size=(), device="mps:0", dtype=torch.bool]'},
-            #     broadcasts_input=False, name='')
-            "masked.softmin": [torch.float32, torch.float16],
-            "masked.softmax": [torch.float32, torch.float16],
-            "masked.log_softmax": [torch.float32, torch.float16],
-        }
-
-        MACOS_AFTER_13_1_XFAILLIST = {
-            # before macOS 13.2 it falls back to cpu and pass the forward pass
-            "grid_sampler_2d": [
-                torch.float32,
-                torch.float16,
-                torch.bfloat16,
-            ],  # Unsupported Border padding mode
-        }
-
-        MACOS_13_3_XFAILLIST = {
-            # Failure due to precision issue for fp16
-            # on both cpu and mps there are test cases that might produce inf result
-            # 'nn.functional.pairwise_distance': [torch.float16],
-            # test blow pass on macOS 12 as it falls back to cpu
-            # Argsort case using duplicate indices (undefined behaviour):
-            #  - CPU output: tensor([2546, 6917, 3181,  ..., 7128, 5133,   30], devuce='cpu')
-            #  - MPS output: tensor([2546, 6917, 3181,  ..., 7128,   30, 5133], device='mps:0')
-            # Elements from index 30 and 5133 are both equal.
-            # Since CPU is not using argsort with stable=True, these cases result in undefined behaviour.
-            "argsort": [
-                torch.float16,
-                torch.int8,
-                torch.uint8,
-                torch.bool,
-                torch.bfloat16,
-            ],
-            # Same issue as `argsort` with duplicate indices. This test checks both the sorted values and the indices.
-            # The values of the sorted tensor match the CPU,
-            # but in case of the returned indices this results in undefined behaviour.
-            "sort": [
-                torch.int8,
-                torch.uint8,
-                torch.bool,
-                torch.float16,
-                torch.bfloat16,
-            ],
-        }
-=======
->>>>>>> eaa5d9d3
 
         MACOS_BEFORE_14_4_XFAILLIST = {
             # These ops work fine in 14.4 but fail in 14.2 or 13.x
@@ -378,7 +295,6 @@
         # Those ops are not expected to work
         UNIMPLEMENTED_XFAILLIST = {
             # Failures due to lack of op implementation on MPS backend
-            "login": None,
             "logspace": None,
             "logspacetensor_overload": None,
             "linalg.eig": None,
@@ -388,12 +304,11 @@
             "cauchy": None,
             "cholesky_inverse": None,
             "cholesky_solve": None,
-            "cummax": None,
-            "cummin": None,
             "frexp": None,
             "gcd": None,
             "geqrf": None,
             "nn.functional.grid_sample": None,  # Unsupported Border padding mode
+            "hash_tensor": None,
             "heaviside": None,
             "igamma": None,
             "igammac": None,
@@ -420,7 +335,6 @@
             "linalg.qr": None,
             "linalg.svdvals": None,
             "linalg.vecdot": None,
-            "logcumsumexp": None,
             "lu_solve": None,
             "masked.median": None,
             "matrix_exp": None,
@@ -433,18 +347,8 @@
             "nn.functional.adaptive_max_pool3d": None,
             "nn.functional.interpolatearea": None,
             "nn.functional.interpolatebicubic": [torch.uint8],
-            "nn.functional.interpolatetrilinear": None,
-            "nn.functional.max_unpool1dgrad": None,
-            "nn.functional.max_unpool2dgrad": None,
-            "nn.functional.max_unpool3dgrad": None,
-            "nn.functional.avg_pool3d": None,
             "nn.functional.ctc_loss": None,
             "nn.functional.embedding_bag": None,
-            "nn.functional.hardshrink": None,
-            "nn.functional.max_pool3d": None,
-            "nn.functional.max_unpool1d": None,
-            "nn.functional.max_unpool2d": None,
-            "nn.functional.max_unpool3d": None,
             "nn.functional.multi_margin_loss": None,
             "nn.functional.multilabel_margin_loss": None,
             "nn.functional.pdist": None,
@@ -473,6 +377,7 @@
             "special.airy_ai": None,
             "special.erfcx": None,
             "special.laguerre_polynomial_l": None,
+            "special.legendre_polynomial_p": None,
             "special.log_ndtr": None,
             "special.ndtri": None,
             "svd_lowrank": None,
@@ -495,16 +400,12 @@
             "log_softmaxwith_dtype": None,
             "softmaxwith_dtype": None,
             "float_power": None,
-            "full_like": None,
             "linalg.matrix_rankhermitian": None,
             "linalg.pinvhermitian": None,
             "nonzero_static": None,
             # MPS: input sizes must be divisible by output sizes
             "nn.functional.adaptive_avg_pool1d": None,
             "nn.functional.adaptive_avg_pool2d": None,
-            # Unsupported dtypes
-            "ones_like": None,
-            "zeros_like": None,
             # Convolution for integral types is not supported on MPS
             "nn.functional.conv1d": [torch.int64],
             "nn.functional.conv2d": [torch.int64],
@@ -541,52 +442,7 @@
             # round not working properly for float16 and bfloat16
             "round": [torch.float16, torch.bfloat16],
             "rounddecimals_0": [torch.bfloat16],
-            # atomic operations not supported
-            "_unsafe_masked_index_put_accumulate": [
-                torch.bool,
-                torch.int8,
-                torch.uint8,
-                torch.int16,
-                torch.int64,
-            ],
-        }
-
-        if MACOS_VERSION < 14.0:
-            # FFT and BFloat16 support was added in MacOS 14
-            UNIMPLEMENTED_XFAILLIST.update(
-                {
-                    "bfloat16": None,
-                    "fft.fft": None,
-                    "fft.fft2": None,
-                    "fft.fftn": None,
-                    "fft.hfft": None,
-                    "fft.hfft2": None,
-                    "fft.hfftn": None,
-                    "fft.ifft": None,
-                    "fft.ifft2": None,
-                    "fft.ifftn": None,
-                    "fft.ihfft": None,
-                    "fft.ihfft2": None,
-                    "fft.ihfftn": None,
-                    "fft.irfft": None,
-                    "fft.irfft2": None,
-                    "fft.irfftn": None,
-                    "fft.rfft": None,
-                    "fft.rfft2": None,
-                    "fft.rfftn": None,
-                    "stft": None,
-                    # Error in TestConsistencyCPU.test_output_match_isin_cpu fails for integers,
-                    # not reproducible in later OS. Added assert to op if used in < 14.0
-                    "isin": [
-                        torch.int64,
-                        torch.int32,
-                        torch.int16,
-                        torch.uint8,
-                        torch.int8,
-                    ],
-                    "nn.functional.max_pool2d": [torch.uint8],
-                }
-            )
+        }
 
         if MACOS_VERSION < 15.0:
             UNIMPLEMENTED_XFAILLIST.update(
@@ -642,13 +498,6 @@
                 torch.float32,
                 torch.float16,
                 torch.bfloat16,
-            ],
-            "index_put": [
-                torch.bool,
-                torch.uint8,
-                torch.int8,
-                torch.int16,
-                torch.int64,
             ],
             # zero to negative integer powers are undefined
             "__rpow__": [torch.int8, torch.int16, torch.int32, torch.int64],
@@ -786,10 +635,7 @@
                 )
 
             # If ops is not supported for complex types, expect it to fail
-            if key not in SUPPORTED_COMPLEX_OPS and (
-                key not in AFTER_MACOS_14_0_SUPPORTED_COMPLEX_OPS
-                or MACOS_VERSION < 14.0
-            ):
+            if key not in SUPPORTED_COMPLEX_OPS:
                 addDecorator(
                     op,
                     DecorateInfo(
@@ -833,6 +679,11 @@
             "special.i1e": [torch.float16],  # "i1e_backward" not implemented for 'Half'
             # Correctness issues
             "atanh": [torch.float32],
+            # Same issue as `argsort` and `sort` with duplicate elements (undefined behaviour).
+            # Forward pass is passing since `msort` doesn't return the indices, just the values, which match the CPU.
+            # On the backward pass for `sort` both are used (values and indices), thus resulting in a issmatch between CPU and MPS.
+            # Running `msort` with stable `sort` passes.
+            "msort": [torch.float16],
             # Random output
             "exponential": [torch.float16, torch.float32],
             # CPU errors
@@ -875,22 +726,6 @@
             "topk": [torch.float16],
         }
 
-        MACOS_BEFORE_13_3_XFAILLIST_GRAD = {
-            # Failures due to precision issues (may be fast-math). These has been fixed in MacOS 14
-            "masked.softmin": [torch.float32, torch.float16],
-            "masked.softmax": [torch.float32, torch.float16],
-            "masked.log_softmax": [torch.float32, torch.float16],
-            "atanh": [torch.float16],
-            "triangular_solve": [torch.float32],
-            # Unsupported Border padding mode, forward pass success as fallback to cpu
-            "grid_sampler_2d": [torch.float32, torch.float16, torch.bfloat16],
-            # Same issue as `argsort` and `sort` with duplicate elements (undefined behaviour).
-            # Forward pass is passing since `msort` doesn't return the indices, just the values, which match the CPU.
-            # On the backward pass for `sort` both are used (values and indices), thus resulting in a issmatch between CPU and MPS.
-            # Running `msort` with stable `sort` passes.
-            "msort": [torch.float16],
-        }
-
         SKIPLIST_GRAD = {
             "nn.functional.pairwise_distance": [torch.float16],
             # failed assertion `destination datatype must be fp32'
@@ -902,14 +737,6 @@
             "nn.functional.conv_transpose3d": [torch.float16],
         }
 
-        MACOS_13_3_XFAILLIST_GRAD = {
-            # Same issue as `argsort` and `sort` with duplicate elements (undefined behaviour).
-            # Forward pass is passing since `msort` doesn't return the indices, just the values, which match the CPU.
-            # On the backward pass for `sort` both are used (values and indices), thus resulting in a issmatch between CPU and MPS.
-            # Running `msort` with stable `sort` passes.
-            "msort": [torch.float16],
-        }
-
         ON_MPS_XFAILLIST = {
             # Failures due to lack of implementation of downstream functions on MPS backend
             # TODO: remove these once downstream function 'aten::_linalg_svd.U' have been implemented
@@ -940,24 +767,6 @@
                     ),
                 )
 
-            if key in MACOS_BEFORE_13_3_XFAILLIST_GRAD and (
-                torch.backends.mps.is_macos13_or_newer() and MACOS_VERSION < 13.3
-            ):
-                addDecorator(
-                    op,
-                    DecorateInfo(
-                        unittest.expectedFailure,
-                        dtypes=MACOS_BEFORE_13_3_XFAILLIST_GRAD[key],
-                    ),
-                )
-
-            if key in MACOS_13_3_XFAILLIST_GRAD and (MACOS_VERSION >= 13.3):
-                addDecorator(
-                    op,
-                    DecorateInfo(
-                        unittest.expectedFailure, dtypes=MACOS_13_3_XFAILLIST_GRAD[key]
-                    ),
-                )
         return ops
 
     def mps_ops_error_inputs_modifier(ops: Sequence[OpInfo]) -> Sequence[OpInfo]:
@@ -985,8 +794,6 @@
             "aminmax",
             # memory overlapping checks
             "index_select",
-            # unimplemented
-            "logcumsumexp",
         }
 
         def addDecorator(op: OpInfo, d: DecorateInfo) -> None:
