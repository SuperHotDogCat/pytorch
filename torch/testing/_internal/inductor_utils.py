--- conflicted
+++ resolved
@@ -365,81 +365,4 @@
             original_cpp_wrapper,
             original_custom_pass,
             original_custom_backend_config
-<<<<<<< HEAD
-        )
-
-def backend_for_device(device: str) -> Optional[str]:
-    """ Get the Inductor codegen backend used for the device ``device``. """
-    if dev_int := get_interface_for_device(device):
-        return dev_int.inductor_backend()
-    return None
-
-def try_patch_inductor_backend_config(device: str, key: str,
-                                      value: Any) -> contextlib.ContextDecorator:
-    """
-    Try to patch the backend-specific Inductor options, for the codegen backend
-    corresponding to the given ``device``. If that config can't be found to
-    patch, skip the test.
-
-    Will patch the member of the global ``config.$BACKEND``, if it exists. If
-    the given device also specifies a custom config module, will also try to
-    patch its ``$BACKEND`` member if it exists.
-
-    """
-    device_backend = backend_for_device(device)
-
-    if device_backend is None:
-        return unittest.skip(
-            f"Can't patch Inductor config {key} for device {device}")
-
-    config_modules = [torch._inductor.config]
-    if custom_config_module := get_custom_backend_config_for_device(device):
-        config_modules.append(custom_config_module)
-
-    contexts: list[contextlib.ContextDecorator] = []
-
-    for mod in config_modules:
-        if (
-                hasattr(mod, f"{device_backend}")
-                and hasattr(mod, f"{device_backend}.{key}")
-        ):
-            contexts.append(mod.patch(f"{device_backend}.{key}", value))
-
-    if len(contexts) == 0:
-        return unittest.skip(
-            f"Can't patch Inductor config {key} for device {device}")
-
-    class ContextStack(contextlib.ContextDecorator):
-        def __init__(self, contexts: list[contextlib.ContextDecorator]) -> None:
-            self.contexts: list[contextlib.ContextDecorator] = contexts
-
-        def __enter__(self) -> None:
-            for cd in self.contexts:
-                cd.__enter__()
-
-        def __exit__(self, exc_type, exc_val, exc_tb):  # type: ignore[no-untyped-def]
-            for cd in self.contexts:
-                cd.__exit__(exc_type, exc_val, exc_tb)
-
-    return ContextStack(contexts)
-
-class MockGraphHandler(GraphLowering):
-    """Minimal mock graph handler for testing virtualized context."""
-
-    def __init__(self, name_to_buffer=None):
-        import torch._inductor.sizevars
-
-        self.sizevars = torch._inductor.sizevars.SizeVarAllocator()
-        self.name_to_buffer = name_to_buffer or {}
-        self.graph_inputs = {}
-        self.mutated_buffers = OrderedSet()
-        self.removed_buffers = OrderedSet()
-        self.constants = {}
-        self.scheduler = None
-
-    def get_dtype(self, buffer_name: str) -> torch.dtype:  # noqa: ARG002
-        """Return default dtype for any buffer (for testing)."""
-        return torch.float32
-=======
-        )
->>>>>>> a99d8d39
+        )