--- conflicted
+++ resolved
@@ -4,15 +4,9 @@
 import logging
 import operator
 import types
-<<<<<<< HEAD
-from collections.abc import Mapping, Sequence
-from typing import Any, Callable, Optional, TYPE_CHECKING, TypeVar, Union
-from typing_extensions import ParamSpec
-=======
 from collections.abc import Iterable, Mapping, Sequence
 from typing import Any, Callable, Optional, TYPE_CHECKING, Union
 from typing_extensions import ParamSpec, TypeAlias, TypeVar
->>>>>>> eaa5d9d3
 
 import torch
 from torch._C import _fx_map_aggregate, _fx_map_arg, _NodeBase
@@ -21,6 +15,7 @@
     normalize_function,
     normalize_module,
 )
+from torch.utils._dtype_abbrs import dtype_abbrs
 
 from .._ops import ops as _ops
 from ._compatibility import compatibility
@@ -83,7 +78,7 @@
 # Dynamo is unable to trace global set[Callable].__contains__.
 # See https://github.com/pytorch/pytorch/issues/145761. Since we only have
 # a handful of ops so switch to list of callables.
-_side_effectful_need_to_be_preserved_pre_dispatch: list[Callable] = [
+_side_effectful_need_to_be_preserved_pre_dispatch: list[Callable[..., Any]] = [
     torch._C._set_grad_enabled,
     torch.amp._enter_autocast,
     torch.amp._exit_autocast,
@@ -91,7 +86,7 @@
 
 # TODO: Either refactor this into 2 functions 1 dce for functional graphs and 1 dce for all graphs,
 # or add logic to correctly mark all inplace ops as side effectful.
-_side_effectful_functions: set[Callable] = {
+_side_effectful_functions: set[Callable[..., Any]] = {
     torch._assert,
     torch._assert_async,
     _ops.aten._assert_async.msg,
@@ -104,7 +99,8 @@
     _ops.profiler._record_function_exit,
     _ops.inductor.accumulate_grad_.default,
     operator.setitem,
-} | set(_side_effectful_need_to_be_preserved_pre_dispatch)
+    *_side_effectful_need_to_be_preserved_pre_dispatch,
+}
 
 if hasattr(_ops.inductor, "resize_storage_bytes_"):
     _side_effectful_functions.add(_ops.inductor.resize_storage_bytes_.default)
@@ -250,7 +246,7 @@
     # should not be accessed directly.
     _input_nodes: dict["Node", None]
     # All of the nodes that use the value produced by this Node
-    # Note one user may correspond to several uses, e.g. the node fo ``x + x``
+    # Note one user may correspond to several uses, e.g. the node for ``x + x``
     # would appear once here, but represents two uses.
     # Is a dict to act as an "ordered set". Keys are significant, value dont-care
     users: dict["Node", None]
@@ -520,9 +516,9 @@
             idx (int): The index of the element in ``self.args`` to be inserted before.
             arg (Argument): The new argument value to insert into ``args``
         """
-        assert (
-            0 <= idx <= len(self.args)
-        ), "insert_args index must be between 0 and len(self.args)"
+        assert 0 <= idx <= len(self.args), (
+            "insert_args index must be between 0 and len(self.args)"
+        )
         args_left = self.args[:idx]
         args_right = self.args[idx:]
 
@@ -602,6 +598,8 @@
         self,
         placeholder_names: Optional[list[str]] = None,
         maybe_return_typename: Optional[list[str]] = None,
+        *,
+        include_tensor_metadata: bool = False,
     ) -> Optional[str]:
         """
         Return a descriptive string representation of ``self``.
@@ -623,6 +621,7 @@
             maybe_return_typename: A single-element list that will store
                 a formatted string representing the output of the
                 generated ``forward`` function. Internal use only.
+            include_tensor_metadata: Whether to include tensor metadata
 
         Returns:
             str: If 1) we're using ``format_node`` as an internal helper
@@ -654,11 +653,36 @@
                 maybe_return_typename[0] = f" -> {_type_repr(self.type)}"
             return f"return {self.args[0]}"
         else:
-            maybe_typename = (
-                f"{_type_repr(self.type)} " if self.type is not None else ""
+
+            def stringify_shape(shape: Iterable) -> str:
+                return f"[{', '.join([str(x) for x in shape])}]"
+
+            meta_val = self.meta.get(
+                "val",
+                self.meta.get("tensor_meta", self.meta.get("example_value", None)),
             )
+            type_annotation = ""
+            if (
+                include_tensor_metadata
+                and isinstance(meta_val, torch.Tensor)
+                and meta_val.layout
+                not in (
+                    torch.sparse_csc,
+                    torch.sparse_csr,
+                )
+            ):
+                stride_annotation = f"{stringify_shape(meta_val.stride())}"
+                device_annotation = f"{meta_val.device}"
+                type_annotation = (
+                    f'Tensor "{dtype_abbrs[meta_val.dtype]}{stringify_shape(meta_val.shape)}'
+                    f'{stride_annotation}{device_annotation}"'
+                )
+            else:
+                type_annotation = (
+                    f"{_type_repr(self.type)} " if self.type is not None else ""
+                )
             return (
-                f"%{self.name} : {maybe_typename}[num_users={len(self.users)}] = "
+                f"%{self.name} : {type_annotation}[num_users={len(self.users)}] = "
                 f"{self.op}[target={self._pretty_print_target(self.target)}]("
                 f"args = {_format_arg(self.args)}, kwargs = {_format_arg(self.kwargs)})"
             )
@@ -749,17 +773,40 @@
                     # impure since it mutates RNG state
                     return True
 
+            # Handle Python random functions that don't have _nondeterministic_seeded
+            # but still affect global RNG state (issue #151524)
+            # These should be impure regardless of impure_random setting to maintain
+            # consistency between eager and compiled execution
+            _random_functions = {
+                torch.rand,
+                torch.randn,
+                torch.randint,
+                torch.randperm,
+                torch.rand_like,
+                torch.randn_like,
+                torch.randint_like,
+                torch.normal,
+                torch.poisson,
+                torch.bernoulli,
+                torch.multinomial,
+            }
+
+            if self.target in _random_functions:
+                # All random operations are impure to ensure consistent behavior
+                # between eager and compiled execution, regardless of generator usage
+                return True
+
             return self.target in _side_effectful_functions
 
         # Check if an impure module.
         if self.op == "call_module":
-            assert (
-                self.graph.owning_module is not None
-            ), "self.graph.owning_module not set for purity check"
+            assert self.graph.owning_module is not None, (
+                "self.graph.owning_module not set for purity check"
+            )
             target_mod = self.graph.owning_module.get_submodule(self.target)
-            assert (
-                target_mod is not None
-            ), f"Did not find expected submodule target {self.target}"
+            assert target_mod is not None, (
+                f"Did not find expected submodule target {self.target}"
+            )
             return getattr(target_mod, "_is_impure", False)
 
         return False
