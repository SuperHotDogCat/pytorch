#include <pybind11/pytypes.h>
#include <torch/csrc/utils/pybind.h>
#include <torch/csrc/utils/python_arg_parser.h>
#include <torch/csrc/utils/schema_info.h>

#include <ATen/core/operator_name.h>
#include <torch/csrc/jit/api/module.h>
#include <torch/csrc/jit/backends/backend_init.h>
#include <torch/csrc/jit/codegen/cuda/interface.h>
// #include <torch/csrc/jit/codegen/cuda/python_frontend/python_bindings.h>
#include <torch/csrc/jit/codegen/fuser/interface.h>
#include <torch/csrc/jit/codegen/fuser/kernel_cache.h>
#if (!defined(FBCODE_CAFFE2) && defined(BUILD_ONEDNN_GRAPH))
#include <torch/csrc/jit/codegen/onednn/interface.h>
#endif
#include <c10/core/SymNodeImpl.h>
#include <torch/csrc/jit/frontend/ir_emitter.h>
#include <torch/csrc/jit/frontend/tracer.h>
#include <torch/csrc/jit/ir/irparser.h>
#include <torch/csrc/jit/jit_log.h>
#include <torch/csrc/jit/passes/autocast.h>
#include <torch/csrc/jit/passes/batch_mm.h>
#include <torch/csrc/jit/passes/canonicalize.h>
#include <torch/csrc/jit/passes/canonicalize_graph_fuser_ops.h>
#include <torch/csrc/jit/passes/common_subexpression_elimination.h>
#include <torch/csrc/jit/passes/constant_pooling.h>
#include <torch/csrc/jit/passes/constant_propagation.h>
#include <torch/csrc/jit/passes/create_autodiff_subgraphs.h>
#include <torch/csrc/jit/passes/create_functional_graphs.h>
#include <torch/csrc/jit/passes/dbr_quantization/remove_redundant_aliases.h>
#include <torch/csrc/jit/passes/dead_code_elimination.h>
#include <torch/csrc/jit/passes/decompose_ops.h>
#include <torch/csrc/jit/passes/device_type_analysis.h>
#include <torch/csrc/jit/passes/dtype_analysis.h>
#include <torch/csrc/jit/passes/erase_number_types.h>
#include <torch/csrc/jit/passes/fold_conv_bn.h>
#include <torch/csrc/jit/passes/freeze_module.h>
#include <torch/csrc/jit/passes/frozen_concat_linear.h>
#include <torch/csrc/jit/passes/frozen_conv_add_relu_fusion.h>
#include <torch/csrc/jit/passes/frozen_conv_folding.h>
#include <torch/csrc/jit/passes/frozen_graph_optimizations.h>
#include <torch/csrc/jit/passes/frozen_linear_folding.h>
#include <torch/csrc/jit/passes/frozen_linear_transpose.h>
#include <torch/csrc/jit/passes/frozen_ops_to_mkldnn.h>
#include <torch/csrc/jit/passes/fuse_linear.h>
#include <torch/csrc/jit/passes/fuse_relu.h>
#include <torch/csrc/jit/passes/graph_fuser.h>
#include <torch/csrc/jit/passes/inline_fork_wait.h>
#include <torch/csrc/jit/passes/inliner.h>
#include <torch/csrc/jit/passes/integer_value_refinement.h>
#include <torch/csrc/jit/passes/loop_unrolling.h>
#include <torch/csrc/jit/passes/lower_graph.h>
#include <torch/csrc/jit/passes/lower_tuples.h>
#include <torch/csrc/jit/passes/metal_rewrite.h>
#include <torch/csrc/jit/passes/mobile_optimizer_type.h>
#include <torch/csrc/jit/passes/normalize_ops.h>
#include <torch/csrc/jit/passes/peephole.h>
#include <torch/csrc/jit/passes/peephole_list_idioms.h>
#include <torch/csrc/jit/passes/quantization/dedup_module_uses.h>
#include <torch/csrc/jit/passes/quantization/finalize.h>
#include <torch/csrc/jit/passes/quantization/fusion_passes.h>
#include <torch/csrc/jit/passes/quantization/insert_observers.h>
#include <torch/csrc/jit/passes/quantization/insert_quant_dequant.h>
#include <torch/csrc/jit/passes/quantization/quantization_type.h>
#include <torch/csrc/jit/passes/refine_tuple_types.h>
#include <torch/csrc/jit/passes/remove_dropout.h>
#include <torch/csrc/jit/passes/remove_expands.h>
#include <torch/csrc/jit/passes/remove_inplace_ops.h>
#include <torch/csrc/jit/passes/remove_mutation.h>
#include <torch/csrc/jit/passes/replacement_of_old_operators.h>
#include <torch/csrc/jit/passes/restore_mutation.h>
#include <torch/csrc/jit/passes/shape_analysis.h>
#include <torch/csrc/jit/passes/specialize_autogradzero.h>
#include <torch/csrc/jit/passes/subgraph_rewrite.h>
#include <torch/csrc/jit/passes/symbolic_shape_analysis.h>
#include <torch/csrc/jit/passes/tensorexpr_fuser.h>
#include <torch/csrc/jit/passes/utils/check_alias_annotation.h>
#include <torch/csrc/jit/passes/vulkan_rewrite.h>
#include <torch/csrc/jit/passes/xnnpack_rewrite.h>
#include <torch/csrc/jit/python/init.h>
#include <torch/csrc/jit/python/pybind_utils.h>
#include <torch/csrc/jit/python/python_arg_flatten.h>
#include <torch/csrc/jit/python/python_custom_class.h>
#include <torch/csrc/jit/python/python_ir.h>
#include <torch/csrc/jit/python/python_tracer.h>
#include <torch/csrc/jit/python/python_tree_views.h>
#include <torch/csrc/jit/python/script_init.h>
#include <torch/csrc/jit/python/utf8_decoding_ignore.h>
#include <torch/csrc/jit/runtime/argument_spec.h>
#include <torch/csrc/jit/runtime/autodiff.h>
#include <torch/csrc/jit/runtime/decomposition_registry.h>
#include <torch/csrc/jit/runtime/graph_executor.h>
#include <torch/csrc/jit/runtime/jit_exception.h>
#include <torch/csrc/jit/runtime/jit_trace.h>
#include <torch/csrc/jit/runtime/operator.h>
#include <torch/csrc/jit/runtime/print_handler.h>
#include <torch/csrc/jit/runtime/static/init.h>
#include <torch/csrc/jit/runtime/symbolic_shape_registry.h>
#include <torch/csrc/jit/serialization/export.h>
#include <torch/csrc/jit/serialization/import.h>
#include <torch/csrc/jit/tensorexpr/kernel.h>
#include <torch/csrc/jit/tensorexpr/tensorexpr_init.h>
#include <torch/csrc/utils/cpp_stacktraces.h>

#include <c10/macros/Export.h>
#include <c10/util/irange.h>
#include <c10/util/signal_handler.h>
#include <caffe2/serialize/inline_container.h>

#include <pybind11/cast.h>
#include <pybind11/functional.h>
#include <pybind11/iostream.h>
#include <pybind11/operators.h>

#include <torch/csrc/jit/runtime/profiling_graph_executor_impl.h>
#include <memory>
#include <sstream>
#include <stdexcept>
#include <string>
#include <tuple>
#include <utility>

namespace torch::jit {

using c10::AliasInfo;
using c10::Argument;
using c10::FunctionSchema;
using c10::SchemaArgType;
using c10::SchemaArgument;
using c10::SymNode;
using caffe2::serialize::PyTorchStreamReader;
using caffe2::serialize::PyTorchStreamWriter;
using torch::utils::SchemaInfo;

namespace {

using autograd::variable_list;

bool loadPythonClasses() {
  // Leaving this code here, because it will likely be useful at some point
  // PyObject *jit_module = PyImport_ImportModule("torch.jit");
  // THPUtils_assert(jit_module, "class loader couldn't access "
  //"torch.jit module");
  // PyObject *jit_dict = PyModule_GetDict(jit_module);

  return true;
}

static bool opAllowsNumbersAsTensors(c10::Symbol symbol) {
  return symbol.is_prims() || symbol.is_nvprims() ||
      (symbol.is_aten() &&
       torch::should_allow_numbers_as_tensors(symbol.toUnqualString()));
}

std::optional<IValue> toTypeInferredIValueOptional(py::handle input) {
  // Errors need to be caught here because toTypeInferredIValue errors out
  // on various object types, but we want it to work with all types.
  try {
    return toTypeInferredIValue(input);
  } catch (const c10::Error& e) {
    return std::nullopt;
  }
}
} // anonymous namespace

#if defined(BUILDING_TESTS) && !defined(USE_ROCM)
// NOLINTNEXTLINE(misc-use-internal-linkage)
TORCH_API void runJITCPPTests();
#endif

void initJITBindings(PyObject* module) {
  auto m = py::handle(module).cast<py::module>();
  auto jit = m.def_submodule("_jit");

  // This is a static object, so we must leak the Python object
  // "release()" is used here to preserve 1 refcount on the
  // object, preventing it from ever being de-allocated by CPython.
  static py::handle exc =
      py::exception<JITException>(m, "JITException").release();

  py::register_exception_translator([](std::exception_ptr p) {
    try {
      if (p) {
        std::rethrow_exception(p);
      }
    } catch (const JITException& e) {
      // special handling of JITException, to set its python class name and msg
      py::gil_scoped_acquire acquire;
      const auto& className = e.getPythonClassName();
      const auto& originalMsg = e.getOriginalMsg();
      JITException::setCaughtOriginalMsg(originalMsg.value_or(""));
      JITException::setCaughtPythonClassName(className.value_or(""));
      // If we still had the py::exception<JITException> object, we could
      // just call it. But we must get a handle to leak it and there is no
      // way I can find to re-create it from the handle. So setting the
      // exception manually
      PyErr_SetString(exc.ptr(), e.what());
    }
  });

  m.def(
      "_get_caught_jit_exception_class_name",
      JITException::getCaughtPythonClassName);
  m.def(
      "_get_caught_jit_exception_original_msg",
      JITException::getCaughtOriginalMsg);

  py::class_<python::IODescriptor> iodescriptor(
      m,
      "IODescriptor"); // NOLINT(bugprone-unused-raii)

  m.def("_jit_init", loadPythonClasses)
      .def(
          "_jit_debug_fuser_num_cached_kernel_specs",
          torch::jit::fuser::debugNumCachedKernelSpecs)
      .def("_jit_pass_lower_all_tuples", LowerAllTuples)
      .def(
          "_new_symbolic_shape_symbol",
          []() { return c10::ShapeSymbol::newSymbol().value(); })
      .def(
          "_jit_shape_compute_graph_for_node",
          [](Node* n) -> std::optional<std::shared_ptr<Graph>> {
            if (!n->maybeSchema()) {
              return std::nullopt;
            }
            return shapeComputeGraphForSchema(n->schema());
          })
      .def(
          "_jit_decomposition_graph_for_node",
          [](Node* n) -> std::optional<std::shared_ptr<Graph>> {
            if (!n->maybeSchema()) {
              return std::nullopt;
            }
            return GetDecomposition(n->schema());
          })
      .def("_jit_pass_run_decompositions", RunDecompositions)
      // using Node* here instead of Schema because looking up the schema
      // and passing it in from Python will have a different pointer than the
      // schema that is globally used for caching
      .def(
          "_jit_register_shape_compute_graph_for_node",
          [](Node* n, std::shared_ptr<Graph>& graph) {
            if (n->maybeSchema()) {
              const FunctionSchema& schema = n->schema();
              RegisterShapeComputeGraphForSchema(schema, graph);
            } else {
              TORCH_INTERNAL_ASSERT(false, "Expected schema", n);
            }
          })
      .def(
          "_jit_register_decomposition_for_schema",
          [](const FunctionSchema& s, std::shared_ptr<Graph>& graph) {
            // because this is invoked by python, the function schema *
            // becomes different, and we need to find and reuse the
            // one that is used for caching
            auto op =
                findOperatorFor(c10::OperatorName(s.name(), s.overload_name()));
            RegisterDecomposition(op->schema(), graph);
          })
      .def("_jit_pass_propagate_shapes_on_graph", PropagateShapesOnGraph)
      .def(
          "_jit_pass_propagate_shapes_on_graph_and_build_compute",
          [](std::shared_ptr<Graph>& graph) {
            return PropagateShapesAndBuildLargeShapeComputeGraph(
                graph, *graph->nodes().begin(), *graph->nodes().end());
          })
      .def(
          "_jit_pass_propagate_shapes_on_graph_and_build_compute",
          [](std::shared_ptr<Graph>& graph, Node* beg) {
            return PropagateShapesAndBuildLargeShapeComputeGraph(
                graph, beg, *graph->nodes().end());
          })
      .def(
          "_jit_pass_propagate_shapes_on_graph_and_build_compute",
          PropagateShapesAndBuildLargeShapeComputeGraph)
      .def("_jit_pass_integer_value_refinement", RefineIntegerValues)
      .def(
          "_jit_set_symbolic_shapes_test_mode",
          &setSymbolicShapeAnalysisTestMode)
      .def(
          "_jit_symbolic_shapes_test_mode_enabled",
          &symbolicShapeAnalysisTestModeEnabled)
      .def("_jit_pass_autocast", Autocast)
      .def("_jit_set_autocast_mode", &setAutocastMode)
      .def("_jit_pass_fuse", FuseGraph)
      .def(
          "_jit_pass_replace_old_ops_with_upgraders",
          [](std::shared_ptr<Graph>& g) {
            return ReplaceOldOperatorsWithUpgraders(g);
          })
      .def(
          "_jit_pass_dce",
          [](std::shared_ptr<Graph>& g) {
            return EliminateDeadCode(g->block()); // overload resolution
          })
      .def(
          "_jit_pass_dce_graph",
          [](std::shared_ptr<Graph>& g) { return EliminateDeadCode(g); })
      .def(
          "_jit_pass_dce_allow_deleting_nodes_with_side_effects",
          [](std::shared_ptr<Graph>& g) {
            return EliminateDeadCode(
                g->block(),
                true,
                DCESideEffectPolicy::
                    ALLOW_DELETING_NODES_WITH_SIDE_EFFECTS); // overload
                                                             // resolution
          })
      .def(
          "_jit_pass_cse",
          [](std::shared_ptr<Graph>& g) {
            return EliminateCommonSubexpression(g); // overload resolution
          })
      .def(
          "_jit_pass_fuse_quantized_add_relu",
          [](std::shared_ptr<Graph>& g) {
            return FuseQuantizedAddRelu(g); // overload resolution
          })
      .def(
          "_jit_pass_insert_observers",
          [](Module& module,
             const std::string& method_name,
             const py::dict& qconfig_dict,
             bool inplace,
             int quant_type_int) {
            auto dict = py::cast<std::unordered_map<
                std::string,
                std::optional<std::tuple<Module, Module>>>>(qconfig_dict);
            auto quant_type = static_cast<QuantType>(quant_type_int);
            return InsertObservers(
                module, method_name, dict, inplace, quant_type);
          },
          py::arg("module"),
          py::arg("method_name"),
          py::arg("qconfig_dict"),
          py::arg("inplace"),
          py::arg("quant_type_int") = 1)
      .def(
          "_jit_pass_insert_observer_method_for_ondevice_ptq",
          [](Module& module,
             const std::string& method_name,
             const py::dict& qconfig_dict,
             bool inplace,
             int quant_type_int) {
            auto dict = py::cast<std::unordered_map<
                std::string,
                std::optional<std::tuple<Module, Module>>>>(qconfig_dict);
            auto quant_type = static_cast<QuantType>(quant_type_int);
            return InsertObserversForOnDevicePTQ(
                module, method_name, dict, inplace, quant_type);
          },
          py::arg("module"),
          py::arg("method_name"),
          py::arg("qconfig_dict"),
          py::arg("inplace"),
          py::arg("quant_type_int") = 1)
      .def(
          "_jit_pass_insert_quant_dequant",
          [](Module& module,
             const std::string& method_name,
             bool inplace,
             bool debug,
             int quant_type_int) {
            auto quant_type = static_cast<QuantType>(quant_type_int);
            return InsertQuantDeQuant(
                module, method_name, inplace, debug, quant_type);
          },
          py::arg("module"),
          py::arg("method_name"),
          py::arg("inplace"),
          py::arg("debug"),
          py::arg("quant_type_int") = 1)
      .def(
          "_jit_pass_insert_quant_dequant_for_ondevice_ptq",
          [](Module& module,
             const std::string& method_name,
             bool inplace,
             bool debug,
             int quant_type_int) {
            auto quant_type = static_cast<QuantType>(quant_type_int);
            return InsertQuantDeQuantOnDevicePTQ(
                module, method_name, inplace, debug, quant_type);
          },
          py::arg("module"),
          py::arg("method_name"),
          py::arg("inplace"),
          py::arg("debug"),
          py::arg("quant_type_int") = 1)
      .def(
          "_jit_pass_insert_prepack_unpack",
          [](std::shared_ptr<Graph>& g) { return InsertPrepackUnpack(g); })
      .def(
          "_jit_pass_insert_prepack_unpack",
          [](Module& module) { return InsertPrepackUnpack(module); })
      .def(
          "_jit_pass_quant_fusion",
          [](std::shared_ptr<Graph>& g) { return QuantFusion(g); })
      .def(
          "_jit_pass_fold_convbn",
          [](Module& module) { return FoldConvBatchNorm(module); })
      .def(
          "_jit_pass_dbr_quant_remove_redundant_aliases",
          [](Module& module) { return DBRQuantRemoveRedundantAliases(module); })
      .def(
          "_freeze_module",
          [](Module& module,
             std::vector<std::string>& preservedAttrs,
             bool freezeInterfaces,
             bool preserveParameters) {
            return freeze_module(
                module, preservedAttrs, freezeInterfaces, preserveParameters);
          },
          py::arg("module"),
          py::arg("preservedAttrs") = std::vector<std::string>(),
          py::arg("freezeInterfaces") = true,
          py::arg("preserveParameters") = false)
      .def("_jit_pass_concat_frozen_linear", &FrozenConcatLinear)
      .def("_jit_pass_fold_frozen_conv_bn", &FoldFrozenConvBatchnorm)
      .def("_jit_pass_fold_frozen_conv_add_or_sub", &FoldFrozenConvAddOrSub)
      .def("_jit_pass_fold_frozen_conv_mul_or_div", &FoldFrozenConvMulOrDiv)
      .def("_jit_pass_fold_frozen_linear_bn", &FoldFrozenLinearBatchnorm)
      .def("_jit_pass_convert_frozen_ops_to_mkldnn", &ConvertFrozenOpsToMKLDNN)
      .def("_jit_pass_fuse_frozen_conv_add_relu", &FuseFrozenConvAddRelu)
      .def("_jit_pass_transpose_frozen_linear", &FrozenLinearTranspose)
      .def("_jit_pass_optimize_frozen_graph", &OptimizeFrozenGraph)
      .def(
          "_jit_pass_optimize_for_inference",
          [](Module& module, const std::vector<std::string>& other_methods) {
            optimize_for_inference(module, other_methods);
          },
          py::arg("module"),
          py::arg("other_methods") = std::vector<std::string>())
      .def("_jit_pass_fuse_linear", &FuseLinear)
      .def(
          "_jit_pass_fuse_add_relu",
          [](std::shared_ptr<Graph>& graph) { FuseAddRelu(graph); })
      .def("_jit_pass_dedup_module_uses", &DedupModuleUses)
      .def("_jit_pass_replicate_dequantize", &ReplicateDeQuant)
      .def(
          "_jit_pass_swap_functional_linear",
          [](std::shared_ptr<Graph>& graph) { SwapFunctionalLinear(graph); })
      .def(
          "_jit_pass_swap_functional_linear",
          [](Module& module) { SwapFunctionalLinear(module); })
      .def(
          "_jit_pass_quant_finalize",
          [](Module& module,
             int quant_type_int,
             const std::vector<std::string>& preserved_attrs) {
            auto quant_type = static_cast<QuantType>(quant_type_int);
            return Finalize(module, quant_type, preserved_attrs);
          },
          py::arg("module"),
          py::arg("quant_type_int") = 1,
          py::arg("preserved_attrs") = std::vector<std::string>())
      .def(
          "_jit_pass_quant_finalize_for_ondevice_ptq",
          [](Module& module,
             int quant_type_int,
             const std::string& method_name) {
            auto quant_type = static_cast<QuantType>(quant_type_int);
            return FinalizeOnDevicePTQ(module, quant_type, method_name);
          },
          py::arg("module"),
          py::arg("quant_type_int") = 1,
          py::arg("preserved_attrs") = std::vector<std::string>())
      .def(
          "_jit_pass_pattern_based_rewrite",
          [](const Module& m) { return PatternBasedRewrite(m); })
      .def(
          "_jit_pass_custom_pattern_based_rewrite",
          [](const std::string& pattern,
             const std::string& fused_node_name,
             const Module& m) {
            SubgraphRewriter subgraph_rewriter;
            subgraph_rewriter.RegisterRewritePattern(pattern, fused_node_name);
            subgraph_rewriter.runOnModule(m);
          })
      .def(
          "_jit_pass_custom_pattern_based_rewrite_graph",
          [](const std::string& pattern,
             const std::string& fused_node_name,
             std::shared_ptr<Graph> g,
             const std::vector<std::pair<std::string, std::string>>&
                 value_name_pairs) {
            SubgraphRewriter subgraph_rewriter;
            subgraph_rewriter.RegisterRewritePattern(
                pattern, fused_node_name, value_name_pairs);
            subgraph_rewriter.runOnGraph(g);
          },
          py::arg("pattern"),
          py::arg("fused_node_name"),
          py::arg("g"),
          py::arg("value_name_pairs") =
              std::vector<std::pair<std::string, std::string>>())
      .def("_jit_pass_constant_pooling", ConstantPooling)
      // RemoveInplaceOps is used by CoreML so it must be removed with care.
      .def("_jit_pass_propagate_dtype", DtypePropagation)
      .def("_jit_pass_propagate_device", DeviceTypePropagation)
      .def(
          "_jit_pass_remove_inplace_ops",
          [](const std::shared_ptr<Graph>& g) { return RemoveInplaceOps(g); })
      .def(
          "_jit_pass_create_functional_graphs",
          [](std::shared_ptr<Graph>& g) { return CreateFunctionalGraphs(g); })
      .def(
          "_jit_pass_remove_mutation",
          [](std::shared_ptr<Graph>& g) {
            RemoveListMutation(g);
            return RemoveTensorMutation(g);
          })
      .def(
          "_jit_pass_functional_to_inplace_activation",
          [](std::shared_ptr<Graph>& g) {
            return FunctionalToInplaceActivation(g);
          })
      .def(
          "_jit_pass_inplace_to_functional_activation",
          [](std::shared_ptr<Graph>& g) {
            return InplaceToFunctionalActivation(g);
          })
      .def(
          "_jit_pass_inline_functional_graphs",
          [](std::shared_ptr<Graph>& g) { return InlineFunctionalGraphs(g); })
      .def(
          "_jit_pass_peephole",
          [](const std::shared_ptr<Graph>& g, bool disable_shape_peepholes) {
            return PeepholeOptimize(g, disable_shape_peepholes);
          },
          py::arg("graph"),
          py::arg("disable_shape_peepholes") = false)
      .def(
          "_jit_pass_peephole_list_idioms",
          [](const std::shared_ptr<Graph>& g, bool refine_list_len) {
            return PeepholeOptimizeListIdioms(g, refine_list_len);
          },
          py::arg("graph"),
          py::arg("refine_list_len") = false)
      .def(
          "_jit_pass_refine_integer_values",
          [](std::shared_ptr<Graph>& g) { return RefineIntegerValues(g); })
      .def(
          "_jit_pass_fuse_addmm",
          [](std::shared_ptr<Graph>& g) { return FuseAddMM(g); })
      .def(
          "_jit_pass_canonicalize",
          [](const std::shared_ptr<Graph>& g, bool keep_unique_names = true) {
            return Canonicalize(g, keep_unique_names);
          },
          py::arg("graph"),
          py::arg("keep_unique_names") = true)
      .def("_jit_pass_lint", LintGraph)
      .def(
          "_jit_pass_complete_shape_analysis",
          [](const std::shared_ptr<Graph>& graph,
             const py::tuple& inputs,
             bool with_grad) {
            ArgumentSpecCreator arg_spec_creator(*graph);
            Stack stack;
            stack.reserve(inputs.size()); // captures?
            for (auto& obj : inputs) {
              stack.push_back(toTypeInferredIValue(obj));
            }
            ArgumentSpec spec = arg_spec_creator.create(with_grad, stack);
            arg_spec_creator.specializeTypes(*graph, spec);
            // We only get partial specialization from the arg_spec_creator, but
            // we want full shape specialization. The alternative would be to
            // have a "complete type inference" function in ArguemntSpecCreator.
            auto g_inputs = graph->inputs();
            for (const auto i : c10::irange(inputs.size())) {
              if (stack[i].isTensor()) {
                g_inputs[i]->setType(stack[i].type());
              }
            }
            PropagateInputShapes(graph);
          })
      .def(
          "_jit_interpret_graph",
          [](std::shared_ptr<Graph>& graph, const py::tuple& inputs) {
            Stack stack;
            stack.reserve(inputs.size()); // captures?
            for (auto& obj : inputs) {
              stack.push_back(toTypeInferredIValue(obj));
            }
            auto g_inputs = graph->inputs();
            for (const auto i : c10::irange(inputs.size())) {
              if (stack[i].isTensor()) {
                g_inputs[i]->setType(stack[i].type());
              }
            }
            Code code(graph, "<on-demand-func>");
            InterpreterState(code).run(stack);
            return createPyObjectForStack(std::move(stack));
          },
          py::doc(
              "Interpret a JIT graph with given inputs without running any optimization passes on it"))
      .def(
          "_jit_trace_graph",
          [](std::shared_ptr<Graph>& graph, const py::tuple& inputs) {
            Stack stack;
            stack.reserve(inputs.size()); // captures?
            for (auto& obj : inputs) {
              stack.push_back(toTypeInferredIValue(obj));
            }
            auto g_inputs = graph->inputs();
            for (const auto i : c10::irange(inputs.size())) {
              if (stack[i].isTensor()) {
                g_inputs[i]->setType(stack[i].type());
              }
            }
            return TraceGraph(graph, stack);
          })
      .def(
          "_jit_trace_module",
          [](Module& model, const py::tuple& inputs) {
            auto graph = model.get_method("forward").graph();
            Stack stack;
            stack.reserve(inputs.size() + 1); // captures?
            push(stack, model._ivalue());
            for (auto& obj : inputs) {
              stack.push_back(toTypeInferredIValue(obj));
            }
            auto traced = TraceGraph(graph, stack);
            GRAPH_DUMP("Traced Graph", traced);

            // the easiest way to replace a graph in a module is
            // to remove all the nodes in the original graph
            // clone everything from the traced one
            graph->block()->clear();
            graph->block()->cloneFrom(traced->block(), nullptr);
            GRAPH_DUMP("Copied Graph", graph);
          })
      .def("_jit_pass_remove_expands", RemoveExpands)
      .def("_jit_pass_erase_number_types", EraseNumberTypes)
      .def("_jit_pass_inline_fork_wait", InlineForkWait)
      .def("_jit_pass_inline", Inline)
      .def(
          "_jit_pass_lower_graph",
          [](std::shared_ptr<Graph>& graph, const Module& self) {
            return LowerGraph(*graph, self._ivalue());
          })
      .def("_jit_pass_loop_unrolling", UnrollLoops)
      .def("_jit_pass_constant_loop_unrolling", UnrollConstantLoops)
      .def(
          "_jit_pass_constant_propagation_immutable_types",
          [](std::shared_ptr<Graph>& g) {
            return ConstantPropagationImmutableTypes(g);
          })
      .def(
          "_jit_pass_constant_propagation",
          [](std::shared_ptr<Graph>& g) { return ConstantPropagation(g); },
          py::arg("graph"))
      .def("_jit_pass_erase_shape_information", EraseShapeInformation)
      .def(
          "_jit_object_is_non_holding",
          [](Node& n) {
            return toIValue(n.output())->toObject()->is_weak_compilation_ref();
          })
      .def(
          "_jit_erase_non_input_shape_information",
          [](std::shared_ptr<Graph>& g) {
            std::vector<TypePtr> input_types;
            for (Value* v : g->inputs()) {
              if (auto tt = v->type()->cast<TensorType>()) {
                input_types.emplace_back(tt);
              } else {
                input_types.emplace_back(nullptr);
              }
            }
            EraseShapeInformation(g);
            for (size_t i = 0; i < input_types.size(); ++i) {
              if (input_types[i]) {
                g->inputs().at(i)->setType(input_types[i]);
              }
            }
          })
      .def(
          "_jit_pass_create_autodiff_subgraphs",
          [](const std::shared_ptr<Graph>& graph, const py::object& threshold) {
            if (threshold.is_none()) {
              CreateAutodiffSubgraphs(graph);
            } else {
              CreateAutodiffSubgraphs(graph, py::cast<int>(threshold));
            }
          },
          py::arg("graph"),
          py::arg("threshold") = py::none())
#if defined(BUILDING_TESTS) && !defined(USE_ROCM)
      .def(
          "_jit_run_cpp_tests",
          []() {
            // We have to release the GIL inside this method, because if we
            // happen to initialize the autograd engine in these tests, the
            // newly spawned worker threads will try to initialize their
            // PyThreadState*, and they need the GIL for this.
            pybind11::gil_scoped_release _no_gil;
            return runJITCPPTests();
          })
      .def("_jit_has_cpp_tests", []() { return true; })
      .def("_has_tensorexpr_cpp_tests", []() { return true; })
#else
      .def("_jit_run_cpp_tests", []() { throw std::exception(); })
      .def("_jit_has_cpp_tests", []() { return false; })
      .def("_run_tensorexpr_cpp_tests", []() { throw std::exception(); })
      .def("_has_tensorexpr_cpp_tests", []() { return false; })
#endif
      .def(
          "_jit_flatten",
          [](py::handle& obj) {
            auto res = python::flatten(obj);
            return std::make_pair(res.vars, res.desc);
          })
      .def(
          "_jit_unflatten",
          [](const autograd::variable_list& vars, python::IODescriptor& desc) {
            return py::reinterpret_steal<py::object>(
                python::unflatten(vars, desc));
          })
      .def("_jit_pass_canonicalize_graph_fuser_ops", CanonicalizeOps)
      .def("_jit_pass_decompose_ops", DecomposeOps)
      .def("_jit_pass_specialize_autogradzero", specializeAutogradZero)
      .def("_jit_override_can_fuse_on_cpu", &overrideCanFuseOnCPU)
      .def("_jit_override_can_fuse_on_gpu", &overrideCanFuseOnGPU)
      .def("_jit_can_fuse_on_cpu", &canFuseOnCPU)
      .def("_jit_can_fuse_on_gpu", &canFuseOnGPU)
      .def("_jit_can_fuse_on_cpu_legacy", &canFuseOnCPULegacy)
      .def("_jit_override_can_fuse_on_cpu_legacy", &overrideCanFuseOnCPULegacy)
      .def(
          "_jit_differentiate",
          [](Graph& g) {
            // the python binding slightly differs in semantics
            // it makes a copy of the input Graph, and works on that
            // jit::differentiate mutates the input Graph
            auto g_clone = g.copy();
            return differentiate(g_clone);
          })
      .def(
          "_jit_check_alias_annotation",
          [](const std::shared_ptr<Graph>& g,
             const py::tuple& args,
             const std::string& unqualified_op_name) {
            auto stack = toTraceableStack(args);
            checkAliasAnnotation(g, std::move(stack), unqualified_op_name);
          })
#if (!defined(FBCODE_CAFFE2) && defined(BUILD_ONEDNN_GRAPH))
      .def("_jit_set_llga_enabled", &RegisterLlgaFuseGraph::setEnabled)
      .def("_jit_llga_enabled", &RegisterLlgaFuseGraph::isEnabled)
#else
      .def("_jit_set_llga_enabled", [](bool flag) { return false; })
      .def("_jit_llga_enabled", []() { return false; })
#endif
      .def(
          "_jit_set_tracer_state_warn",
          [](bool new_warn) {
            jit::tracer::getTracerStateWarnMode() = new_warn;
          })
      .def(
          "_jit_get_tracer_state_warn",
          []() {
            bool current_tracer_warn = jit::tracer::getTracerStateWarnMode();
            return current_tracer_warn;
          })
      .def(
          "_jit_set_nvfuser_skip_node_kind",
          [](const std::string& op_name, bool flip = true) {
            TORCH_WARN(
                "nvfuser is no longer supported in torch script, use _jit_set_nvfuser_skip_node_kind is deprecated and a no-op");
          })
      .def(
          "_jit_set_nvfuser_enabled",
          [](bool) {
            TORCH_WARN(
                "nvfuser is no longer supported in torch script, use _jit_set_nvfuser_enabled is deprecated and a no-op");
          })
      .def(
          "_jit_nvfuser_can_be_enabled",
          []() {
            TORCH_WARN(
                "nvfuser is no longer supported in torch script, use _jit_nvfuser_can_be_enabled is deprecated and a no-op");
          })
      .def(
          "_jit_set_nvfuser_single_node_mode",
          [](bool) {
            TORCH_WARN(
                "nvfuser is no longer supported in torch script, use _jit_set_nvfuser_single_node_mode is deprecated and a no-op");
          })
      .def(
          "_jit_nvfuser_single_node_mode",
          []() {
            TORCH_WARN(
                "nvfuser is no longer supported in torch script, use _jit_nvfuser_single_node_mode is deprecated and a no-op");
          })
      .def(
          "_jit_set_nvfuser_horizontal_mode",
          [](bool) {
            TORCH_WARN(
                "nvfuser is no longer supported in torch script, use _jit_set_nvfuser_horizontal_mode is deprecated and a no-op");
          })
      .def(
          "_jit_nvfuser_horizontal_mode",
          []() {
            TORCH_WARN(
                "nvfuser is no longer supported in torch script, use _jit_nvfuser_horizontal_mode is deprecated and a no-op");
          })
      .def(
          "_jit_set_nvfuser_guard_mode",
          [](bool) {
            TORCH_WARN(
                "nvfuser is no longer supported in torch script, use _jit_set_nvfuser_guard_mode is deprecated and a no-op");
          })
      .def(
          "_jit_nvfuser_enabled",
          []() {
            TORCH_WARN(
                "nvfuser is no longer supported in torch script, use _jit_nvfuser_enabled is deprecated and a no-op");
          })
      .def(
          "_jit_nvfuser_set_comparison_callback",
          [](bool, py::function) {
            TORCH_WARN(
                "nvfuser is no longer supported in torch script, use _jit_nvfuser_set_comparison_callback is deprecated and a no-op");
          })
      .def(
          "_jit_nvfuser_clear_comparison_callback",
          []() {
            TORCH_WARN(
                "nvfuser is no longer supported in torch script, use _jit_nvfuser_clear_comparison_callback is deprecated and a no-op");
          })
      .def(
          "_jit_set_profiling_mode",
          [](bool profiling_flag) {
            bool oldState = getProfilingMode();
            getProfilingMode() = profiling_flag;
            return oldState;
          })
      .def(
          "_jit_set_profiling_executor",
          [](bool profiling_flag) {
            bool oldState = getExecutorMode();
            getExecutorMode() = profiling_flag;
            return oldState;
          })
      .def(
          "_jit_set_num_profiled_runs",
          [](size_t num) {
            size_t old_num = getNumProfiledRuns();
            getNumProfiledRuns() = num;
            return old_num;
          })
      .def(
          "_jit_get_num_profiled_runs",
          [] {
            // pybind can't automatically bind to atomic size_t
            size_t num_runs = getNumProfiledRuns();
            return num_runs;
          })
      .def(
          "_jit_set_bailout_depth",
          [](size_t depth) {
            TORCH_WARN(
                "Use _jit_set_fusion_strategy, bailout depth is deprecated. Setting to (STATIC, ",
                depth,
                ")");
            size_t old_depth = getBailoutDepth();
            FusionStrategy strat = {{FusionBehavior::STATIC, depth}};
            setFusionStrategy(strat);
            return old_depth;
          })
      .def(
          "_jit_set_fusion_strategy",
          [](const std::vector<std::pair<std::string, size_t>>& strategy) {
            FusionStrategy vec_conv;
            for (const auto& pair : strategy) {
              if (pair.first == "STATIC") {
                vec_conv.emplace_back(FusionBehavior::STATIC, pair.second);
              } else if (pair.first == "DYNAMIC") {
                vec_conv.emplace_back(FusionBehavior::DYNAMIC, pair.second);
              } else {
                TORCH_INTERNAL_ASSERT(
                    false,
                    "FusionBehavior only supported 'STATIC' or 'DYNAMIC', got: ",
                    pair.first);
              }
            }
            auto old_strategy = getFusionStrategy();
            auto strat =
                fmap(old_strategy, [](std::pair<FusionBehavior, size_t> behav) {
                  return std::pair<std::string, size_t>(
                      behav.first == FusionBehavior::STATIC ? "STATIC"
                                                            : "DYNAMIC",
                      behav.second);
                });
            setFusionStrategy(vec_conv);
            return strat;
          })
      .def(
          "_jit_set_inline_everything_mode",
          [](bool enabled) { getInlineEverythingMode() = enabled; })
      .def(
          "_jit_get_inline_everything_mode",
          []() { return getInlineEverythingMode(); })
      .def(
          "_jit_get_logging_option",
          []() { return ::torch::jit::get_jit_logging_levels(); })
      .def(
          "_jit_set_logging_option",
          [](std::string loggingOption) -> void {
            ::torch::jit::set_jit_logging_levels(std::move(loggingOption));
          })
      .def(
          "_jit_set_logging_stream",
          [](const std::string& stream_name) -> void {
            if (stream_name == "stdout") {
              ::torch::jit::set_jit_logging_output_stream(std::cout);
            } else if (stream_name == "stderr") {
              ::torch::jit::set_jit_logging_output_stream(std::cerr);
            } else {
              std::cerr << "ERROR: only `stdout` and `stderr`"
                        << "are supported as output options" << '\n';
            }
          })
      .def(
          "_storage_id",
          [](const at::Tensor& ten) -> int64_t {
            return reinterpret_cast<int64_t>(
                ten.storage().unsafeGetStorageImpl());
          })
      .def(
          "_jit_try_infer_type",
          [](py::object obj) -> InferredType {
            return tryToInferType(std::move(obj));
          })
      .def(
          "_jit_get_te_cuda_pointwise_loop_levels",
          []() -> int {
            using namespace torch::jit::tensorexpr;
            return getTECudaPointwiseLoopLevels();
          })
      .def(
          "_jit_set_te_cuda_pointwise_loop_levels",
          [](int level) {
            using namespace torch::jit::tensorexpr;
            return getTECudaPointwiseLoopLevels() = level;
          })
      .def(
          "_jit_get_te_cuda_pointwise_block_count",
          []() -> int {
            using namespace torch::jit::tensorexpr;
            return getTECudaPointwiseBlockCount();
          })
      .def(
          "_jit_set_te_cuda_pointwise_block_count",
          [](int block_count) {
            using namespace torch::jit::tensorexpr;
            return getTECudaPointwiseBlockCount() = block_count;
          })
      .def(
          "_jit_get_te_cuda_pointwise_block_size",
          []() -> int {
            using namespace torch::jit::tensorexpr;
            return getTECudaPointwiseBlockSize();
          })
      .def(
          "_jit_set_te_cuda_pointwise_block_size",
          [](int block_size) {
            using namespace torch::jit::tensorexpr;
            return getTECudaPointwiseBlockSize() = block_size;
          })
      .def("_jit_set_texpr_fuser_enabled", &setTensorExprFuserEnabled)
      .def("_jit_texpr_fuser_enabled", &tensorExprFuserEnabled)
      .def("_jit_texpr_fallback_allowed", &tensorexpr::fallbackAllowed)
      .def("_jit_texpr_set_fallback_allowed", &tensorexpr::setFallbackAllowed)
      .def("_jit_set_texpr_reductions_enabled", &setTexprReductionsEnabled)
      .def(
          "_jit_set_texpr_dynamic_shape_enabled",
          &setTensorExprDynamicShapeFusionEnabled)
      .def(
          "_jit_texpr_dynamic_shape_enabled",
          &tensorExprDynamicShapeFusionEnabled)
      .def("_jit_texpr_reductions_enabled", &texprReductionsEnabled)
      .def(
          "_jit_set_te_generate_block_code",
          [](bool gen_block_code) {
            using namespace torch::jit::tensorexpr;
            return getTEGenerateBlockCode() = gen_block_code;
          })
      .def(
          "_jit_get_te_generate_block_code",
          []() -> bool {
            using namespace torch::jit::tensorexpr;
            return getTEGenerateBlockCode();
          })
      .def(
          "_jit_get_te_must_use_llvm_cpu",
          []() -> bool {
            using namespace torch::jit::tensorexpr;
            return getTEMustUseLLVMOnCPU();
          })
      .def(
          "_jit_set_te_must_use_llvm_cpu",
          [](bool use_llvm) {
            using namespace torch::jit::tensorexpr;
            getTEMustUseLLVMOnCPU() = use_llvm;
          })
      .def(
          "_jit_cat_wo_conditionals",
          [](bool optimize_cat) {
            using namespace torch::jit::tensorexpr;
            getCatWoConditionals() = optimize_cat;
          })
      .def(
          "_jit_opt_conditionals",
          [](bool opt_conds) {
            using namespace torch::jit::tensorexpr;
            getOptConditionals() = opt_conds;
          })
      .def(
          "_llvm_enabled",
          []() {
#ifdef TORCH_ENABLE_LLVM
            return true;
#else
            return false;
#endif
          })
      .def(
          "_jit_pass_fuse_tensorexprs",
          [](std::shared_ptr<Graph>& g) {
            FuseTensorExprs(g);
            RemoveTensorTypeSpecializations(g);
          })
      .def(
          "_jit_fuser_get_fused_kernel_code",
          [](Graph& g, const std::vector<at::Tensor>& inps) {
            return debugGetFusedKernelCode(g, inps);
          })
      .def(
          "_jit_pass_remove_dropout",
          [](script::Module& module) { return removeDropout(module); })
      .def(
          "_jit_pass_refine_tuple_types",
          [](std::shared_ptr<Graph>& graph) { return RefineTupleTypes(graph); })
      .def(
          "_jit_pass_transform_conv1d_to_conv2d",
          [](std::shared_ptr<Graph>& graph) {
            return transformConv1dToConv2d(graph);
          })
      .def(
          "_jit_pass_transform_conv1d_to_conv2d",
          [](script::Module& module) {
            return transformConv1dToConv2d(module);
          })
      .def(
          "_jit_pass_insert_prepacked_ops",
          [](std::shared_ptr<Graph>& graph) {
            return insertPrePackedOps(graph);
          })
      .def(
          "_jit_pass_insert_prepacked_ops",
          [](script::Module& module) { return insertPrePackedOps(module); })
      .def(
          "_jit_pass_fuse_clamp_w_prepacked_linear_conv",
          [](script::Module& module) {
            return fusePrePackedLinearConvWithClamp(module);
          })
      .def(
          "_jit_pass_fold_prepacking_ops",
          [](script::Module& module) { return FoldPrePackingOps(module); })
      .def(
          "_jit_pass_optimize_for_mobile",
          [](script::Module& module,
             std::set<MobileOptimizerType>& optimization_blocklist,
             std::vector<std::string>& preserved_methods) {
            return optimizeForMobile(
                module, optimization_blocklist, preserved_methods);
          })
      .def(
          "_hack_do_not_use_clone_module_with_class",
          [](script::Module& module,
             std::vector<std::string>& ignored_methods,
             std::vector<std::string>& ignored_attributes) {
            const bool inplace = false;
            const std::unordered_set<std::string> ignored_methods_set(
                ignored_methods.begin(), ignored_methods.end());
            const std::unordered_set<std::string> ignored_attributes_set(
                ignored_attributes.begin(), ignored_attributes.end());
            return module.clone(
                inplace, ignored_methods_set, ignored_attributes_set);
          })
      .def(
          "_jit_pass_vulkan_insert_prepacked_ops",
          [](std::shared_ptr<Graph>& graph) {
            return vulkanInsertPrePackedOps(graph);
          })
      .def(
          "_jit_pass_vulkan_insert_prepacked_ops",
          [](script::Module& module) {
            return vulkanInsertPrePackedOps(module);
          })
      .def(
          "_jit_pass_vulkan_fuse_clamp_w_prepacked_conv",
          [](script::Module& module) {
            return vulkanFusePrePackedConvWithClamp(module);
          })
      .def(
          "_jit_pass_vulkan_fold_prepacking_ops",
          [](script::Module& module) {
            return vulkanFoldPrePackingOps(module);
          })
      .def(
          "_jit_pass_vulkan_optimize_for_mobile",
          [](script::Module& module,
             std::set<MobileOptimizerType>& optimization_blocklist,
             std::vector<std::string>& preserved_methods) {
            return vulkanOptimizeForMobile(
                module, optimization_blocklist, preserved_methods);
          })
      .def(
          "_jit_pass_metal_insert_prepacked_ops",
          [](std::shared_ptr<Graph>& graph) {
            return metalInsertPrePackedOps(graph);
          })
      .def(
          "_jit_pass_metal_insert_prepacked_ops",
          [](script::Module& module) {
            return metalInsertPrePackedOps(module);
          })
      .def(
          "_jit_pass_metal_fuse_clamp_w_prepacked_conv",
          [](script::Module& module) {
            return metalFusePrePackedConvWithClamp(module);
          })
      .def(
          "_jit_pass_metal_fold_prepacking_ops",
          [](script::Module& module) { return metalFoldPrePackingOps(module); })
      .def(
          "_jit_pass_metal_optimize_for_mobile",
          [](script::Module& module,
             std::vector<std::string>& preserved_methods) {
            return metalOptimizeForMobile(module, preserved_methods);
          })
      .def(
          "_jit_pass_filter_non_tensor_arguments",
          [](std::map<std::string, IValue> params) {
            std::map<std::string, at::Tensor> retval;
            for (auto& kv : params) {
              if (kv.second.isTensor()) {
                retval[kv.first] = std::move(kv.second).toTensor();
              }
            }
            return retval;
          })
      .def("_jit_pass_batch_mm", BatchMM)
      .def(
          "_jit_decay_packed_param_input_types",
          [](Graph& g) {
            for (Value* i : g.inputs()) {
              if (i->type() ==
                      getCustomClass(
                          "__torch__.torch.classes.quantized.Conv2dPackedParamsBase") ||
                  i->type() ==
                      getCustomClass(
                          "__torch__.torch.classes.quantized.Conv3dPackedParamsBase") ||
                  i->type() ==
                      getCustomClass(
                          "__torch__.torch.classes.quantized.LinearPackedParamsBase")) {
                // Dummy CompleteTensorType to appease ONNX validator.
                i->setType(TensorType::create(
                    at::kQInt8,
                    c10::kCPU,
                    std::vector<int64_t>{1},
                    std::vector<int64_t>{1},
                    std::nullopt));
              }
            }
          })
      .def("_jit_set_utf8_decoding_ignore", &setUTF8DecodingIgnore);

  // NB: This isn't actually used for regular PyTorch symbolic tracing;
  // XLA is what needs this
#define SYMNODE_UNARY(n) .def(#n, [](const c10::SymNode& a) { return a->n(); })
#define SYMNODE_BINARY(n) \
  .def(#n, [](const c10::SymNode& a, const c10::SymNode& b) { return a->n(b); })
#define SYMNODE_SIZES_STRIDES(n)                \
  .def(                                         \
      #n,                                       \
      [](const c10::SymNode& a,                 \
         c10::ArrayRef<c10::SymNode> sizes,     \
         c10::ArrayRef<c10::SymNode> strides) { \
        return a->n(sizes, strides);            \
      })
  auto symnode_class =
      py::class_<c10::SymNodeImpl, c10::SymNode>(m, "_SymNode")
      // clang-format off
      // These DO NOT install magic methods; the SymInt/SymFloat wrapper in
      // Python is responsible for this
      SYMNODE_UNARY(clone)
      SYMNODE_UNARY(is_int)
      SYMNODE_UNARY(is_float)
      SYMNODE_UNARY(is_bool)
      SYMNODE_UNARY(bool_)
      SYMNODE_UNARY(int_)
      SYMNODE_UNARY(sym_float)
      SYMNODE_BINARY(add)
      SYMNODE_BINARY(sub)
      SYMNODE_BINARY(mul)
      SYMNODE_BINARY(truediv)
      SYMNODE_BINARY(int_truediv)
      SYMNODE_BINARY(float_truediv)
      SYMNODE_BINARY(pow)
      SYMNODE_BINARY(float_pow)
      SYMNODE_BINARY(pow_by_natural)
      SYMNODE_BINARY(floordiv)
      SYMNODE_BINARY(int_floordiv)
      SYMNODE_BINARY(mod)
      SYMNODE_BINARY(eq)
      SYMNODE_BINARY(ne)
      SYMNODE_BINARY(gt)
      SYMNODE_BINARY(lt)
      SYMNODE_BINARY(le)
      SYMNODE_BINARY(ge)
      SYMNODE_BINARY(sym_min)
      SYMNODE_BINARY(sym_max)
      SYMNODE_BINARY(sym_and)
      SYMNODE_BINARY(sym_or)
      SYMNODE_UNARY(sym_not)
      SYMNODE_UNARY(ceil)
      SYMNODE_UNARY(floor)
      SYMNODE_UNARY(neg)
      SYMNODE_SIZES_STRIDES(is_contiguous)
      SYMNODE_SIZES_STRIDES(is_channels_last_contiguous_2d)
      SYMNODE_SIZES_STRIDES(is_channels_last_contiguous_3d)
      SYMNODE_SIZES_STRIDES(is_channels_last_strides_2d)
      SYMNODE_SIZES_STRIDES(is_channels_last_strides_3d)
      SYMNODE_SIZES_STRIDES(is_non_overlapping_and_dense)
      .def(
          "guard_int",
          [](const c10::SymNode& a, const char* file, int64_t line) {
            return a->guard_int(file, line);
          })
      .def(
          "guard_bool",
          [](const c10::SymNode& a, const char* file, int64_t line) {
            return a->guard_bool(file, line);
          })
      .def(
          "guard_float",
          [](const c10::SymNode& a, const char* file, int64_t line) {
            return a->guard_float(file, line);
          })
      .def(
          "expect_true",
          [](const c10::SymNode& a, const char* file, int64_t line) {
            return a->expect_true(file, line);
          })
      .def(
          "expect_size",
          [](const c10::SymNode& a, const char* file, int64_t line) {
            return a->expect_size(file, line);
          })
      .def(
          "guard_size_oblivious",
          [](const c10::SymNode& a, const char* file, int64_t line) {
            return a->guard_size_oblivious(file, line);
          })
      .def(
            "guard_or_false",
            [](const c10::SymNode& a, const char* file, int64_t line) {
              return a->guard_or_false(file, line);
            })
      .def(
              "guard_or_true",
              [](const c10::SymNode& a, const char* file, int64_t line) {
                return a->guard_or_true(file, line);
              })
      .def(
          "has_hint",
          [](const c10::SymNode& a) {
            return a->has_hint();
          })
      .def(
          "wrap_int",
          [](const c10::SymNode& a, int64_t b) {
            return a->wrap_int(b);
          })
      .def(
          "wrap_float",
          [](const c10::SymNode& a, double b) {
            return a->wrap_float(b);
          })
      .def(
          "wrap_bool",
          [](const c10::SymNode& a, bool b) {
            return a->wrap_bool(b);
          })
      .def(
          "__str__",
          [](const c10::SymNode& a) { return a->str(); })
      .def(
          "__repr__",
          [](const c10::SymNode& a) { return a->str(); })
      .def(
          "_graph_repr",
          [](const c10::SymNode& a) { return a->_graph_repr(); })
      .def(
          "is_constant",
          [](const c10::SymNode& node){
            return node->is_constant();
          })
      .def(
          "is_nested_int",
          [](const c10::SymNode& node) {
            return node->is_nested_int();
          })
      .def(
          "is_symbolic",
          [](const c10::SymNode& node) {
            return node->is_symbolic();
          })
      .def(
          "nested_int",
          [](const c10::SymNode& node) {
            return node->nested_int();
          })
      .def(
          "nested_int_coeff",
          [](const c10::SymNode& node) {
            return node->nested_int_coeff();
          })
      .def(
          "__deepcopy__",
          [](const c10::SymNode& node, py::handle memo) {
            return node->clone();
          });

  // clang-format on

  // NOLINTNEXTLINE(bugprone-unused-raii)
  py::class_<CompleteArgumentSpec>(m, "CompleteArgumentSpec")
      .def("__repr__", [](CompleteArgumentSpec& self) {
        std::ostringstream s;
        s << self;
        return s.str();
      });
  // NOLINTNEXTLINE(bugprone-unused-raii)
  py::class_<ArgumentSpec>(m, "ArgumentSpec");
  py::class_<Code>(m, "Code")
      .def(
          "grad_executor_states",
          [](Code& c) {
            std::vector<GraphExecutorState> states;
            for (auto& e : c.grad_executors()) {
              states.emplace_back(e->getDebugState());
            }
            return states;
          })
      .def(
          "differentiable_op_executor_states",
          [](Code& c) {
            std::vector<GraphExecutorState> states;
            for (auto& e : c.diff_graph_op_executors()) {
              if (e->isOptimized()) {
                states.emplace_back(e->getDebugState());
              } else {
                // we leave an empty entry for node that doesn't have an
                // optimized plan
                states.emplace_back();
              }
            }
            return states;
          })
      .def("num_bailouts", [](Code& c) { return c.num_bailouts(); })
      .def("request_bailout", [](Code& c, size_t index) {
        c.request_bailout(index);
      });

  py::class_<ExecutionPlan>(m, "ExecutionPlan")
      .def_property_readonly("graph", [](ExecutionPlan& s) { return s.graph; })
      .def_property_readonly("code", [](ExecutionPlan& s) { return s.code; });

  py::class_<Gradient>(m, "Gradient")
      .def_property_readonly("f", [](Gradient& m) { return m.f; })
      .def_property_readonly("df", [](Gradient& m) { return m.df; })
      .def_property_readonly(
          "f_real_outputs", [](Gradient& m) { return m.f_real_outputs; })
      .def_property_readonly(
          "df_input_vjps", [](Gradient& m) { return m.df_input_vjps; })
      .def_property_readonly(
          "df_input_captured_inputs",
          [](Gradient& m) { return m.df_input_captured_inputs; })
      .def_property_readonly(
          "df_input_captured_outputs",
          [](Gradient& m) { return m.df_input_captured_outputs; })
      .def_property_readonly(
          "df_output_vjps", [](Gradient& m) { return m.df_output_vjps; });

  py::class_<GraphExecutorState>(m, "GraphExecutorState")
      .def_property_readonly(
          "graph", [](GraphExecutorState& s) { return s.graph; })
      .def_property_readonly(
          "execution_plans",
          [](GraphExecutorState& s) { return s.execution_plans; })
      .def_property_readonly(
          "fallback", [](GraphExecutorState& s) { return s.fallback; });

  py::class_<PyTorchStreamWriter>(m, "PyTorchFileWriter")
      .def(
          py::init<std::string, bool, uint64_t>(),
          py::arg("file_name"),
          py::arg("compute_crc32") = true,
          py::arg("storage_alignment") = 64)
      .def(
          py::init([](const py::object& buffer,
                      bool compute_crc32 = true,
                      uint64_t storage_alignment = 64) {
            auto writer_func = [=](const void* data, size_t size) {
              // Writing an empty file is a noop
              if (size == 0) {
                return size;
              }
              py::gil_scoped_acquire acquire;
              if (!data) {
                // See [Note: write_record_metadata]
                buffer.attr("seek")(
                    size, py::module::import("os").attr("SEEK_CUR"));
              } else {
                auto memory_view = py::memoryview::from_memory(
                    reinterpret_cast<const char*>(data), size);
                buffer.attr("write")(std::move(memory_view));
              }
              return size;
            };
            return std::make_unique<PyTorchStreamWriter>(
                std::move(writer_func), compute_crc32, storage_alignment);
          }),
          py::arg("buffer"),
          py::arg("compute_crc32") = true,
          py::arg("storage_alignment") = 64)
      .def(
          py::init<
              const std::function<size_t(const void*, size_t)>&,
              bool,
              uint64_t>(),
          py::arg("writer_func"),
          py::arg("compute_crc32") = true,
          py::arg("storage_alignment") = 64)
      // [Note: write_record_metadata]
      // The write_record_metadata function is intended to write metadata (i.e.
      // the zipfile header and end of central directory record) for a file
      // while reserving nbytes of space for the file for the bytes of the
      // actual file to be added in later. This functionality is achieved by
      // defining `m_pWrite` to seek instead of write if the buffer passed is a
      // nullptr. This has implications on CRC-32 which will not be written at
      // write_record_metadata time, and will not be combined with the hash in
      // combined_uncomp_crc32_. We define this in `m_pWrite` rather than
      // extending the interface of miniz to have an `m_pSeek` since different
      // versions of miniz are used in fbcode/oss.
      .def(
          "write_record_metadata",
          [](PyTorchStreamWriter& self, const std::string& name, size_t size) {
            return self.writeRecord(name, nullptr, size);
          })
      .def(
          "write_record",
          [](PyTorchStreamWriter& self,
             const std::string& name,
             const char* data,
             size_t size) {
            // Since we don't know where the data come from, we cannot
            // release the GIL in this overload
            return self.writeRecord(name, data, size);
          })
      .def(
          "write_record",
          [](PyTorchStreamWriter& self,
             const std::string& name,
             py::bytes data,
             size_t size) {
            // It is not clear from the doc but according to CPython own code,
            // it is ok to use the result of PyBytes_AsString without the GIL
            // being held
            // https://github.com/python/cpython/blob/e2a3e4b7488aff6fdc704a0f258bc315e96c1d6e/Objects/stringlib/join.h#L67
            const char* data_str = PyBytes_AsString(data.ptr());
            py::gil_scoped_release release;
            return self.writeRecord(name, data_str, size);
          })
      .def(
          "write_record",
          [](PyTorchStreamWriter& self,
             const std::string& name,
             const c10::Storage& data,
             size_t size) {
            // Reading Tensor data is always ok without the GIL held
            py::gil_scoped_release release;
            return self.writeRecord(
                name, reinterpret_cast<const char*>(data.data()), size);
          })
      .def(
          "write_record",
          [](PyTorchStreamWriter& self,
             const std::string& name,
             uintptr_t data,
             size_t size) {
            TORCH_WARN_ONCE(
                "write_record(): Passing Storage by data pointer is deprecated and will be an error in ",
                "the future, please pass the Storage object instead.");
            return self.writeRecord(
                name, reinterpret_cast<const char*>(data), size);
          })
      .def("write_end_of_file", &PyTorchStreamWriter::writeEndOfFile)
      .def("set_min_version", &PyTorchStreamWriter::setMinVersion)
      .def("archive_name", &PyTorchStreamWriter::archiveName)
      .def("serialization_id", &PyTorchStreamWriter::serializationId)
      .def(
          "get_all_written_records",
          &PyTorchStreamWriter::getAllWrittenRecords);

  py::enum_<MobileOptimizerType>(m, "_MobileOptimizerType")
      .value("CONV_BN_FUSION", MobileOptimizerType::CONV_BN_FUSION)
      .value(
          "INSERT_FOLD_PREPACK_OPS",
          MobileOptimizerType::INSERT_FOLD_PREPACK_OPS)
      .value("REMOVE_DROPOUT", MobileOptimizerType::REMOVE_DROPOUT)
      .value("FUSE_ADD_RELU", MobileOptimizerType::FUSE_ADD_RELU)
      .value(
          "HOIST_CONV_PACKED_PARAMS",
          MobileOptimizerType::HOIST_CONV_PACKED_PARAMS)
      .value(
          "VULKAN_AUTOMATIC_GPU_TRANSFER",
          MobileOptimizerType::VULKAN_AUTOMATIC_GPU_TRANSFER);

  // This allows PyTorchStreamReader to read from a Python buffer. It requires
  // that the buffer implement `seek()`, `tell()`, and `read()`.
  class BufferAdapter : public caffe2::serialize::ReadAdapterInterface {
   public:
    BufferAdapter(const py::object& buffer) : buffer_(buffer) {
      // Jump to the end of the buffer to get its size
      auto current = buffer.attr("tell")();
      start_offset_ = py::cast<size_t>(current);
      buffer.attr("seek")(0, py::module::import("os").attr("SEEK_END"));
      size_ = py::cast<size_t>(buffer.attr("tell")()) - start_offset_;
      buffer.attr("seek")(current);
      // If we can read directly into a buffer, do that instead of an extra copy
      // NOLINTNEXTLINE(cppcoreguidelines-prefer-member-initializer)
      use_readinto_ = py::hasattr(buffer, "readinto");
    }

    size_t size() const override {
      return size_;
    }

    THPObjectPtr getMemview(void* buf, size_t n) const {
      THPObjectPtr memview(PyMemoryView_FromMemory(
          reinterpret_cast<char*>(buf), n, PyBUF_WRITE));
      if (!memview) {
        throw python_error();
      }
      return memview;
    }

    size_t read(uint64_t pos, void* buf, size_t n, const char* what)
        const override {
      // Seek to desired position (NB: this has to be a Py_ssize_t or Python
      // throws a weird error)
      Py_ssize_t absolute_pos = start_offset_ + pos;
      buffer_.attr("seek")(absolute_pos);

      if (use_readinto_) {
        auto memview = getMemview(buf, n);
        auto res =
            PyObject_CallMethod(buffer_.ptr(), "readinto", "O", memview.get());
        if (res) {
          int64_t i = static_cast<int64_t>(PyLong_AsLongLong(res));
          Py_DECREF(res);
          if (i > 0) {
            return i;
          }
        }
      }

      // Read bytes into `buf` from the buffer
      std::string bytes = py::cast<std::string>(buffer_.attr("read")(n));
      std::copy(
          bytes.data(),
          bytes.data() + bytes.size(),
          reinterpret_cast<char*>(buf));
      return bytes.size();
    }

    py::object buffer_;
    size_t size_;
    size_t start_offset_;
    bool use_readinto_{};
  };

  py::class_<PyTorchStreamReader, std::shared_ptr<PyTorchStreamReader>>(
      m, "PyTorchFileReader")
      .def(py::init<std::string>())
      .def(py::init([](const py::object& buffer) {
        auto adapter = std::make_unique<BufferAdapter>(buffer);
        return std::make_shared<PyTorchStreamReader>(std::move(adapter));
      }))
      .def(
          "get_record",
          [](PyTorchStreamReader& self, const std::string& key) {
            auto [data, size] = self.getRecord(key);
            return py::bytes(reinterpret_cast<const char*>(data.get()), size);
          })
      .def(
          "has_record",
          [](PyTorchStreamReader& self, const std::string& key) {
            return self.hasRecord(key);
          })
      .def(
          "get_storage_from_record",
          [](PyTorchStreamReader& self,
             const std::string& key,
             size_t numel,
             py::object data_type_obj) {
            at::DataPtr data(std::get<0>(self.getRecord(key)));
            auto scalar_type =
                reinterpret_cast<THPDtype*>(data_type_obj.ptr())->scalar_type;

            c10::Storage storage(
                c10::Storage::use_byte_size_t(),
                numel * elementSize(scalar_type),
                std::move(data),
                /*allocator=*/nullptr,
                /*resizable=*/false);
            auto ptr =
                c10::make_intrusive<at::TensorImpl, at::UndefinedTensorImpl>(
                    std::move(storage),
                    at::DispatchKeySet(),
                    at::CPU(scalar_type).typeMeta());
            return at::Tensor(std::move(ptr));
          })
      .def("serialization_id", &PyTorchStreamReader::serializationId)
      .def(
          "get_all_records",
          [](PyTorchStreamReader& self) { return self.getAllRecords(); })
      .def(
          "get_record_offset",
          [](PyTorchStreamReader& self, const std::string& key) {
            return self.getRecordOffset(key);
          })
      .def(
          "get_record_header_offset",
          [](PyTorchStreamReader& self, const std::string& key) {
            return self.getRecordHeaderOffset(key);
          })
      .def(
          "get_record_offset_no_read",
          [](PyTorchStreamReader& self,
             size_t zipfile_header_offset,
             const std::string& filename,
             size_t size,
             uint64_t storage_alignment) {
            return self.getRecordOffsetNoRead(
                zipfile_header_offset, filename, size, storage_alignment);
          });

  // Used by torch.Package to coordinate deserialization of storages across
  // ScriptModules and eager modules
  py::class_<
      DeserializationStorageContext,
      std::shared_ptr<DeserializationStorageContext>>(
      m, "DeserializationStorageContext")
      .def(py::init<>())
      .def(
          "get_storage",
          [](DeserializationStorageContext& self,
             const std::string& name,
             py::object data_type_obj) {
            c10::Storage storage = self.getStorage(name);
            auto scalar_type =
                reinterpret_cast<THPDtype*>(data_type_obj.ptr())->scalar_type;
            auto ptr =
                c10::make_intrusive<at::TensorImpl, at::UndefinedTensorImpl>(
                    std::move(storage),
                    at::DispatchKeySet(),
                    at::CPU(scalar_type).typeMeta());

            return at::Tensor(std::move(ptr));
          })
      .def(
          "add_storage",
          [](DeserializationStorageContext& self,
             const std::string& name,
             const at::Tensor& tensor) {
            return self.addStorage(name, tensor.storage());
          })
      .def("has_storage", &DeserializationStorageContext::hasStorage);

  m.def(
      "_get_schema",
      [](const std::string& op_name, const std::string& overload_name) {
        try {
          auto symbol = Symbol::fromQualString(op_name);
          auto operations = getAllOperatorsFor(symbol);
          for (const auto& op : operations) {
            if (op->schema().overload_name() == overload_name) {
              return op->schema();
            }
          }
          throw std::runtime_error("Found no matching schema");
        } catch (const c10::Error& e) {
          auto msg = torch::get_cpp_stacktraces_enabled()
              ? e.what()
              : e.what_without_backtrace();
          throw std::runtime_error(msg);
        }
      });

  m.def(
      "_get_operation_overload",
      [](const std::string& op_name,
         const std::string& overload_name) -> std::optional<py::tuple> {
        try {
          auto symbol = Symbol::fromQualString(op_name);
          auto operations = getAllOperatorsFor(symbol);
          bool allow_numbers_as_tensors = opAllowsNumbersAsTensors(symbol);
          for (const auto& op : operations) {
            if (op->schema().overload_name() == overload_name) {
              auto func = py::cpp_function(
                  [op, symbol, allow_numbers_as_tensors](
                      const py::args& args, const py::kwargs& kwargs) {
                    ToIValueAllowNumbersAsTensors g(allow_numbers_as_tensors);
                    return _get_operation_for_overload_or_packet(
                        {op}, symbol, args, kwargs, /*is_overload*/ true);
                  });
              auto func_dk =
                  py::cpp_function([op, symbol, allow_numbers_as_tensors](
                                       c10::DispatchKey dk_,
                                       const py::args& args,
                                       const py::kwargs& kwargs) {
                    ToIValueAllowNumbersAsTensors g(allow_numbers_as_tensors);
                    return _get_operation_for_overload_or_packet(
                        {op}, symbol, args, kwargs, /*is_overload*/ true, dk_);
                  });
              return py::make_tuple(
                  func, func_dk, py::cast(op->getTags().vec()));
            }
          }
          return std::nullopt;
        } catch (const c10::Error& e) {
          auto msg = torch::get_cpp_stacktraces_enabled()
              ? e.what()
              : e.what_without_backtrace();
          throw std::runtime_error(msg);
        }
      });

  m.def(
      "_check_schema_allow_fake_script_object",
      [](const FunctionSchema& schema,
         const py::args& args,
         const py::kwargs& kwargs) {
        // checkSchemaAllowFakeScriptObject will throw runtime error if there is
        // a schema mismatch. Otherwise, it returns true.
        return checkSchemaAllowFakeScriptObject(schema, args, kwargs);
      });

  m.def(
      "_jit_resolve_packet",
      [](const char* op_name, const py::args& args, const py::kwargs& kwargs) {
        try {
          auto symbol = Symbol::fromQualString(op_name);
          bool allow_numbers_as_tensors = opAllowsNumbersAsTensors(symbol);
          ToIValueAllowNumbersAsTensors g(allow_numbers_as_tensors);
          const auto overloads = getAllSortedOperatorsFor(symbol);
          auto opWithStack = getOpWithStack(overloads, args, kwargs);
          std::shared_ptr<Operator> overload = std::get<0>(opWithStack);
          auto result = overload->schema().overload_name();
          if (result.empty()) {
            result = "default";
          }
          return result;
        } catch (const c10::Error& e) {
          auto msg = torch::get_cpp_stacktraces_enabled()
              ? e.what()
              : e.what_without_backtrace();
          throw std::runtime_error(msg);
        }
      });

  m.def(
      "_jit_get_operation",
      [](const std::string& op_name) {
        try {
          auto symbol = Symbol::fromQualString(op_name);
          const auto sortedOps = getAllSortedOperatorsFor(symbol);
          if (sortedOps.empty()) {
            // No such operator
            return py::make_tuple(py::none(), py::none());
          }

          std::ostringstream docstring;
          docstring << "Automatically bound operator '" << op_name
                    << "' with schema(s):\n";

          for (const auto& op : sortedOps) {
            docstring << "  " << op->schema() << "\n";
          }

          py::list overload_names;
          for (const auto& op : sortedOps) {
            overload_names.append(py::str(op->schema().overload_name()));
          }

          bool allow_numbers_as_tensors = opAllowsNumbersAsTensors(symbol);

          auto func = py::cpp_function(
              [sortedOps, symbol, allow_numbers_as_tensors](
                  const py::args& args, const py::kwargs& kwargs) {
                ToIValueAllowNumbersAsTensors g(allow_numbers_as_tensors);
                return _get_operation_for_overload_or_packet(
                    sortedOps, symbol, args, kwargs, false);
              },
              py::name(symbol.toUnqualString()),
              py::doc(docstring.str().c_str()));
          return py::make_tuple(func, overload_names);
        } catch (const c10::Error& e) {
          auto msg = torch::get_cpp_stacktraces_enabled()
              ? e.what()
              : e.what_without_backtrace();
          throw std::runtime_error(msg);
        }
      },
      py::arg("qualified_name"));

  m.def(
      "_maybe_call_torch_function_for_op_packet",
      [](py::handle op_overload_packet,
         const py::args& args,
         const py::kwargs& kwargs) {
        py::list ns_method =
            op_overload_packet.attr("_qualified_op_name").attr("split")("::");
        auto res = _maybe_handle_torch_function(
            py::cast<std::string>(ns_method[0]),
            py::cast<std::string>(ns_method[1]),
            "",
            false,
            args,
            kwargs);
        if (res) {
          return py::make_tuple(true, *res);
        } else {
          return py::make_tuple(false, py::none());
        }
      });

  m.def(
      "parse_ir",
      [](const std::string& input, bool parse_tensor_constants) {
        auto graph = std::make_shared<Graph>();
        parseIR(input, &*graph, parse_tensor_constants);
        return graph;
      },
      py::arg("input"),
      py::arg("parse_tensor_constants") = false);
  m.def(
      "parse_schema",
      &parseSchema,
      py::arg("schema"),
      py::arg("allow_typevars") = true);
  m.def("unify_type_list", [](const std::vector<TypePtr>& types) {
    std::ostringstream s;
    auto type = unifyTypeList(types, s);
    if (!type) {
      throw std::runtime_error(s.str());
    }
    return type.value();
  });
  py::enum_<SchemaArgType>(m, "_SchemaArgType")
      .value("input", SchemaArgType::input)
      .value("output", SchemaArgType::output);
  py::class_<SchemaArgument>(m, "_SchemaArgument")
      .def(py::init<SchemaArgType, size_t>())
      .def_readwrite("type", &SchemaArgument::type)
      .def_readwrite("index", &SchemaArgument::index);
  py::class_<SchemaInfo>(m, "_SchemaInfo")
      .def(py::init<FunctionSchema>())
      .def("is_mutable", [](SchemaInfo& self) { return self.is_mutable(); })
      .def(
          "is_mutable",
          [](SchemaInfo& self, const SchemaArgument& argument) {
            return self.is_mutable(argument);
          })
      .def(
          "has_argument",
          [](SchemaInfo& self, const std::string& name) {
            return self.has_argument(name);
          })
      .def(
          "is_mutable",
          [](SchemaInfo& self, const std::string& name) {
            return self.is_mutable(name);
          })
      .def(
          "may_alias",
          [](SchemaInfo& self,
             const SchemaArgument& lhs,
             const SchemaArgument& rhs) { return self.may_alias(lhs, rhs); })
      .def(
          "may_contain_alias",
          [](SchemaInfo& self,
             const SchemaArgument& lhs,
             const SchemaArgument& rhs) {
            return self.may_contain_alias(lhs, rhs);
          })
      .def(
          "add_argument_value",
          [](SchemaInfo& self,
             const std::string& name,
             const py::object& value) {
            std::optional<IValue> i_value = toTypeInferredIValueOptional(value);
            if (i_value) {
              // For normalization purposes there is an inconsistency within
              // torch.fx that turns all arguments named "self" into "input".
              // Thus this check ensures that those arguments are checked
              // correctly.
              if (name == "input" && !self.hasInputArgumentNamed("input")) {
                self.addArgumentValue("self", *i_value);
              } else {
                self.addArgumentValue(name, *i_value);
              }
            }
          })
      .def("add_argument_values", [](SchemaInfo& self, const py::dict& values) {
        std::unordered_map<std::string, IValue> value_map;
        for (const auto& key_pair : values) {
          IValue key = toTypeInferredIValue(key_pair.first);
          TORCH_INTERNAL_ASSERT(
              key.isString(),
              "Add argument value keys types should be strings.");
          std::optional<IValue> value =
              toTypeInferredIValueOptional(key_pair.second);
          if (value) {
            // For normalization purposes there is an inconsistency within
            // torch.fx that
            // turns all arguments named "self" into "input". Thus this check
            // ensures that those arguments are checked correctly.
            if (key.toStringRef() == "input" &&
                !self.hasInputArgumentNamed("input")) {
              self.addArgumentValue("self", *value);
            } else {
              value_map[key.toStringRef()] = *value;
            }
          }
        }
        self.addArgumentValues(value_map);
      });
  py::class_<FunctionSchema>(m, "FunctionSchema")
      .def(py::init<
           std::string,
           std::string,
           std::vector<Argument>,
           std::vector<Argument>,
           bool,
           bool>())
      .def_property_readonly("name", &FunctionSchema::name)
      .def_property_readonly("overload_name", &FunctionSchema::overload_name)
      .def_property_readonly("arguments", &FunctionSchema::arguments)
      .def_property_readonly("returns", &FunctionSchema::returns)
      .def(
          "is_backward_compatible_with",
<<<<<<< HEAD
          &FunctionSchema::isBackwardCompatibleWith)
=======
          // FunctionSchema::isBackwardCompatibleWith has an extra
          // defaulted argument, so we can't just use a
          // pointer-to-member here.
          [](const FunctionSchema& self, const FunctionSchema& old_schema) {
            return self.isBackwardCompatibleWith(old_schema);
          })
>>>>>>> dcf38539
      .def(
          "check_forward_compatible_with",
          [](const FunctionSchema& self, const FunctionSchema& old_schema) {
            std::ostringstream out;
            auto result = self.isForwardCompatibleWith(old_schema, out);
            return std::make_pair(result, out.str());
          })
      .def(
          "__eq__",
          [](const FunctionSchema& self, const FunctionSchema& other) {
            return self == other;
          })
      .def(
          "__hash__",
          [](const FunctionSchema& self) {
            return std::hash<FunctionSchema>{}(self);
          })
      .def(
          "__str__",
          [](const FunctionSchema& self) {
            std::stringstream ss;
            ss << self;
            return ss.str();
          })
      .def(
          "__repr__",
          [](const FunctionSchema& self) {
            std::stringstream ss;
            ss << self;
            return ss.str();
          })
      .def(py::pickle(
          [](const FunctionSchema& self) { // __getstate__
            std::stringstream ss;
            ss << self;
            return py::str(ss.str());
          },
          [](const py::str& schema) { // __setstate__, note: no `self` argument
            return parseSchema(schema);
          }))
      .def_property_readonly("is_mutable", [](const FunctionSchema& self) {
        return self.is_mutable();
      });
  py::class_<Argument>(m, "Argument")
      .def(py::init<
           std::string,
           const TypePtr&,
           std::optional<int32_t>,
           std::optional<IValue>,
           bool,
           std::optional<AliasInfo>>())
      .def_property_readonly("name", &Argument::name)
      .def_property_readonly("type", &Argument::type)
      .def_property_readonly("real_type", &Argument::real_type)
      .def_property_readonly(
          "N",
          [](const Argument& self) -> py::object {
            return (self.N()) ? py::cast(*self.N()) : py::none();
          })
      .def_property_readonly(
          "default_value",
          [](const Argument& self) -> py::object {
            if (!self.default_value()) {
              return py::none();
            }
            IValue v = *self.default_value();
            return toPyObject(std::move(v));
          })
      .def(
          "has_default_value",
          [](const Argument& self) -> py::bool_ {
            return self.default_value().has_value();
          })
      .def_property_readonly(
          "alias_info", [](const Argument& self) { return self.alias_info(); })
      .def_property_readonly(
          "is_write",
          [](const Argument& self) {
            if (self.alias_info() == nullptr) {
              return false;
            }
            return self.alias_info()->isWrite();
          })
      .def_property_readonly(
          "is_out", [](const Argument& self) { return self.is_out(); })
      .def_property_readonly("kwarg_only", [](const Argument& self) -> bool {
        return self.kwarg_only();
      });
  py::class_<AliasInfo>(m, "_AliasInfo")
      .def(py::init<bool, std::set<std::string>, std::set<std::string>>())
      .def_property_readonly(
          "is_write", [](const AliasInfo& self) { return self.isWrite(); })
      .def_property_readonly(
          "before_set",
          [](const AliasInfo& self) {
            std::set<py::str> before_set_python;
            for (const auto& set : self.beforeSets()) {
              before_set_python.insert(py::str(set.toUnqualString()));
            }
            return before_set_python;
          })
      .def_property_readonly("after_set", [](const AliasInfo& self) {
        std::set<py::str> after_set_python;
        for (const auto& set : self.afterSets()) {
          after_set_python.insert(py::str(set.toUnqualString()));
        }
        return after_set_python;
      });
  m.def("_jit_get_all_schemas", []() {
    const std::vector<std::shared_ptr<Operator>>& operations =
        getAllOperators();
    return fmap(operations, [](const std::shared_ptr<Operator>& op) {
      return op->schema();
    });
  });
  m.def("_jit_get_custom_class_schemas", customClassSchemasForBCCheck);
  m.def("_jit_get_schemas_for_operator", [](const std::string& qualified_name) {
    auto symbol = Symbol::fromQualString(qualified_name);
    const auto& operations = getAllOperatorsFor(symbol);
    return fmap(operations, [](const std::shared_ptr<Operator>& op) {
      return op->schema();
    });
  });
  m.def("_is_tracing", []() { return jit::tracer::isTracing(); });

  py::class_<PythonFutureWrapper, std::shared_ptr<PythonFutureWrapper>>(
      m, "Future")
      .def(py::init([](std::vector<c10::Device> devices = {}) {
        return std::make_shared<PythonFutureWrapper>(
            c10::make_intrusive<c10::ivalue::Future>(
                PyObjectType::get(), std::move(devices)));
      }))
      .def(
          "done",
          // Intentionally not releasing GIL
          &PythonFutureWrapper::done)
      .def(
          "value",
          &PythonFutureWrapper::value,
          py::call_guard<py::gil_scoped_release>())
      .def(
          "wait",
          &PythonFutureWrapper::wait,
          py::call_guard<py::gil_scoped_release>())
      .def(
          "then",
          &PythonFutureWrapper::then,
          py::call_guard<py::gil_scoped_release>())
      .def(
          "add_done_callback",
          &PythonFutureWrapper::add_done_callback,
          py::call_guard<py::gil_scoped_release>())
      .def(
          "set_result",
          // Intentionally not releasing GIL
          &PythonFutureWrapper::markCompleted)
      .def(
          "_set_unwrap_func",
          // Intentionally not releasing GIL as this just does an assign
          [](PythonFutureWrapper& self, py::function unwrapFunc) {
            auto functionGuard =
                std::make_shared<torch::jit::PythonFunctionGuard>(
                    std::move(unwrapFunc));

            std::function<void(py::object)> pf =
                [functionGuard(std::move(functionGuard))](
                    const py::object& inp) {
                  return functionGuard->func_(inp);
                };
            self.unwrap_func = std::move(pf);
          })
      .def(
          py::pickle(
              /* __getstate__ */
              [](const PythonFutureWrapper& /* unused */) {
                TORCH_CHECK(false, "Can not pickle torch.futures.Future");
                // Note that this return has no meaning since we always
                // throw, it's only here to satisfy Pybind API's
                // requirement.
                return py::make_tuple();
              },
              /* __setstate__ */
              [](const py::tuple& /* unused */) {
                TORCH_CHECK(false, "Can not unpickle torch.futures.Future");
                // Note that this return has no meaning since we always
                // throw, it's only here to satisfy PyBind's API
                // requirement.
                return nullptr;
              }),
          py::call_guard<py::gil_scoped_release>());

  py::class_<PythonAwaitWrapper, std::shared_ptr<PythonAwaitWrapper>>(
      m, "_Await")
      .def(
          "wait",
          &PythonAwaitWrapper::wait,
          py::call_guard<py::gil_scoped_release>())
      .def("fn", &PythonAwaitWrapper::fn)
      .def("args", &PythonAwaitWrapper::args)
      .def("type", &PythonAwaitWrapper::type)
      .def("is_nowait", &PythonAwaitWrapper::is_nowait)
      .def(
          "__getattr__",
          [](PythonAwaitWrapper& self, const std::string& name) -> py::object {
            // In eager mode allow Await[W] to be used as W, redirecting getattr
            // to the result of delayed function.
            return py::getattr(self.wait(), name.c_str(), py::none());
          })
      .def(
          py::pickle(
              /* __getstate__ */
              [](const PythonAwaitWrapper& /* unused */) {
                TORCH_CHECK(false, "Can not pickle torch.jit._Await");
                // Note that this return has no meaning since we always
                // throw, it's only here to satisfy Pybind API's
                // requirement.
                return py::make_tuple();
              },
              /* __setstate__ */
              [](const py::tuple& /* unused */) {
                TORCH_CHECK(false, "Can not unpickle torch.jit._Await");
                // Note that this return has no meaning since we always
                // throw, it's only here to satisfy PyBind's API
                // requirement.
                return nullptr;
              }),
          py::call_guard<py::gil_scoped_release>());

  m.def("_is_alias_of", [](const py::object& self, const py::object& other) {
    std::optional<IValue> self_value = toTypeInferredIValueOptional(self);
    std::optional<IValue> other_value = toTypeInferredIValueOptional(other);

    // Only return true if we are certain that self and other are aliasing.
    if (!self_value || !other_value) {
      return false;
    }
    return self_value->isAliasOf(*other_value);
  });
  m.def("_overlaps", [](const py::object& self, const py::object& other) {
    std::optional<IValue> self_value = toTypeInferredIValueOptional(self);
    std::optional<IValue> other_value = toTypeInferredIValueOptional(other);

    // Only return true if we are certain that self and other are overlapping.
    if (!self_value || !other_value) {
      return false;
    }
    return self_value->overlaps(*other_value);
  });
  m.def("_awaitable", [](const py::args& args, const py::kwargs& kwargs) {
    AT_ASSERT(!args.empty());
    py::tuple args_tup(args.size() - 1);
    for (const auto i : c10::irange(1, args.size())) {
      args_tup[i - 1] = args[i];
    }
    return std::make_shared<PythonAwaitWrapper>(
        py::cast<py::function>(args[0]), std::move(args_tup));
  });
  m.def("_awaitable_nowait", [](py::handle input) {
    return std::make_shared<PythonAwaitWrapper>(input);
  });
  m.def(
      "_awaitable_wait", [](const std::shared_ptr<PythonAwaitWrapper>& py_aw) {
        TORCH_CHECK(py_aw, "Await can't be None");
        return py_aw->wait();
      });
  m.def("fork", [](const py::args& args, const py::kwargs& kwargs) {
    AT_ASSERT(!args.empty());

    py::function f = py::cast<py::function>(args[0]);
    py::tuple args_tup(args.size() - 1);

    for (const auto i : c10::irange(1, args.size())) {
      args_tup[i - 1] = args[i];
    }

    if (jit::tracer::isTracing()) {
      auto graph = jit::tracer::getTracingState()->graph;
      auto fork_node = graph->insertNode(graph->create(prim::TracedFork, 1));
      auto body_block = fork_node->addBlock();

      Value* node_output = nullptr;
      py::object py_func_output;
      // Insert new trace ops into the fork op's sub-block
      WithInsertPoint guard(body_block);
      IValue output_ivalue;
      {
        tracer::WithNestedTracingFrame env_guard;

        // Run the user-supplied function
        py_func_output = f(*args_tup, **kwargs);

        // Convert the output of the user-supplied function to IValue. The type
        // information of this IValue is used both to record the correct type in
        // the trace.
        output_ivalue = toTypeInferredIValue(py_func_output);
        Value* out_val = jit::tracer::getValueTrace(output_ivalue);
        body_block->registerOutput(out_val);
        node_output =
            fork_node->output()->setType(FutureType::create(out_val->type()));
      }

      auto retval =
          c10::make_intrusive<c10::ivalue::Future>(output_ivalue.type());

      // Record the ivalue in the tracer
      jit::tracer::setValueTrace(retval, node_output);

      // stuff the ivalue output in the Future
      retval->markCompleted(output_ivalue);

      return std::make_shared<PythonFutureWrapper>(retval);
    } else {
      auto result = toTypeInferredIValue(f(*args_tup, **kwargs));
      auto retval = c10::make_intrusive<c10::ivalue::Future>(result.type());
      retval->markCompleted(std::move(result));
      return std::make_shared<PythonFutureWrapper>(retval);
    }
  });

  m.def("wait", [](const std::shared_ptr<PythonFutureWrapper>& fut) {
    TORCH_CHECK(fut, "Future can't be None");
    return fut->wait();
  });

  m.def(
      "_collect_all",
      [](const std::vector<std::shared_ptr<jit::PythonFutureWrapper>>& futures)
          -> std::shared_ptr<jit::PythonFutureWrapper> {
        auto typePtr = futures.empty() || futures[0] == nullptr
            ? AnyType::get()
            : futures[0]->fut->elementType();
        c10::List<c10::intrusive_ptr<c10::ivalue::Future>> asList(
            c10::FutureType::create(typePtr));
        asList.reserve(futures.size());
        for (const auto& f : futures) {
          TORCH_CHECK(f, "Future can't be None");
          asList.push_back(f->fut);
        }
        return std::make_shared<jit::PythonFutureWrapper>(
            c10::collectAll(asList),
            /* unwrap_func */ [futures](const py::object& /*unused*/) {
              // Throw errors when calling wait() on the returned Future if
              // any of the original futures would throw.
              // NB: PythonFutureWrapper takes an unwrap_func which serves as a
              // callback to evaluate the value in the Future. RPC uses this
              // unwrap_func to check whether the returned py::object is a
              // RemoteException object, and re-throw the exception if it is.
              // By extracting the c10::ivalue::Future from PythonFutureWrapper
              // the unwrap_func on the original PythonFutureWrapper objects are
              // discarded, and hence it will return the RemoteException as an
              // object instead of re-throwing it.
              for (auto& fut : futures) {
                fut->wait();
              }
            });
      },
      py::call_guard<py::gil_scoped_release>());

  m.def("_jit_assert_is_instance", [](py::object obj, const TypePtr& type) {
    toIValue(std::move(obj), type);
  });

#if defined(C10_SUPPORTS_FATAL_SIGNAL_HANDLERS)
  m.def("_set_print_stack_traces_on_fatal_signal", [](bool print) {
    c10::FatalSignalHandler::getInstance().setPrintStackTracesOnFatalSignal(
        print);
  });
#endif // defined(C10_SUPPORTS_SIGNAL_HANDLER)

  initPythonCustomClassBindings(module);
  initPythonIRBindings(module);
  tracer::initPythonTracerBindings(module);
  initTreeViewBindings(module);
  initJitScriptBindings(module);
  initJitBackendBindings(module);
  initStaticModuleBindings(module);
  initTensorExprBindings(module);
  // initNvFuserPythonBindings(module);

  setPrintHandler([](const std::string& str) {
    py::gil_scoped_acquire acquire;
    try {
      auto _stdout = py::module::import("sys").attr("stdout");
      _stdout.attr("write")(str);
    } catch (py::error_already_set& e) {
      throw std::runtime_error(e.what());
    }
  });

  // On exit we need to reset the print handler to default one,
  // because otherwise prim::Print() instruction won't work for JIT modules.
  auto atexit = py::module_::import("atexit");
  atexit.attr("register")(
      py::cpp_function([]() { setPrintHandler(getDefaultPrintHandler()); }));
}

} // namespace torch::jit<|MERGE_RESOLUTION|>--- conflicted
+++ resolved
@@ -1964,16 +1964,12 @@
       .def_property_readonly("returns", &FunctionSchema::returns)
       .def(
           "is_backward_compatible_with",
-<<<<<<< HEAD
-          &FunctionSchema::isBackwardCompatibleWith)
-=======
           // FunctionSchema::isBackwardCompatibleWith has an extra
           // defaulted argument, so we can't just use a
           // pointer-to-member here.
           [](const FunctionSchema& self, const FunctionSchema& old_schema) {
             return self.isBackwardCompatibleWith(old_schema);
           })
->>>>>>> dcf38539
       .def(
           "check_forward_compatible_with",
           [](const FunctionSchema& self, const FunctionSchema& old_schema) {
