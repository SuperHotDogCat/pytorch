--- conflicted
+++ resolved
@@ -1,18 +1,10 @@
 #pragma once
 
-// TODO ASAP: THIS FILE SHOULD BE HEADER ONLY BUT ISN'T ENFORCED:
-// I only need it for AOTI_TORCH_ERROR_CODE_CHECK, see #154908
-#include <torch/csrc/inductor/aoti_runtime/utils.h>
-
 #include <torch/csrc/inductor/aoti_torch/c/shim.h>
-<<<<<<< HEAD
-
-=======
 #include <torch/headeronly/util/Exception.h>
 #include <torch/headeronly/util/shim_utils.h>
 #include <climits>
 #include <memory>
->>>>>>> 9a06e6d0
 namespace torch::stable {
 
 // this is bigger than DeviceIndex in c10/core/Device.h but it is the type we
@@ -53,7 +45,7 @@
   // Steals ownership from the ATH
   explicit Tensor(AtenTensorHandle ath)
       : ath_(ath, [](AtenTensorHandle ath) {
-          AOTI_TORCH_ERROR_CODE_CHECK(aoti_torch_delete_tensor_object(ath));
+          TORCH_ERROR_CODE_CHECK(aoti_torch_delete_tensor_object(ath));
         }) {}
 
   // Copy and move constructors can be default cuz the underlying handle is a
@@ -81,19 +73,19 @@
 
   void* data_ptr() const {
     void* data_ptr;
-    AOTI_TORCH_ERROR_CODE_CHECK(aoti_torch_get_data_ptr(ath_.get(), &data_ptr));
+    TORCH_ERROR_CODE_CHECK(aoti_torch_get_data_ptr(ath_.get(), &data_ptr));
     return data_ptr;
   }
 
   int64_t dim() const {
     int64_t dim;
-    AOTI_TORCH_ERROR_CODE_CHECK(aoti_torch_get_dim(ath_.get(), &dim));
+    TORCH_ERROR_CODE_CHECK(aoti_torch_get_dim(ath_.get(), &dim));
     return dim;
   }
 
   int64_t numel() const {
     int64_t numel;
-    AOTI_TORCH_ERROR_CODE_CHECK(aoti_torch_get_numel(ath_.get(), &numel));
+    TORCH_ERROR_CODE_CHECK(aoti_torch_get_numel(ath_.get(), &numel));
     return numel;
   }
 
@@ -102,15 +94,14 @@
   // Here, we assume the default contiguous memory format.
   bool is_contiguous() const {
     bool is_contiguous;
-    AOTI_TORCH_ERROR_CODE_CHECK(
+    TORCH_ERROR_CODE_CHECK(
         aoti_torch_is_contiguous(ath_.get(), &is_contiguous));
     return is_contiguous;
   }
 
   int64_t stride(int64_t dim) const {
     int64_t stride;
-    AOTI_TORCH_ERROR_CODE_CHECK(
-        aoti_torch_get_stride(ath_.get(), dim, &stride));
+    TORCH_ERROR_CODE_CHECK(aoti_torch_get_stride(ath_.get(), dim, &stride));
     return stride;
   }
 
@@ -135,21 +126,21 @@
   //    DeviceIndex in libtorch (it is int8_t that might become int16_t)
   DeviceIndex get_device_index() const {
     int32_t device_index;
-    AOTI_TORCH_ERROR_CODE_CHECK(
+    TORCH_ERROR_CODE_CHECK(
         aoti_torch_get_device_index(ath_.get(), &device_index));
     return device_index;
   }
 
   bool is_cuda() const {
     int32_t device_type;
-    AOTI_TORCH_ERROR_CODE_CHECK(
+    TORCH_ERROR_CODE_CHECK(
         aoti_torch_get_device_type(ath_.get(), &device_type));
     return device_type == aoti_torch_device_type_cuda();
   }
 
   int64_t size(int64_t dim) const {
     int64_t size;
-    AOTI_TORCH_ERROR_CODE_CHECK(aoti_torch_get_size(ath_.get(), dim, &size));
+    TORCH_ERROR_CODE_CHECK(aoti_torch_get_size(ath_.get(), dim, &size));
     return size;
   }
 
