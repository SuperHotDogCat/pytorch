#pragma once

<<<<<<< HEAD
#include <torch/csrc/inductor/aoti_torch/c/shim.h>
#include <torch/headeronly/util/Exception.h>
#include <torch/headeronly/util/shim_utils.h>
#include <climits>
#include <memory>

#include <torch/csrc/stable/accelerator.h>

namespace torch::stable {

using DeviceIndex = torch::stable::accelerator::DeviceIndex;

// The torch::stable::Tensor class is a highlevel C++ wrapper around
// the C shim Tensor APIs. We've modeled this class after TensorBase, as custom
// op kernels only really need to interact with Tensor metadata (think sizes,
// strides, device, dtype). Other functions on Tensor (like empty_like) should
// live like the ATen op that they are and exist outside of this struct.
//
// There are several goals of this class over AtenTensorHandle and
// RAIIAtenTensorHandle:
// 1. torch::stable::Tensor is a nicer UX much closer to torch::Tensor than the
//    C APIs with AtenTensorHandle. Under the hood we still call to these C shim
//    APIs to preserve stability.
// 2. RAIIAtenTensorHandle boils down to a uniq_ptr that forces the user to pass
//    around ownership. This makes it difficult to pass one input into 2
//    different functions, e.g., doing something like c = a(t) + b(t) for
//    stable::Tensor t. Thus, we use a shared_ptr here.
class Tensor {
 private:
  std::shared_ptr<AtenTensorOpaque> ath_;

 public:
  // Construct a stable::Tensor with an uninitialized AtenTensorHandle (ATH)
  // Steals ownership from the ATH
  Tensor() {
    AtenTensorHandle ret;
    TORCH_ERROR_CODE_CHECK(aoti_torch_new_uninitialized_tensor(&ret));
    ath_ = std::shared_ptr<AtenTensorOpaque>(ret, [](AtenTensorHandle ath) {
      TORCH_ERROR_CODE_CHECK(aoti_torch_delete_tensor_object(ath));
    });
  }

  // Construct a stable::Tensor from an AtenTensorHandle (ATH)
  // Steals ownership from the ATH
  explicit Tensor(AtenTensorHandle ath)
      : ath_(ath, [](AtenTensorHandle ath) {
          TORCH_ERROR_CODE_CHECK(aoti_torch_delete_tensor_object(ath));
        }) {}

  // Copy and move constructors can be default cuz the underlying handle is a
  // shared_ptr
  Tensor(const Tensor& other) = default;
  Tensor(Tensor&& other) noexcept = default;

  // Copy and move assignment operators can be default cuz the underlying handle
  // is a shared_ptr
  Tensor& operator=(const Tensor& other) = default;
  Tensor& operator=(Tensor&& other) noexcept = default;

  // Destructor can be default: shared ptr has custom deletion logic
  ~Tensor() = default;

  // Returns a borrowed reference to the AtenTensorHandle
  AtenTensorHandle get() const {
    return ath_.get();
  }

  // =============================================================================
  // C-shimified TensorBase APIs: the below APIs have the same signatures and
  // semantics as their counterparts in TensorBase.h.
  // =============================================================================

  void* data_ptr() const {
    void* data_ptr;
    TORCH_ERROR_CODE_CHECK(aoti_torch_get_data_ptr(ath_.get(), &data_ptr));
    return data_ptr;
  }

  int64_t dim() const {
    int64_t dim;
    TORCH_ERROR_CODE_CHECK(aoti_torch_get_dim(ath_.get(), &dim));
    return dim;
  }

  int64_t numel() const {
    int64_t numel;
    TORCH_ERROR_CODE_CHECK(aoti_torch_get_numel(ath_.get(), &numel));
    return numel;
  }

  // note: this is a subset of the original TensorBase API. It takes no
  // arguments whereas the original API takes in a kwarg of memory format.
  // Here, we assume the default contiguous memory format.
  bool is_contiguous() const {
    bool is_contiguous;
    TORCH_ERROR_CODE_CHECK(
        aoti_torch_is_contiguous(ath_.get(), &is_contiguous));
    return is_contiguous;
  }

  int64_t stride(int64_t dim) const {
    int64_t stride;
    TORCH_ERROR_CODE_CHECK(aoti_torch_get_stride(ath_.get(), dim, &stride));
    return stride;
  }

  // This is almost the same API as the one in TensorBase.h, except
  // we add a check that the returned device_index is within the
  // range of int8_t.
  int8_t get_device() const {
    int32_t device_index;
    TORCH_ERROR_CODE_CHECK(
        aoti_torch_get_device_index(ath_.get(), &device_index));
    STD_TORCH_CHECK(
        device_index >= std::numeric_limits<int8_t>::min() &&
            device_index <= std::numeric_limits<int8_t>::max(),
        "Device index is out of range of return type int8_t, please use get_device_index() instead.");
    return static_cast<int8_t>(device_index);
  }

  // The same as get_device but with two differences:
  // 1. it has a more suiting name
  // 2. it returns a DeviceIndex, which is int32_t in this world
  //    that should be more stable than the likely shifting
  //    DeviceIndex in libtorch (it is int8_t that might become int16_t)
  DeviceIndex get_device_index() const {
    int32_t device_index;
    TORCH_ERROR_CODE_CHECK(
        aoti_torch_get_device_index(ath_.get(), &device_index));
    return device_index;
  }

  bool is_cuda() const {
    int32_t device_type;
    TORCH_ERROR_CODE_CHECK(
        aoti_torch_get_device_type(ath_.get(), &device_type));
    return device_type == aoti_torch_device_type_cuda();
  }

  int64_t size(int64_t dim) const {
    int64_t size;
    TORCH_ERROR_CODE_CHECK(aoti_torch_get_size(ath_.get(), dim, &size));
    return size;
  }

  bool defined() const {
    bool defined;
    TORCH_ERROR_CODE_CHECK(aoti_torch_is_defined(ath_.get(), &defined));
    return defined;
  }

  // =============================================================================
  // END of C-shimified TensorBase APIs
  // =============================================================================
};

} // namespace torch::stable
=======
#include <torch/csrc/stable/tensor_inl.h>
#include <torch/csrc/stable/tensor_struct.h>
>>>>>>> 332fa5b3
<|MERGE_RESOLUTION|>--- conflicted
+++ resolved
@@ -1,164 +1,4 @@
 #pragma once
 
-<<<<<<< HEAD
-#include <torch/csrc/inductor/aoti_torch/c/shim.h>
-#include <torch/headeronly/util/Exception.h>
-#include <torch/headeronly/util/shim_utils.h>
-#include <climits>
-#include <memory>
-
-#include <torch/csrc/stable/accelerator.h>
-
-namespace torch::stable {
-
-using DeviceIndex = torch::stable::accelerator::DeviceIndex;
-
-// The torch::stable::Tensor class is a highlevel C++ wrapper around
-// the C shim Tensor APIs. We've modeled this class after TensorBase, as custom
-// op kernels only really need to interact with Tensor metadata (think sizes,
-// strides, device, dtype). Other functions on Tensor (like empty_like) should
-// live like the ATen op that they are and exist outside of this struct.
-//
-// There are several goals of this class over AtenTensorHandle and
-// RAIIAtenTensorHandle:
-// 1. torch::stable::Tensor is a nicer UX much closer to torch::Tensor than the
-//    C APIs with AtenTensorHandle. Under the hood we still call to these C shim
-//    APIs to preserve stability.
-// 2. RAIIAtenTensorHandle boils down to a uniq_ptr that forces the user to pass
-//    around ownership. This makes it difficult to pass one input into 2
-//    different functions, e.g., doing something like c = a(t) + b(t) for
-//    stable::Tensor t. Thus, we use a shared_ptr here.
-class Tensor {
- private:
-  std::shared_ptr<AtenTensorOpaque> ath_;
-
- public:
-  // Construct a stable::Tensor with an uninitialized AtenTensorHandle (ATH)
-  // Steals ownership from the ATH
-  Tensor() {
-    AtenTensorHandle ret;
-    TORCH_ERROR_CODE_CHECK(aoti_torch_new_uninitialized_tensor(&ret));
-    ath_ = std::shared_ptr<AtenTensorOpaque>(ret, [](AtenTensorHandle ath) {
-      TORCH_ERROR_CODE_CHECK(aoti_torch_delete_tensor_object(ath));
-    });
-  }
-
-  // Construct a stable::Tensor from an AtenTensorHandle (ATH)
-  // Steals ownership from the ATH
-  explicit Tensor(AtenTensorHandle ath)
-      : ath_(ath, [](AtenTensorHandle ath) {
-          TORCH_ERROR_CODE_CHECK(aoti_torch_delete_tensor_object(ath));
-        }) {}
-
-  // Copy and move constructors can be default cuz the underlying handle is a
-  // shared_ptr
-  Tensor(const Tensor& other) = default;
-  Tensor(Tensor&& other) noexcept = default;
-
-  // Copy and move assignment operators can be default cuz the underlying handle
-  // is a shared_ptr
-  Tensor& operator=(const Tensor& other) = default;
-  Tensor& operator=(Tensor&& other) noexcept = default;
-
-  // Destructor can be default: shared ptr has custom deletion logic
-  ~Tensor() = default;
-
-  // Returns a borrowed reference to the AtenTensorHandle
-  AtenTensorHandle get() const {
-    return ath_.get();
-  }
-
-  // =============================================================================
-  // C-shimified TensorBase APIs: the below APIs have the same signatures and
-  // semantics as their counterparts in TensorBase.h.
-  // =============================================================================
-
-  void* data_ptr() const {
-    void* data_ptr;
-    TORCH_ERROR_CODE_CHECK(aoti_torch_get_data_ptr(ath_.get(), &data_ptr));
-    return data_ptr;
-  }
-
-  int64_t dim() const {
-    int64_t dim;
-    TORCH_ERROR_CODE_CHECK(aoti_torch_get_dim(ath_.get(), &dim));
-    return dim;
-  }
-
-  int64_t numel() const {
-    int64_t numel;
-    TORCH_ERROR_CODE_CHECK(aoti_torch_get_numel(ath_.get(), &numel));
-    return numel;
-  }
-
-  // note: this is a subset of the original TensorBase API. It takes no
-  // arguments whereas the original API takes in a kwarg of memory format.
-  // Here, we assume the default contiguous memory format.
-  bool is_contiguous() const {
-    bool is_contiguous;
-    TORCH_ERROR_CODE_CHECK(
-        aoti_torch_is_contiguous(ath_.get(), &is_contiguous));
-    return is_contiguous;
-  }
-
-  int64_t stride(int64_t dim) const {
-    int64_t stride;
-    TORCH_ERROR_CODE_CHECK(aoti_torch_get_stride(ath_.get(), dim, &stride));
-    return stride;
-  }
-
-  // This is almost the same API as the one in TensorBase.h, except
-  // we add a check that the returned device_index is within the
-  // range of int8_t.
-  int8_t get_device() const {
-    int32_t device_index;
-    TORCH_ERROR_CODE_CHECK(
-        aoti_torch_get_device_index(ath_.get(), &device_index));
-    STD_TORCH_CHECK(
-        device_index >= std::numeric_limits<int8_t>::min() &&
-            device_index <= std::numeric_limits<int8_t>::max(),
-        "Device index is out of range of return type int8_t, please use get_device_index() instead.");
-    return static_cast<int8_t>(device_index);
-  }
-
-  // The same as get_device but with two differences:
-  // 1. it has a more suiting name
-  // 2. it returns a DeviceIndex, which is int32_t in this world
-  //    that should be more stable than the likely shifting
-  //    DeviceIndex in libtorch (it is int8_t that might become int16_t)
-  DeviceIndex get_device_index() const {
-    int32_t device_index;
-    TORCH_ERROR_CODE_CHECK(
-        aoti_torch_get_device_index(ath_.get(), &device_index));
-    return device_index;
-  }
-
-  bool is_cuda() const {
-    int32_t device_type;
-    TORCH_ERROR_CODE_CHECK(
-        aoti_torch_get_device_type(ath_.get(), &device_type));
-    return device_type == aoti_torch_device_type_cuda();
-  }
-
-  int64_t size(int64_t dim) const {
-    int64_t size;
-    TORCH_ERROR_CODE_CHECK(aoti_torch_get_size(ath_.get(), dim, &size));
-    return size;
-  }
-
-  bool defined() const {
-    bool defined;
-    TORCH_ERROR_CODE_CHECK(aoti_torch_is_defined(ath_.get(), &defined));
-    return defined;
-  }
-
-  // =============================================================================
-  // END of C-shimified TensorBase APIs
-  // =============================================================================
-};
-
-} // namespace torch::stable
-=======
 #include <torch/csrc/stable/tensor_inl.h>
-#include <torch/csrc/stable/tensor_struct.h>
->>>>>>> 332fa5b3
+#include <torch/csrc/stable/tensor_struct.h>