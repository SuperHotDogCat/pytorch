--- conflicted
+++ resolved
@@ -35,20 +35,11 @@
 
 print_cmake_info
 if [[ ${BUILD_ENVIRONMENT} == *"distributed"* ]]; then
-<<<<<<< HEAD
-  # Needed for inductor benchmarks, as lots of HF networks make `torch.distributed` calls
-  USE_DISTRIBUTED=1 USE_OPENMP=1 WERROR=1 python -m build --wheel --no-isolation
-else
-  # Explicitly set USE_DISTRIBUTED=0 to align with the default build config on mac. This also serves as the sole CI config that tests
-  # that building with USE_DISTRIBUTED=0 works at all. See https://github.com/pytorch/pytorch/issues/86448
-  USE_DISTRIBUTED=0 USE_OPENMP=1 MACOSX_DEPLOYMENT_TARGET=11.0 WERROR=1 BUILD_TEST=OFF USE_PYTORCH_METAL=1 python -m build --wheel --no-isolation -C--build-option=--plat-name=macosx_11_0_arm64
-=======
-  USE_OPENMP=1 WERROR=1 python setup.py bdist_wheel
+  USE_OPENMP=1 WERROR=1 python -m build --wheel --no-isolation
 else
   # NB: we always build with distributed; USE_DISTRIBUTED turns off all
   # backends (specifically the gloo backend), so test that this case works too
-  USE_DISTRIBUTED=0 USE_OPENMP=1 MACOSX_DEPLOYMENT_TARGET=11.0 WERROR=1 BUILD_TEST=OFF USE_PYTORCH_METAL=1 python setup.py bdist_wheel --plat-name macosx_11_0_arm64
->>>>>>> d22cc65f
+  USE_DISTRIBUTED=0 USE_OPENMP=1 MACOSX_DEPLOYMENT_TARGET=11.0 WERROR=1 BUILD_TEST=OFF USE_PYTORCH_METAL=1 python -m build --wheel --no-isolation -C--build-option=--plat-name=macosx_11_0_arm64
 fi
 if which sccache > /dev/null; then
   print_sccache_stats
