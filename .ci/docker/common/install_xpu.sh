#!/bin/bash
set -xe
# Script used in CI and CD pipeline

# Intel® software for general purpose GPU capabilities.
# Refer to https://www.intel.com/content/www/us/en/developer/articles/tool/pytorch-prerequisites-for-intel-gpus.html

# Users should update to the latest version as it becomes available

function install_ubuntu() {
  . /etc/os-release
  if [[ ! " jammy " =~ " ${VERSION_CODENAME} " ]]; then
    echo "Ubuntu version ${VERSION_CODENAME} not supported"
    exit
  fi

  apt-get update -y
  apt-get install -y gpg-agent wget
  # To add the online network package repository for the GPU Driver
  wget -qO - https://repositories.intel.com/gpu/intel-graphics.key |
    gpg --yes --dearmor --output /usr/share/keyrings/intel-graphics.gpg
  echo "deb [arch=amd64 signed-by=/usr/share/keyrings/intel-graphics.gpg] \
        https://repositories.intel.com/gpu/ubuntu ${VERSION_CODENAME}${XPU_DRIVER_VERSION} unified" |
    tee /etc/apt/sources.list.d/intel-gpu-${VERSION_CODENAME}.list
  # To add the online network network package repository for the Intel Support Packages
  wget -O- https://apt.repos.intel.com/intel-gpg-keys/GPG-PUB-KEY-INTEL-SW-PRODUCTS.PUB |
    gpg --dearmor >/usr/share/keyrings/oneapi-archive-keyring.gpg.gpg
  echo "deb [signed-by=/usr/share/keyrings/oneapi-archive-keyring.gpg.gpg] \
        https://apt.repos.intel.com/oneapi all main" |
    tee /etc/apt/sources.list.d/oneAPI.list

  # Update the packages list and repository index
  apt-get update

  # The xpu-smi packages
  apt-get install -y flex bison xpu-smi

  if [[ "${XPU_DRIVER_TYPE,,}" == "lts" ]]; then
    # Compute and Media Runtimes
    apt-get install -y \
      intel-opencl-icd intel-level-zero-gpu level-zero \
      intel-media-va-driver-non-free libmfx1 libmfxgen1 libvpl2 \
      libegl-mesa0 libegl1-mesa libegl1-mesa-dev libgbm1 libgl1-mesa-dev libgl1-mesa-dri \
      libglapi-mesa libgles2-mesa-dev libglx-mesa0 libigdgmm12 libxatracker2 mesa-va-drivers \
      mesa-vdpau-drivers mesa-vulkan-drivers va-driver-all vainfo hwinfo clinfo
    # Development Packages
    apt-get install -y libigc-dev intel-igc-cm libigdfcl-dev libigfxcmrt-dev level-zero-dev
  else # rolling driver
    apt-get install -y \
      intel-opencl-icd libze-intel-gpu1 libze1 \
      intel-media-va-driver-non-free libmfx-gen1 libvpl2 \
      libegl-mesa0 libegl1-mesa libegl1-mesa-dev libgbm1 libgl1-mesa-dev libgl1-mesa-dri \
      libglapi-mesa libglx-mesa0 libigdgmm12 libxatracker2 mesa-va-drivers \
      mesa-vdpau-drivers mesa-vulkan-drivers va-driver-all vainfo hwinfo clinfo intel-ocloc
    apt-get install -y libigc-dev intel-igc-cm libigdfcl-dev libigfxcmrt-dev libze-dev
  fi

  # Install Intel Support Packages
  apt-get install -y ${XPU_PACKAGES}

  # Cleanup
  apt-get autoclean && apt-get clean
  rm -rf /var/lib/apt/lists/* /tmp/* /var/tmp/*
}

function install_rhel() {
<<<<<<< HEAD
  . /etc/os-release

  if [[ ! " 8.8 8.10 9.0 9.2 9.3 " =~ " ${VERSION_ID} " ]]; then
    echo "RHEL version ${VERSION_ID} not supported"
    exit
  fi

  dnf install -y 'dnf-command(config-manager)'
  # To add the online network package repository for the GPU Driver
  dnf config-manager --add-repo \
    https://repositories.intel.com/gpu/rhel/${VERSION_ID}${XPU_DRIVER_VERSION}/unified/intel-gpu-${VERSION_ID}.repo
  # To add the online network network package repository for the Intel Support Packages
  tee >/etc/yum.repos.d/oneAPI.repo <<EOF
=======
    . /etc/os-release
    if [[ "${ID}" == "rhel" ]]; then
        if [[ ! " 8.8 8.9 9.0 9.2 9.3 " =~ " ${VERSION_ID} " ]]; then
            echo "RHEL version ${VERSION_ID} not supported"
            exit
        fi
    elif [[ "${ID}" == "almalinux" ]]; then
        # Workaround for almalinux8 which used by quay.io/pypa/manylinux_2_28_x86_64
        VERSION_ID="8.8"
    fi

    dnf install -y 'dnf-command(config-manager)'
    # To add the online network package repository for the GPU Driver
    dnf config-manager --add-repo \
        https://repositories.intel.com/gpu/rhel/${VERSION_ID}${XPU_DRIVER_VERSION}/unified/intel-gpu-${VERSION_ID}.repo
    # To add the online network network package repository for the Intel Support Packages
    tee > /etc/yum.repos.d/oneAPI.repo << EOF
>>>>>>> 9aedb3cd
[oneAPI]
name=Intel for Pytorch GPU dev repository
baseurl=https://yum.repos.intel.com/oneapi
enabled=1
gpgcheck=1
repo_gpgcheck=1
gpgkey=https://yum.repos.intel.com/intel-gpg-keys/GPG-PUB-KEY-INTEL-SW-PRODUCTS.PUB
EOF

  # Install Intel Support Packages
  yum install -y ${XPU_PACKAGES}
  # The xpu-smi packages
  dnf install -y xpu-smi
  # Compute and Media Runtimes
  dnf install --skip-broken -y \
    intel-opencl intel-media intel-mediasdk libmfxgen1 libvpl2 level-zero intel-level-zero-gpu mesa-dri-drivers mesa-vulkan-drivers \
    mesa-vdpau-drivers libdrm mesa-libEGL mesa-libgbm mesa-libGL \
    mesa-libxatracker libvpl-tools intel-metrics-discovery \
    intel-metrics-library intel-igc-core intel-igc-cm \
    libva libva-utils intel-gmmlib libmetee intel-gsc intel-ocloc
  # Development packages
  dnf install -y --refresh \
    intel-igc-opencl-devel level-zero-devel intel-gsc-devel libmetee-devel \
    level-zero-devel

  # Cleanup
  dnf clean all
  rm -rf /var/cache/yum
  rm -rf /var/lib/yum/yumdb
  rm -rf /var/lib/yum/history
}

function install_sles() {
  . /etc/os-release
  VERSION_SP=${VERSION_ID//./sp}
  if [[ ! " 15sp4 15sp5 " =~ " ${VERSION_SP} " ]]; then
    echo "SLES version ${VERSION_ID} not supported"
    exit
  fi

  # To add the online network package repository for the GPU Driver
  zypper addrepo -f -r \
    https://repositories.intel.com/gpu/sles/${VERSION_SP}${XPU_DRIVER_VERSION}/unified/intel-gpu-${VERSION_SP}.repo
  rpm --import https://repositories.intel.com/gpu/intel-graphics.key
  # To add the online network network package repository for the Intel Support Packages
  zypper addrepo https://yum.repos.intel.com/oneapi oneAPI
  rpm --import https://yum.repos.intel.com/intel-gpg-keys/GPG-PUB-KEY-INTEL-SW-PRODUCTS.PUB

  # The xpu-smi packages
  zypper install -y lsb-release flex bison xpu-smi
  # Compute and Media Runtimes
  zypper install -y intel-level-zero-gpu level-zero intel-gsc intel-opencl intel-ocloc \
    intel-media-driver libigfxcmrt7 libvpl2 libvpl-tools libmfxgen1 libmfx1
  # Development packages
  zypper install -y libigdfcl-devel intel-igc-cm libigfxcmrt-devel level-zero-devel

  # Install Intel Support Packages
  zypper install -y ${XPU_PACKAGES}

}

# Default use GPU driver rolling releases
XPU_DRIVER_VERSION=""
if [[ "${XPU_DRIVER_TYPE,,}" == "lts" ]]; then
  # Use GPU driver LTS releases
  XPU_DRIVER_VERSION="/lts/2350"
fi

<<<<<<< HEAD
# Default use Intel® oneAPI Deep Learning Essentials 2025.0
if [[ "$XPU_VERSION" == "2025.1" ]]; then
  XPU_PACKAGES="intel-deep-learning-essentials-2025.1"
else
  XPU_PACKAGES="intel-deep-learning-essentials-2025.0"
=======
# Default use Intel® oneAPI Deep Learning Essentials 2025.1
if [[ "$XPU_VERSION" == "2025.2" ]]; then
    XPU_PACKAGES="intel-deep-learning-essentials-2025.2"
else
    XPU_PACKAGES="intel-deep-learning-essentials-2025.1"
>>>>>>> 9aedb3cd
fi

# The installation depends on the base OS
ID=$(grep -oP '(?<=^ID=).+' /etc/os-release | tr -d '"')
case "$ID" in
  ubuntu)
    install_ubuntu
    ;;
  rhel | almalinux)
    install_rhel
    ;;
  sles)
    install_sles
    ;;
  *)
    echo "Unable to determine OS..."
    exit 1
    ;;
esac<|MERGE_RESOLUTION|>--- conflicted
+++ resolved
@@ -64,12 +64,15 @@
 }
 
 function install_rhel() {
-<<<<<<< HEAD
   . /etc/os-release
-
-  if [[ ! " 8.8 8.10 9.0 9.2 9.3 " =~ " ${VERSION_ID} " ]]; then
-    echo "RHEL version ${VERSION_ID} not supported"
-    exit
+  if [[ "${ID}" == "rhel" ]]; then
+    if [[ ! " 8.8 8.9 9.0 9.2 9.3 " =~ " ${VERSION_ID} " ]]; then
+      echo "RHEL version ${VERSION_ID} not supported"
+      exit
+    fi
+  elif [[ "${ID}" == "almalinux" ]]; then
+    # Workaround for almalinux8 which used by quay.io/pypa/manylinux_2_28_x86_64
+    VERSION_ID="8.8"
   fi
 
   dnf install -y 'dnf-command(config-manager)'
@@ -78,25 +81,6 @@
     https://repositories.intel.com/gpu/rhel/${VERSION_ID}${XPU_DRIVER_VERSION}/unified/intel-gpu-${VERSION_ID}.repo
   # To add the online network network package repository for the Intel Support Packages
   tee >/etc/yum.repos.d/oneAPI.repo <<EOF
-=======
-    . /etc/os-release
-    if [[ "${ID}" == "rhel" ]]; then
-        if [[ ! " 8.8 8.9 9.0 9.2 9.3 " =~ " ${VERSION_ID} " ]]; then
-            echo "RHEL version ${VERSION_ID} not supported"
-            exit
-        fi
-    elif [[ "${ID}" == "almalinux" ]]; then
-        # Workaround for almalinux8 which used by quay.io/pypa/manylinux_2_28_x86_64
-        VERSION_ID="8.8"
-    fi
-
-    dnf install -y 'dnf-command(config-manager)'
-    # To add the online network package repository for the GPU Driver
-    dnf config-manager --add-repo \
-        https://repositories.intel.com/gpu/rhel/${VERSION_ID}${XPU_DRIVER_VERSION}/unified/intel-gpu-${VERSION_ID}.repo
-    # To add the online network network package repository for the Intel Support Packages
-    tee > /etc/yum.repos.d/oneAPI.repo << EOF
->>>>>>> 9aedb3cd
 [oneAPI]
 name=Intel for Pytorch GPU dev repository
 baseurl=https://yum.repos.intel.com/oneapi
@@ -165,19 +149,11 @@
   XPU_DRIVER_VERSION="/lts/2350"
 fi
 
-<<<<<<< HEAD
-# Default use Intel® oneAPI Deep Learning Essentials 2025.0
-if [[ "$XPU_VERSION" == "2025.1" ]]; then
-  XPU_PACKAGES="intel-deep-learning-essentials-2025.1"
-else
-  XPU_PACKAGES="intel-deep-learning-essentials-2025.0"
-=======
 # Default use Intel® oneAPI Deep Learning Essentials 2025.1
 if [[ "$XPU_VERSION" == "2025.2" ]]; then
-    XPU_PACKAGES="intel-deep-learning-essentials-2025.2"
+  XPU_PACKAGES="intel-deep-learning-essentials-2025.2"
 else
-    XPU_PACKAGES="intel-deep-learning-essentials-2025.1"
->>>>>>> 9aedb3cd
+  XPU_PACKAGES="intel-deep-learning-essentials-2025.1"
 fi
 
 # The installation depends on the base OS
