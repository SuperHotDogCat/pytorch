--- conflicted
+++ resolved
@@ -4,10 +4,7 @@
 from dataclasses import dataclass
 from pathlib import Path
 from typing import Optional
-<<<<<<< HEAD
-=======
-
->>>>>>> 0ed8baaf
+
 from cli.lib.common.cli_helper import BaseRunner
 from cli.lib.common.docker_helper import local_image_exists
 from cli.lib.common.envs_helper import (
@@ -30,13 +27,8 @@
     is_path_exist,
 )
 from cli.lib.common.utils import run_command
-from cli.lib.core.vllm.lib import clone_vllm, write_gh_step_summary
-from cli.lib.common.gh_summary import (
-    summarize_content_from_file,
-    summarize_wheels,
-    gh_summary_path,
-)
-import torch
+from cli.lib.core.vllm.lib import clone_vllm
+
 from torch import torch_version
 
 
@@ -220,13 +212,9 @@
             )
         vllm_artifact_dir = inputs.output_dir / "wheels"
         summarize_content_from_file(
-<<<<<<< HEAD
             vllm_artifact_dir,
             "build_summary.txt",
             title="Vllm build env pip package summary",
-=======
-            vllm_artifact_dir, "build_summary.txt", title="Vllm build env pip p summary"
->>>>>>> 0ed8baaf
         )
         summarize_wheels(
             inputs.torch_whls_path, max_depth=3, title="Torch Wheels Artifacts"
