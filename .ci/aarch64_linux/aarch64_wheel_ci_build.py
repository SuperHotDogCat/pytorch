#!/usr/bin/env python3
# encoding: UTF-8

import os
import shutil
from subprocess import check_call, check_output


def list_dir(path: str) -> list[str]:
    """'
    Helper for getting paths for Python
    """
    return check_output(["ls", "-1", path]).decode().split("\n")


def replace_tag(filename) -> None:
    with open(filename) as f:
        lines = f.readlines()
    for i, line in enumerate(lines):
        if line.startswith("Tag:"):
            lines[i] = line.replace("-linux_", "-manylinux_2_28_")
            print(f"Updated tag from {line} to {lines[i]}")
            break

    with open(filename, "w") as f:
        f.writelines(lines)


def package_cuda_wheel(wheel_path, desired_cuda) -> None:
    """
    Package the cuda wheel libraries
    """
    folder = os.path.dirname(wheel_path)
    wheelname = os.path.basename(wheel_path)
    os.mkdir(f"{folder}/tmp")
    os.system(f"unzip {wheel_path} -d {folder}/tmp")
    # Common libraries for all CUDA versions
    common_libs = [
        # Non-NVIDIA system libraries
        "/lib64/libgomp.so.1",
        "/usr/lib64/libgfortran.so.5",
        "/acl/build/libarm_compute.so",
        "/acl/build/libarm_compute_graph.so",
        # Common CUDA libraries (same for all versions)
        "/usr/local/lib/libnvpl_lapack_lp64_gomp.so.0",
        "/usr/local/lib/libnvpl_blas_lp64_gomp.so.0",
        "/usr/local/lib/libnvpl_lapack_core.so.0",
        "/usr/local/lib/libnvpl_blas_core.so.0",
        "/usr/local/cuda/extras/CUPTI/lib64/libnvperf_host.so",
        "/usr/local/cuda/lib64/libcudnn.so.9",
        "/usr/local/cuda/lib64/libcusparseLt.so.0",
        "/usr/local/cuda/lib64/libcurand.so.10",
        "/usr/local/cuda/lib64/libnccl.so.2",
        "/usr/local/cuda/lib64/libnvshmem_host.so.3",
        "/usr/local/cuda/lib64/libcudnn_adv.so.9",
        "/usr/local/cuda/lib64/libcudnn_cnn.so.9",
        "/usr/local/cuda/lib64/libcudnn_graph.so.9",
        "/usr/local/cuda/lib64/libcudnn_ops.so.9",
        "/usr/local/cuda/lib64/libcudnn_engines_runtime_compiled.so.9",
        "/usr/local/cuda/lib64/libcudnn_engines_precompiled.so.9",
        "/usr/local/cuda/lib64/libcudnn_heuristic.so.9",
        "/usr/local/cuda/lib64/libcufile.so.0",
        "/usr/local/cuda/lib64/libcufile_rdma.so.1",
        "/usr/local/cuda/lib64/libcusparse.so.12",
    ]

    # CUDA version-specific libraries
    if "130" in desired_cuda:
        version_specific_libs = [
            "/usr/local/cuda/extras/CUPTI/lib64/libcupti.so.13",
            "/usr/local/cuda/lib64/libcublas.so.13",
            "/usr/local/cuda/lib64/libcublasLt.so.13",
            "/usr/local/cuda/lib64/libcudart.so.13",
            "/usr/local/cuda/lib64/libcufft.so.12",
            "/usr/local/cuda/lib64/libcusolver.so.12",
            "/usr/local/cuda/lib64/libnvJitLink.so.13",
            "/usr/local/cuda/lib64/libnvrtc.so.13",
            "/usr/local/cuda/lib64/libnvrtc-builtins.so.13.0",
        ]
    elif "12" in desired_cuda:
        # Get the last character for libnvrtc-builtins version (e.g., "129" -> "9")
        minor_version = desired_cuda[-1]
        version_specific_libs = [
            "/usr/local/cuda/extras/CUPTI/lib64/libcupti.so.12",
            "/usr/local/cuda/lib64/libcublas.so.12",
            "/usr/local/cuda/lib64/libcublasLt.so.12",
            "/usr/local/cuda/lib64/libcudart.so.12",
            "/usr/local/cuda/lib64/libcufft.so.11",
            "/usr/local/cuda/lib64/libcusolver.so.11",
            "/usr/local/cuda/lib64/libnvJitLink.so.12",
            "/usr/local/cuda/lib64/libnvrtc.so.12",
            f"/usr/local/cuda/lib64/libnvrtc-builtins.so.12.{minor_version}",
        ]

    # Combine all libraries
    libs_to_copy = common_libs + version_specific_libs

    # Copy libraries to unzipped_folder/a/lib
    for lib_path in libs_to_copy:
        lib_name = os.path.basename(lib_path)
        shutil.copy2(lib_path, f"{folder}/tmp/torch/lib/{lib_name}")
        os.system(
            f"cd {folder}/tmp/torch/lib/; "
            f"patchelf --set-rpath '$ORIGIN' --force-rpath {folder}/tmp/torch/lib/{lib_name}"
        )

    # Make sure the wheel is tagged with manylinux_2_28
    for f in os.scandir(f"{folder}/tmp/"):
        if f.is_dir() and f.name.endswith(".dist-info"):
            replace_tag(f"{f.path}/WHEEL")
            break

    os.mkdir(f"{folder}/cuda_wheel")
    os.system(f"cd {folder}/tmp/; zip -r {folder}/cuda_wheel/{wheelname} *")
    shutil.move(
        f"{folder}/cuda_wheel/{wheelname}",
        f"{folder}/{wheelname}",
        copy_function=shutil.copy2,
    )
    os.system(f"rm -rf {folder}/tmp/ {folder}/cuda_wheel/")


def complete_wheel(folder: str) -> str:
    """
    Complete wheel build and put in artifact location
    """
    wheel_name = list_dir(f"/{folder}/dist")[0]

    # Please note for cuda we don't run auditwheel since we use custom script to package
    # the cuda dependencies to the wheel file using update_wheel() method.
    # However we need to make sure filename reflects the correct Manylinux platform.
    if "pytorch" in folder and not enable_cuda:
        print("Repairing Wheel with AuditWheel")
        check_call(["auditwheel", "repair", f"dist/{wheel_name}"], cwd=folder)
        repaired_wheel_name = list_dir(f"/{folder}/wheelhouse")[0]

        print(f"Moving {repaired_wheel_name} wheel to /{folder}/dist")
        os.rename(
            f"/{folder}/wheelhouse/{repaired_wheel_name}",
            f"/{folder}/dist/{repaired_wheel_name}",
        )
    else:
        repaired_wheel_name = wheel_name.replace(
            "linux_aarch64", "manylinux_2_28_aarch64"
        )
        print(f"Renaming {wheel_name} wheel to {repaired_wheel_name}")
        os.rename(
            f"/{folder}/dist/{wheel_name}",
            f"/{folder}/dist/{repaired_wheel_name}",
        )

    print(f"Copying {repaired_wheel_name} to artifacts")
    shutil.copy2(
        f"/{folder}/dist/{repaired_wheel_name}", f"/artifacts/{repaired_wheel_name}"
    )

    return repaired_wheel_name


def parse_arguments():
    """
    Parse inline arguments
    """
    from argparse import ArgumentParser

    parser = ArgumentParser("AARCH64 wheels python CD")
    parser.add_argument("--debug", action="store_true")
    parser.add_argument("--build-only", action="store_true")
    parser.add_argument("--test-only", type=str)
    parser.add_argument("--enable-mkldnn", action="store_true")
    parser.add_argument("--enable-cuda", action="store_true")
    return parser.parse_args()


if __name__ == "__main__":
    """
    Entry Point
    """
    args = parse_arguments()
    enable_mkldnn = args.enable_mkldnn
    enable_cuda = args.enable_cuda
    branch = check_output(
        ["git", "rev-parse", "--abbrev-ref", "HEAD"], cwd="/pytorch"
    ).decode()

    print("Building PyTorch wheel")
    # MAX_JOB=5 is not required for CPU backend (see commit 465d98b)
<<<<<<< HEAD
    build_vars = "MAX_JOBS=5 " if enable_cuda else ""
=======
    if enable_cuda:
        build_vars += "MAX_JOBS=5 "
>>>>>>> 6737e2c9

    override_package_version = os.getenv("OVERRIDE_PACKAGE_VERSION")
    desired_cuda = os.getenv("DESIRED_CUDA")
    if override_package_version is not None:
        version = override_package_version
        build_vars += (
            f"BUILD_TEST=0 PYTORCH_BUILD_VERSION={version} PYTORCH_BUILD_NUMBER=1 "
        )
    elif branch in ["nightly", "main"]:
        build_date = (
            check_output(["git", "log", "--pretty=format:%cs", "-1"], cwd="/pytorch")
            .decode()
            .replace("-", "")
        )
        version = (
            check_output(["cat", "version.txt"], cwd="/pytorch").decode().strip()[:-2]
        )
        if enable_cuda:
            build_vars += f"BUILD_TEST=0 PYTORCH_BUILD_VERSION={version}.dev{build_date}+{desired_cuda} PYTORCH_BUILD_NUMBER=1 "
        else:
            build_vars += f"BUILD_TEST=0 PYTORCH_BUILD_VERSION={version}.dev{build_date} PYTORCH_BUILD_NUMBER=1 "
    elif branch.startswith(("v1.", "v2.")):
        build_vars += f"BUILD_TEST=0 PYTORCH_BUILD_VERSION={branch[1 : branch.find('-')]} PYTORCH_BUILD_NUMBER=1 "

    if enable_mkldnn:
        print("build pytorch with mkldnn+acl backend")
        build_vars += "USE_MKLDNN=ON USE_MKLDNN_ACL=ON "
        build_vars += "ACL_ROOT_DIR=/acl "
        if enable_cuda:
            build_vars += "BLAS=NVPL "
        else:
            build_vars += "BLAS=OpenBLAS OpenBLAS_HOME=/opt/OpenBLAS "
    else:
        print("build pytorch without mkldnn backend")

    os.system(f"cd /pytorch; {build_vars} python3 setup.py bdist_wheel")
    if enable_cuda:
        print("Updating Cuda Dependency")
        filename = os.listdir("/pytorch/dist/")
        wheel_path = f"/pytorch/dist/{filename[0]}"
        package_cuda_wheel(wheel_path, desired_cuda)
    pytorch_wheel_name = complete_wheel("/pytorch/")
    print(f"Build Complete. Created {pytorch_wheel_name}..")<|MERGE_RESOLUTION|>--- conflicted
+++ resolved
@@ -185,12 +185,7 @@
 
     print("Building PyTorch wheel")
     # MAX_JOB=5 is not required for CPU backend (see commit 465d98b)
-<<<<<<< HEAD
     build_vars = "MAX_JOBS=5 " if enable_cuda else ""
-=======
-    if enable_cuda:
-        build_vars += "MAX_JOBS=5 "
->>>>>>> 6737e2c9
 
     override_package_version = os.getenv("OVERRIDE_PACKAGE_VERSION")
     desired_cuda = os.getenv("DESIRED_CUDA")
